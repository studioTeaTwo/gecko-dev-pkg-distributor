/* -*- Mode: indent-tabs-mode: nil; js-indent-level: 2 -*- */
/* vim: set sts=2 sw=2 et tw=80: */
/* This Source Code Form is subject to the terms of the Mozilla Public
 * License, v. 2.0. If a copy of the MPL was not distributed with this
 * file, You can obtain one at http://mozilla.org/MPL/2.0/. */

/*
 * This file is the main entry point for extensions. When an extension
 * loads, its bootstrap.js file creates a Extension instance
 * and calls .startup() on it. It calls .shutdown() when the extension
 * unloads. Extension manages any extension-specific state in
 * the chrome process.
 *
 * TODO(rpl): we are current restricting the extensions to a single process
 * (set as the current default value of the "dom.ipc.processCount.extension"
 * preference), if we switch to use more than one extension process, we have to
 * be sure that all the browser's frameLoader are associated to the same process,
 * e.g. by enabling the `maychangeremoteness` attribute, and/or setting
 * `initialBrowsingContextGroupId` attribute to the correct value.
 *
 * At that point we are going to keep track of the existing browsers associated to
 * a webextension to ensure that they are all running in the same process (and we
 * are also going to do the same with the browser element provided to the
 * addon debugging Remote Debugging actor, e.g. because the addon has been
 * reloaded by the user, we have to  ensure that the new extension pages are going
 * to run in the same process of the existing addon debugging browser element).
 */

import { XPCOMUtils } from "resource://gre/modules/XPCOMUtils.sys.mjs";
import { AppConstants } from "resource://gre/modules/AppConstants.sys.mjs";
import { ExtensionCommon } from "resource://gre/modules/ExtensionCommon.sys.mjs";
import { ExtensionParent } from "resource://gre/modules/ExtensionParent.sys.mjs";
import { ExtensionUtils } from "resource://gre/modules/ExtensionUtils.sys.mjs";
import { Log } from "resource://gre/modules/Log.sys.mjs";

/** @type {Lazy} */
const lazy = {};

ChromeUtils.defineESModuleGetters(lazy, {
  AddonManager: "resource://gre/modules/AddonManager.sys.mjs",
  AddonManagerPrivate: "resource://gre/modules/AddonManager.sys.mjs",
  AddonSettings: "resource://gre/modules/addons/AddonSettings.sys.mjs",
  AsyncShutdown: "resource://gre/modules/AsyncShutdown.sys.mjs",
  E10SUtils: "resource://gre/modules/E10SUtils.sys.mjs",
  ExtensionDNR: "resource://gre/modules/ExtensionDNR.sys.mjs",
  ExtensionDNRStore: "resource://gre/modules/ExtensionDNRStore.sys.mjs",
  ExtensionMenus: "resource://gre/modules/ExtensionMenus.sys.mjs",
  ExtensionPermissions: "resource://gre/modules/ExtensionPermissions.sys.mjs",
  ExtensionPreferencesManager:
    "resource://gre/modules/ExtensionPreferencesManager.sys.mjs",
  ExtensionProcessScript:
    "resource://gre/modules/ExtensionProcessScript.sys.mjs",
  ExtensionScriptingStore:
    "resource://gre/modules/ExtensionScriptingStore.sys.mjs",
  ExtensionStorage: "resource://gre/modules/ExtensionStorage.sys.mjs",
  ExtensionStorageIDB: "resource://gre/modules/ExtensionStorageIDB.sys.mjs",
  ExtensionTelemetry: "resource://gre/modules/ExtensionTelemetry.sys.mjs",
  LightweightThemeManager:
    "resource://gre/modules/LightweightThemeManager.sys.mjs",
  NetUtil: "resource://gre/modules/NetUtil.sys.mjs",
  SITEPERMS_ADDON_TYPE:
    "resource://gre/modules/addons/siteperms-addon-utils.sys.mjs",
  Schemas: "resource://gre/modules/Schemas.sys.mjs",
  ServiceWorkerCleanUp: "resource://gre/modules/ServiceWorkerCleanUp.sys.mjs",
  extensionStorageSync: "resource://gre/modules/ExtensionStorageSync.sys.mjs",
  PERMISSION_L10N: "resource://gre/modules/ExtensionPermissionMessages.sys.mjs",
  permissionToL10nId:
    "resource://gre/modules/ExtensionPermissionMessages.sys.mjs",
  QuarantinedDomains: "resource://gre/modules/ExtensionPermissions.sys.mjs",
});

ChromeUtils.defineLazyGetter(lazy, "resourceProtocol", () =>
  Services.io
    .getProtocolHandler("resource")
    .QueryInterface(Ci.nsIResProtocolHandler)
);

XPCOMUtils.defineLazyServiceGetters(lazy, {
  aomStartup: [
    "@mozilla.org/addons/addon-manager-startup;1",
    "amIAddonManagerStartup",
  ],
  spellCheck: ["@mozilla.org/spellchecker/engine;1", "mozISpellCheckingEngine"],
});

XPCOMUtils.defineLazyPreferenceGetter(
  lazy,
  "processCount",
  "dom.ipc.processCount.extension"
);

// Temporary pref to be turned on when ready.
XPCOMUtils.defineLazyPreferenceGetter(
  lazy,
  "userContextIsolation",
  "extensions.userContextIsolation.enabled",
  false
);

XPCOMUtils.defineLazyPreferenceGetter(
  lazy,
  "userContextIsolationDefaultRestricted",
  "extensions.userContextIsolation.defaults.restricted",
  "[]"
);

XPCOMUtils.defineLazyPreferenceGetter(
  lazy,
  "dnrEnabled",
  "extensions.dnr.enabled",
  true
);

// This pref modifies behavior for MV2.  MV3 is enabled regardless.
XPCOMUtils.defineLazyPreferenceGetter(
  lazy,
  "eventPagesEnabled",
  "extensions.eventPages.enabled"
);

// This pref is used to check if storage.sync is still the Kinto-based backend
// (GeckoView should be the only one still using it).
XPCOMUtils.defineLazyPreferenceGetter(
  lazy,
  "storageSyncOldKintoBackend",
  "webextensions.storage.sync.kinto",
  false
);

// Deprecation of browser_style, through .supported & .same_as_mv2 prefs:
// - true true  = warn only: deprecation message only (no behavioral changes).
// - true false = deprecate: default to false, even if default was true in MV2.
// - false      = remove: always use false, even when true is specified.
//                (if .same_as_mv2 is set, also warn if the default changed)
// Deprecation plan: https://bugzilla.mozilla.org/show_bug.cgi?id=1827910#c1
XPCOMUtils.defineLazyPreferenceGetter(
  lazy,
  "browserStyleMV3supported",
  "extensions.browser_style_mv3.supported",
  false
);
XPCOMUtils.defineLazyPreferenceGetter(
  lazy,
  "browserStyleMV3sameAsMV2",
  "extensions.browser_style_mv3.same_as_mv2",
  false
);

XPCOMUtils.defineLazyPreferenceGetter(
  lazy,
  "processCrashThreshold",
  "extensions.webextensions.crash.threshold",
  // The default number of times an extension process is allowed to crash
  // within a timeframe.
  5
);
XPCOMUtils.defineLazyPreferenceGetter(
  lazy,
  "processCrashTimeframe",
  "extensions.webextensions.crash.timeframe",
  // The default timeframe used to count crashes, in milliseconds.
  30 * 1000
);

XPCOMUtils.defineLazyPreferenceGetter(
  lazy,
  "installIncludesOrigins",
  "extensions.originControls.grantByDefault",
  false
);

var {
  GlobalManager,
  IconDetails,
  ParentAPIManager,
  StartupCache,
  apiManager: Management,
} = ExtensionParent;

export { Management };

const { getUniqueId, promiseTimeout } = ExtensionUtils;

const { EventEmitter, redefineGetter, updateAllowedOrigins } = ExtensionCommon;

ChromeUtils.defineLazyGetter(
  lazy,
  "LocaleData",
  () => ExtensionCommon.LocaleData
);

ChromeUtils.defineLazyGetter(lazy, "NO_PROMPT_PERMISSIONS", async () => {
  // Wait until all extension API schemas have been loaded and parsed.
  await Management.lazyInit();
  return new Set(
    lazy.Schemas.getPermissionNames([
      "PermissionNoPrompt",
      "OptionalPermissionNoPrompt",
      "PermissionPrivileged",
    ])
  );
});

// TODO(Bug 1789718): Remove after the deprecated XPIProvider-based implementation is also removed.
ChromeUtils.defineLazyGetter(lazy, "SCHEMA_SITE_PERMISSIONS", async () => {
  // Wait until all extension API schemas have been loaded and parsed.
  await Management.lazyInit();
  return lazy.Schemas.getPermissionNames(["SitePermission"]);
});

const { sharedData } = Services.ppmm;

const PRIVATE_ALLOWED_PERMISSION = "internal:privateBrowsingAllowed";
const SVG_CONTEXT_PROPERTIES_PERMISSION =
  "internal:svgContextPropertiesAllowed";

// The userContextID reserved for the extension storage (its purpose is ensuring that the IndexedDB
// storage used by the browser.storage.local API is not directly accessible from the extension code,
// it is defined and reserved as "userContextIdInternal.webextStorageLocal" in ContextualIdentityService.sys.mjs).
const WEBEXT_STORAGE_USER_CONTEXT_ID = -1 >>> 0;

// The maximum time to wait for extension child shutdown blockers to complete.
const CHILD_SHUTDOWN_TIMEOUT_MS = 8000;

// Permissions that are only available to privileged extensions.
const PRIVILEGED_PERMS = new Set([
  "activityLog",
  "mozillaAddons",
  "networkStatus",
  "normandyAddonStudy",
  "telemetry",
]);

const PRIVILEGED_PERMS_ANDROID_ONLY = new Set([
  "geckoViewAddons",
  "nativeMessagingFromContent",
  "nativeMessaging",
]);

const PRIVILEGED_PERMS_DESKTOP_ONLY = new Set(["normandyAddonStudy"]);

if (AppConstants.platform == "android") {
  for (const perm of PRIVILEGED_PERMS_ANDROID_ONLY) {
    PRIVILEGED_PERMS.add(perm);
  }
}

if (
  AppConstants.MOZ_APP_NAME != "firefox" ||
  AppConstants.platform == "android"
) {
  for (const perm of PRIVILEGED_PERMS_DESKTOP_ONLY) {
    PRIVILEGED_PERMS.delete(perm);
  }
}

// Message included in warnings and errors related to privileged permissions and
// privileged manifest properties. Provides a link to the firefox-source-docs.mozilla.org
// section related to developing and sign Privileged Add-ons.
const PRIVILEGED_ADDONS_DEVDOCS_MESSAGE =
  "See https://mzl.la/3NS9KJd for more details about how to develop a privileged add-on.";

const INSTALL_AND_UPDATE_STARTUP_REASONS = new Set([
  "ADDON_INSTALL",
  "ADDON_UPGRADE",
  "ADDON_DOWNGRADE",
]);

const PROTOCOL_HANDLER_OPEN_PERM_KEY = "open-protocol-handler";
const PERMISSION_KEY_DELIMITER = "^";

// These are used for manipulating jar entry paths, which always use Unix
// separators (originally copied from `ospath_unix.jsm` as part of the "OS.Path
// to PathUtils" migration).

/**
 * Return the final part of the path.
 * The final part of the path is everything after the last "/".
 */
function basename(path) {
  return path.slice(path.lastIndexOf("/") + 1);
}

/**
 * Return the directory part of the path.
 * The directory part of the path is everything before the last
 * "/". If the last few characters of this part are also "/",
 * they are ignored.
 *
 * If the path contains no directory, return ".".
 */
function dirname(path) {
  let index = path.lastIndexOf("/");
  if (index == -1) {
    return ".";
  }
  while (index >= 0 && path[index] == "/") {
    --index;
  }
  return path.slice(0, index + 1);
}

// Returns true if the extension is owned by Mozilla (is either privileged,
// using one of the @mozilla.com/@mozilla.org protected addon id suffixes).
//
// This method throws if the extension's startupReason is not one of the
// expected ones (either ADDON_INSTALL, ADDON_UPGRADE or ADDON_DOWNGRADE).
//
// TODO(Bug 1835787): Consider to remove the restriction based on the
// startupReason now that the recommendationState property is always
// included in the addonData with any of the startupReason.
function isMozillaExtension(extension) {
  const { addonData, id, isPrivileged, startupReason } = extension;

  if (!INSTALL_AND_UPDATE_STARTUP_REASONS.has(startupReason)) {
    throw new Error(
      `isMozillaExtension called with unexpected startupReason: ${startupReason}`
    );
  }

  if (isPrivileged) {
    return true;
  }

  if (id.endsWith("@mozilla.com") || id.endsWith("@mozilla.org")) {
    return true;
  }

  // This check is a subset of what is being checked in AddonWrapper's
  // recommendationStates (states expire dates for line extensions are
  // not considered important in determining that the extension is
  // provided by mozilla, and so they are omitted here on purpose).
  const isMozillaLineExtension =
    addonData.recommendationState?.states?.includes("line");
  const isSigned =
    addonData.signedState > lazy.AddonManager.SIGNEDSTATE_MISSING;

  return isSigned && isMozillaLineExtension;
}

/**
 * Classify an individual permission from a webextension manifest
 * as a host/origin permission, an api permission, or a regular permission.
 *
 * @param {string} perm  The permission string to classify
 * @param {boolean} restrictSchemes
 * @param {boolean} isPrivileged whether or not the webextension is privileged
 *
 * @returns {object}
 *          An object with exactly one of the following properties:
 *          "origin" to indicate this is a host/origin permission.
 *          "api" to indicate this is an api permission
 *                (as used for webextensions experiments).
 *          "permission" to indicate this is a regular permission.
 *          "invalid" to indicate that the given permission cannot be used.
 */
function classifyPermission(perm, restrictSchemes, isPrivileged) {
  let match = /^(\w+)(?:\.(\w+)(?:\.\w+)*)?$/.exec(perm);
  if (!match) {
    try {
      let { pattern } = new MatchPattern(perm, {
        restrictSchemes,
        ignorePath: true,
      });
      return { origin: pattern };
    } catch (e) {
      return { invalid: perm };
    }
  } else if (match[1] == "experiments" && match[2]) {
    return { api: match[2] };
  } else if (!isPrivileged && PRIVILEGED_PERMS.has(match[1])) {
    return { invalid: perm, privileged: true };
  } else if (perm.startsWith("declarativeNetRequest") && !lazy.dnrEnabled) {
    return { invalid: perm };
  }
  return { permission: perm };
}

const LOGGER_ID_BASE = "addons.webextension.";
const UUID_MAP_PREF = "extensions.webextensions.uuids";
const LEAVE_STORAGE_PREF = "extensions.webextensions.keepStorageOnUninstall";
const LEAVE_UUID_PREF = "extensions.webextensions.keepUuidOnUninstall";

const COMMENT_REGEXP = new RegExp(
  String.raw`
    ^
    (
      (?:
        [^"\n] |
        " (?:[^"\\\n] | \\.)* "
      )*?
    )

    //.*
  `.replace(/\s+/g, ""),
  "gm"
);

// All moz-extension URIs use a machine-specific UUID rather than the
// extension's own ID in the host component. This makes it more
// difficult for web pages to detect whether a user has a given add-on
// installed (by trying to load a moz-extension URI referring to a
// web_accessible_resource from the extension). UUIDMap.get()
// returns the UUID for a given add-on ID.
var UUIDMap = {
  _read() {
    let pref = Services.prefs.getStringPref(UUID_MAP_PREF, "{}");
    try {
      return JSON.parse(pref);
    } catch (e) {
      Cu.reportError(`Error parsing ${UUID_MAP_PREF}.`);
      return {};
    }
  },

  _write(map) {
    Services.prefs.setStringPref(UUID_MAP_PREF, JSON.stringify(map));
  },

  get(id, create = true) {
    let map = this._read();

    if (id in map) {
      return map[id];
    }

    let uuid = null;
    if (create) {
      uuid = Services.uuid.generateUUID().number;
      uuid = uuid.slice(1, -1); // Strip { and } off the UUID.

      map[id] = uuid;
      this._write(map);
    }
    return uuid;
  },

  remove(id) {
    let map = this._read();
    delete map[id];
    this._write(map);
  },
};

function clearCacheForExtensionPrincipal(principal, clearAll = false) {
  if (!principal.schemeIs("moz-extension")) {
    return Promise.reject(new Error("Unexpected non extension principal"));
  }

  // TODO(Bug 1750053): replace the two specific flags with a "clear all caches one"
  // (along with covering the other kind of cached data with tests).
  const clearDataFlags = clearAll
    ? Ci.nsIClearDataService.CLEAR_ALL_CACHES
    : Ci.nsIClearDataService.CLEAR_IMAGE_CACHE |
      Ci.nsIClearDataService.CLEAR_CSS_CACHE;

  return new Promise(resolve =>
    Services.clearData.deleteDataFromPrincipal(
      principal,
      false,
      clearDataFlags,
      () => resolve()
    )
  );
}

/**
 * Observer AddonManager events and translate them into extension events,
 * as well as handle any last cleanup after uninstalling an extension.
 */
var ExtensionAddonObserver = {
  initialized: false,

  init() {
    if (!this.initialized) {
      lazy.AddonManager.addAddonListener(this);
      this.initialized = true;
    }
  },

  // AddonTestUtils will call this as necessary.
  uninit() {
    if (this.initialized) {
      lazy.AddonManager.removeAddonListener(this);
      this.initialized = false;
    }
  },

  onEnabling(addon) {
    if (addon.type !== "extension") {
      return;
    }
    Management._callHandlers([addon.id], "enabling", "onEnabling");
  },

  onDisabled(addon) {
    if (addon.type !== "extension") {
      return;
    }
    if (Services.appinfo.inSafeMode) {
      // Ensure ExtensionPreferencesManager updates its data and
      // modules can run any disable logic they need to.  We only
      // handle safeMode here because there is a bunch of additional
      // logic that happens in Extension.shutdown when running in
      // normal mode.
      Management._callHandlers([addon.id], "disable", "onDisable");
    }
  },

  onUninstalling(addon) {
    let extension = GlobalManager.extensionMap.get(addon.id);
    if (extension) {
      // Let any other interested listeners respond
      // (e.g., display the uninstall URL)
      Management.emit("uninstalling", extension);
    }
  },

  onUninstalled(addon) {
    this.clearOnUninstall(addon.id);
  },

  /**
   * Clears persistent state from the add-on post install.
   *
   * @param {string} addonId The ID of the addon that has been uninstalled.
   */
  clearOnUninstall(addonId) {
    const tasks = [];
    function addShutdownBlocker(name, promise) {
      lazy.AsyncShutdown.profileChangeTeardown.addBlocker(name, promise);
      tasks.push({ name, promise });
    }
    function notifyUninstallTaskObservers() {
      Management.emit("cleanupAfterUninstall", addonId, tasks);
    }

    // Cleanup anything that is used by non-extension addon types
    // since only extensions have uuid's.
    addShutdownBlocker(
      `Clear ExtensionPermissions for ${addonId}`,
      lazy.ExtensionPermissions.removeAll(addonId)
    );

    lazy.QuarantinedDomains.clearUserPref(addonId);

    let uuid = UUIDMap.get(addonId, false);
    if (!uuid) {
      notifyUninstallTaskObservers();
      return;
    }

    let baseURI = Services.io.newURI(`moz-extension://${uuid}/`);
    let principal = Services.scriptSecurityManager.createContentPrincipal(
      baseURI,
      {}
    );

    // Clear all cached resources (e.g. CSS and images);
    addShutdownBlocker(
      `Clear cache for ${addonId}`,
      clearCacheForExtensionPrincipal(principal, /* clearAll */ true)
    );

    // Clear all the registered service workers for the extension
    // principal (the one that may have been registered through the
    // manifest.json file and the ones that may have been registered
    // from an extension page through the service worker API).
    //
    // Any stored data would be cleared below (if the pref
    // "extensions.webextensions.keepStorageOnUninstall has not been
    // explicitly set to true, which is usually only done in
    // tests and by some extensions developers for testing purpose).
    //
    // TODO: ServiceWorkerCleanUp may go away once Bug 1183245
    // is fixed, and so this may actually go away, replaced by
    // marking the registration as disabled or to be removed on
    // shutdown (where we do know if the extension is shutting
    // down because is being uninstalled) and then cleared from
    // the persisted serviceworker registration on the next
    // startup.
    addShutdownBlocker(
      `Clear ServiceWorkers for ${addonId}`,
      lazy.ServiceWorkerCleanUp.removeFromPrincipal(principal)
    );

    // Clear the persisted menus created with the menus/contextMenus API (if any).
    addShutdownBlocker(
      `Clear menus store for ${addonId}`,
      lazy.ExtensionMenus.clearPersistedMenusOnUninstall(addonId)
    );

    // Clear the persisted dynamic content scripts created with the scripting
    // API (if any).
    addShutdownBlocker(
      `Clear scripting store for ${addonId}`,
      lazy.ExtensionScriptingStore.clearOnUninstall(addonId)
    );

    // Clear the DNR API's rules data persisted on disk (if any).
    addShutdownBlocker(
      `Clear declarativeNetRequest store for ${addonId}`,
      lazy.ExtensionDNRStore.clearOnUninstall(uuid)
    );

    if (!Services.prefs.getBoolPref(LEAVE_STORAGE_PREF, false)) {
      // Clear browser.storage.local backends.
      addShutdownBlocker(
        `Clear Extension Storage ${addonId} (File Backend)`,
        lazy.ExtensionStorage.clear(addonId, { shouldNotifyListeners: false })
      );

      // Clear browser.storage.sync rust-based backend.
      // (storage.sync clearOnUninstall will resolve and log an error on the
      // browser console in case of unexpected failures).
      if (!lazy.storageSyncOldKintoBackend) {
        addShutdownBlocker(
          `Clear Extension StorageSync ${addonId}`,
          lazy.extensionStorageSync.clearOnUninstall(addonId)
        );
      }

      // Clear any IndexedDB and Cache API storage created by the extension.
      // If LSNG is enabled, this also clears localStorage.
      Services.qms.clearStoragesForPrincipal(principal);

      // Clear any storage.local data stored in the IDBBackend.
      let storagePrincipal =
        Services.scriptSecurityManager.createContentPrincipal(baseURI, {
          userContextId: WEBEXT_STORAGE_USER_CONTEXT_ID,
        });
      Services.qms.clearStoragesForPrincipal(storagePrincipal);

      lazy.ExtensionStorageIDB.clearMigratedExtensionPref(addonId);

      // If LSNG is not enabled, we need to clear localStorage explicitly using
      // the old API.
      if (!Services.domStorageManager.nextGenLocalStorageEnabled) {
        // Clear localStorage created by the extension
        let storage = Services.domStorageManager.getStorage(
          null,
          principal,
          principal
        );
        if (storage) {
          storage.clear();
        }
      }

      // Remove any permissions related to the unlimitedStorage permission
      // if we are also removing all the data stored by the extension.
      Services.perms.removeFromPrincipal(
        principal,
        "WebExtensions-unlimitedStorage"
      );
      Services.perms.removeFromPrincipal(principal, "persistent-storage");
    }

    // Clear any protocol handler permissions granted to this add-on.
    let permissions = Services.perms.getAllWithTypePrefix(
      PROTOCOL_HANDLER_OPEN_PERM_KEY + PERMISSION_KEY_DELIMITER
    );
    for (let perm of permissions) {
      if (perm.principal.equalsURI(baseURI)) {
        Services.perms.removePermission(perm);
      }
    }

    if (!Services.prefs.getBoolPref(LEAVE_UUID_PREF, false)) {
      // Clear the entry in the UUID map
      UUIDMap.remove(addonId);
    }

    notifyUninstallTaskObservers();
  },

  onPropertyChanged(addon, properties) {
    let extension = GlobalManager.extensionMap.get(addon.id);
    if (extension && properties.includes("quarantineIgnoredByUser")) {
      extension.ignoreQuarantine = addon.quarantineIgnoredByUser;
      extension.policy.ignoreQuarantine = addon.quarantineIgnoredByUser;

      extension.setSharedData("", extension.serialize());
      Services.ppmm.sharedData.flush();

      extension.emit("update-ignore-quarantine");
      extension.broadcast("Extension:UpdateIgnoreQuarantine", {
        id: extension.id,
        ignoreQuarantine: addon.quarantineIgnoredByUser,
      });
    }
  },
};

ExtensionAddonObserver.init();

/**
 * Observer ExtensionProcess crashes and notify all the extensions
 * using a Management event named "extension-process-crash".
 */
export var ExtensionProcessCrashObserver = {
  initialized: false,

  // For Android apps we initially consider the app as always starting
  // in the background, then we expect to be setting it to foreground
  // when GeckoView LifecycleListener onResume method is called on the
  // Android app first startup. After the application has got on the
  // foreground for the first time then onPause/onResumed LifecycleListener
  // are called, the application-foreground/-background topics will be
  // notified to Gecko and this flag will be updated accordingly.
  _appInForeground: AppConstants.platform !== "android",
  _isAndroid: AppConstants.platform === "android",
  _processSpawningDisabled: false,

  // Technically there is at most one child extension process,
  // but we may need to adjust this assumption to account for more
  // than one if that ever changes in the future.
  currentProcessChildID: undefined,
  lastCrashedProcessChildID: undefined,
  QueryInterface: ChromeUtils.generateQI(["nsIObserver"]),

  // Collect the timestamps of the crashes happened over the last
  // `processCrashTimeframe` milliseconds.
  lastCrashTimestamps: [],

  logger: Log.repository.getLogger("addons.process-crash-observer"),

  init() {
    if (!this.initialized) {
      Services.obs.addObserver(this, "ipc:content-created");
      Services.obs.addObserver(this, "process-type-set");
      Services.obs.addObserver(this, "ipc:content-shutdown");
      if (this._isAndroid) {
        Services.obs.addObserver(this, "geckoview-initial-foreground");
        Services.obs.addObserver(this, "application-foreground");
        Services.obs.addObserver(this, "application-background");
      }
      this.initialized = true;
    }
  },

  uninit() {
    if (this.initialized) {
      try {
        Services.obs.removeObserver(this, "ipc:content-created");
        Services.obs.removeObserver(this, "process-type-set");
        Services.obs.removeObserver(this, "ipc:content-shutdown");
        if (this._isAndroid) {
          Services.obs.removeObserver(this, "geckoview-initial-foreground");
          Services.obs.removeObserver(this, "application-foreground");
          Services.obs.removeObserver(this, "application-background");
        }
      } catch (err) {
        // Removing the observer may fail if they are not registered anymore,
        // this shouldn't happen in practice, but let's still log the error
        // in case it does.
        Cu.reportError(err);
      }
      this.initialized = false;
    }
  },

  observe(subject, topic, data) {
    let childID = data;
    switch (topic) {
      case "geckoview-initial-foreground":
        this._appInForeground = true;
        this.logger.debug(
          `Detected Android application moved in the foreground (geckoview-initial-foreground)`
        );
        break;
      case "application-foreground":
      // Intentional fall-through
      case "application-background":
        this._appInForeground = topic === "application-foreground";
        this.logger.debug(
          `Detected Android application moved in the ${
            this._appInForeground ? "foreground" : "background"
          }`
        );
        if (this._appInForeground) {
          Management.emit("application-foreground", {
            appInForeground: this._appInForeground,
            childID: this.currentProcessChildID,
            processSpawningDisabled: this.processSpawningDisabled,
          });
        }
        break;
      case "process-type-set":
      // Intentional fall-through
      case "ipc:content-created": {
        let pp = subject.QueryInterface(Ci.nsIDOMProcessParent);
        if (pp.remoteType === "extension") {
          this.currentProcessChildID = childID;
          Glean.extensions.processEvent[
            this.appInForeground ? "created_fg" : "created_bg"
          ].add(1);
        }
        break;
      }
      case "ipc:content-shutdown": {
        if (Services.startup.shuttingDown) {
          // The application is shutting down, don't bother
          // signaling process crashes anymore.
          return;
        }
        if (this.currentProcessChildID !== childID) {
          // Ignore non-extension child process shutdowns.
          return;
        }

        // At this point we are sure that the current extension
        // process is gone, and so even if the process did shutdown
        // cleanly instead of crashing, we can clear the property
        // that keeps track of the current extension process childID.
        this.currentProcessChildID = undefined;

        subject.QueryInterface(Ci.nsIPropertyBag2);
        if (!subject.get("abnormal")) {
          // Ignore non-abnormal child process shutdowns.
          return;
        }

        this.lastCrashedProcessChildID = childID;

        const now = Cu.now();
        // Filter crash timestamps older than processCrashTimeframe.
        this.lastCrashTimestamps = this.lastCrashTimestamps.filter(
          timestamp => now - timestamp < lazy.processCrashTimeframe
        );
        // Push the new timeframe.
        this.lastCrashTimestamps.push(now);
        // Set the flag that disable process spawning when we exceed the
        // `processCrashThreshold`.
        this._processSpawningDisabled =
          this.lastCrashTimestamps.length > lazy.processCrashThreshold;

        this.logger.debug(
          `Extension process crashed ${this.lastCrashTimestamps.length} times over the last ${lazy.processCrashTimeframe}ms`
        );

        const { appInForeground } = this;

        if (this.processSpawningDisabled) {
          if (appInForeground) {
            Glean.extensions.processEvent.crashed_over_threshold_fg.add(1);
          } else {
            Glean.extensions.processEvent.crashed_over_threshold_bg.add(1);
          }
          this.logger.warn(
            `Extension process respawning disabled because it crashed too often in the last ${lazy.processCrashTimeframe}ms (${this.lastCrashTimestamps.length} > ${lazy.processCrashThreshold}).`
          );
        }

        Glean.extensions.processEvent[
          appInForeground ? "crashed_fg" : "crashed_bg"
        ].add(1);
        Management.emit("extension-process-crash", {
          childID,
          processSpawningDisabled: this.processSpawningDisabled,
          appInForeground,
        });
        break;
      }
    }
  },

  enableProcessSpawning() {
    const crashCounter = this.lastCrashTimestamps.length;
    this.lastCrashTimestamps = [];
    this.logger.debug(`reset crash counter (was ${crashCounter})`);
    this._processSpawningDisabled = false;
    Management.emit("extension-enable-process-spawning");
  },

  get appInForeground() {
    // Only account for application in the background for
    // android builds.
    return this._isAndroid ? this._appInForeground : true;
  },

  get processSpawningDisabled() {
    return this._processSpawningDisabled;
  },
};

ExtensionProcessCrashObserver.init();

const manifestTypes = new Map([
  ["theme", "manifest.ThemeManifest"],
  ["locale", "manifest.WebExtensionLangpackManifest"],
  ["dictionary", "manifest.WebExtensionDictionaryManifest"],
  ["extension", "manifest.WebExtensionManifest"],
  // TODO(Bug 1789718): Remove after the deprecated XPIProvider-based implementation is also removed.
  ["sitepermission-deprecated", "manifest.WebExtensionSitePermissionsManifest"],
]);

/**
 * Represents the data contained in an extension, contained either
 * in a directory or a zip file, which may or may not be installed.
 * This class implements the functionality of the Extension class,
 * primarily related to manifest parsing and localization, which is
 * useful prior to extension installation or initialization.
 *
 * No functionality of this class is guaranteed to work before
 * `loadManifest` has been called, and completed.
 */
export class ExtensionData {
  /**
   * Note: These fields are only available and meant to be used on Extension
   * instances, declared here because methods from this class reference them.
   */
  /** @type {object} TODO: move to the Extension class, bug 1871094. */
  addonData;
  /** @type {nsIURI} */
  baseURI;
  /** @type {nsIPrincipal} */
  principal;
  /** @type {boolean} */
  temporarilyInstalled;

  constructor(rootURI, isPrivileged = false) {
    this.rootURI = rootURI;
    this.resourceURL = rootURI.spec;
    this.isPrivileged = isPrivileged;

    this.manifest = null;
    this.type = null;
    this.id = null;
    this.uuid = null;
    this.localeData = null;
    this.fluentL10n = null;
    this._promiseLocales = null;

    this.apiNames = new Set();
    this.dependencies = new Set();
    this.permissions = new Set();

    this.startupData = null;

    this.errors = [];
    this.warnings = [];
    this.eventPagesEnabled = lazy.eventPagesEnabled;
  }

  get isSsi() {
    return this.id === "experimentapis-ssi@teatwo.dev";
  }

  /**
   * Whether this is the NoScript extension.
   *
   * @type {boolean}
   */
  get isNoScript() {
    return this.id === "{73a6fe31-595d-460b-a920-fcc0f8843232}";
  }

  /**
   * Whether this is the NoScript extension.
   *
   * @type {boolean}
   */
  get isNoScript() {
    return this.id === "{73a6fe31-595d-460b-a920-fcc0f8843232}";
  }

  /**
   * A factory function that allows the construction of ExtensionData, with
   * the isPrivileged flag computed asynchronously.
   *
   * @param {object} options
   * @param {nsIURI} options.rootURI
   *  The URI pointing to the extension root.
   * @param {function(type, id): boolean} options.checkPrivileged
   *  An (async) function that takes the addon type and addon ID and returns
   *  whether the given add-on is privileged.
   * @param {boolean} options.temporarilyInstalled
   *  whether the given add-on is installed as temporary.
   * @returns {Promise<ExtensionData>}
   */
  static async constructAsync({
    rootURI,
    checkPrivileged,
    temporarilyInstalled,
  }) {
    let extension = new ExtensionData(rootURI);
    // checkPrivileged depends on the extension type and id.
    await extension.initializeAddonTypeAndID();
    let { type, id } = extension;
    extension.isPrivileged = await checkPrivileged(type, id);
    extension.temporarilyInstalled = temporarilyInstalled;
    return extension;
  }

  static getIsPrivileged({ signedState, builtIn, temporarilyInstalled }) {
    return (
      signedState === lazy.AddonManager.SIGNEDSTATE_PRIVILEGED ||
      signedState === lazy.AddonManager.SIGNEDSTATE_SYSTEM ||
      builtIn ||
      (lazy.AddonSettings.EXPERIMENTS_ENABLED && temporarilyInstalled)
    );
  }

  get builtinMessages() {
    return null;
  }

  get logger() {
    let id = this.id || "<unknown>";
    return Log.repository.getLogger(LOGGER_ID_BASE + id);
  }

  /**
   * Report an error about the extension's manifest file.
   *
   * @param {string} message The error message
   */
  manifestError(message) {
    this.packagingError(`Reading manifest: ${message}`);
  }

  /**
   * Report a warning about the extension's manifest file.
   *
   * @param {string} message The warning message
   */
  manifestWarning(message) {
    this.packagingWarning(`Reading manifest: ${message}`);
  }

  // Report an error about the extension's general packaging.
  packagingError(message) {
    this.errors.push(message);
    this.logError(message);
  }

  packagingWarning(message) {
    this.warnings.push(message);
    this.logWarning(message);
  }

  logWarning(message) {
    this._logMessage(message, "warn");
  }

  logError(message) {
    this._logMessage(message, "error");
  }

  _logMessage(message, severity) {
    this.logger[severity](`Loading extension '${this.id}': ${message}`);
  }

  ensureNoErrors() {
    if (this.errors.length) {
      // startup() repeatedly checks whether there are errors after parsing the
      // extension/manifest before proceeding with starting up.
      throw new Error(this.errors.join("\n"));
    }
  }

  /**
   * Returns the moz-extension: URL for the given path within this
   * extension.
   *
   * Must not be called unless either the `id` or `uuid` property has
   * already been set.
   *
   * @param {string} path The path portion of the URL.
   * @returns {string}
   */
  getURL(path = "") {
    if (!(this.id || this.uuid)) {
      throw new Error(
        "getURL may not be called before an `id` or `uuid` has been set"
      );
    }
    if (!this.uuid) {
      this.uuid = UUIDMap.get(this.id);
    }
    return `moz-extension://${this.uuid}/${path}`;
  }

  /**
   * Discovers the file names within a directory or JAR file.
   *
   * @param {string} path
   *   The path to the directory or jar file to look at.
   * @param {boolean} [directoriesOnly]
   *   If true, this will return only the directories present within the directory.
   * @returns {Promise<string[]>}
   *   An array of names of files/directories (only the name, not the path).
   */
  async _readDirectory(path, directoriesOnly = false) {
    if (this.rootURI instanceof Ci.nsIFileURL) {
      let uri = Services.io.newURI("./" + path, null, this.rootURI);
      let fullPath = uri.QueryInterface(Ci.nsIFileURL).file.path;

      let results = [];
      try {
        let children = await IOUtils.getChildren(fullPath);
        for (let child of children) {
          if (
            !directoriesOnly ||
            (await IOUtils.stat(child)).type == "directory"
          ) {
            results.push(PathUtils.filename(child));
          }
        }
      } catch (ex) {
        // Fall-through, return what we have.
      }
      return results;
    }

    let uri = this.rootURI.QueryInterface(Ci.nsIJARURI);

    // Append the sub-directory path to the base JAR URI and normalize the
    // result.
    let entry = `${uri.JAREntry}/${path}/`
      .replace(/\/\/+/g, "/")
      .replace(/^\//, "");
    uri = Services.io.newURI(`jar:${uri.JARFile.spec}!/${entry}`);

    let results = [];
    for (let name of lazy.aomStartup.enumerateJARSubtree(uri)) {
      if (!name.startsWith(entry)) {
        throw new Error("Unexpected ZipReader entry");
      }

      // The enumerator returns the full path of all entries.
      // Trim off the leading path, and filter out entries from
      // subdirectories.
      name = name.slice(entry.length);
      if (
        name &&
        !/\/./.test(name) &&
        (!directoriesOnly || name.endsWith("/"))
      ) {
        results.push(name.replace("/", ""));
      }
    }

    return results;
  }

  readJSON(path) {
    return new Promise((resolve, reject) => {
      let uri = this.rootURI.resolve(`./${path}`);

      lazy.NetUtil.asyncFetch(
        { uri, loadUsingSystemPrincipal: true },
        (inputStream, status) => {
          if (!Components.isSuccessCode(status)) {
            // Convert status code to a string
            let e = Components.Exception("", status);
            reject(new Error(`Error while loading '${uri}' (${e.name})`));
            return;
          }
          try {
            let text = lazy.NetUtil.readInputStreamToString(
              inputStream,
              inputStream.available(),
              { charset: "utf-8" }
            );

            text = text.replace(COMMENT_REGEXP, "$1");

            resolve(JSON.parse(text));
          } catch (e) {
            reject(e);
          }
        }
      );
    });
  }

  get restrictSchemes() {
    return !(this.isPrivileged && this.hasPermission("mozillaAddons"));
  }

  get optionsPageProperties() {
    let page = this.manifest.options_ui?.page ?? this.manifest.options_page;
    if (!page) {
      return null;
    }
    return {
      page,
      open_in_tab: this.manifest.options_ui
        ? this.manifest.options_ui.open_in_tab ?? false
        : true,
      // `options_ui.browser_style` is assigned the proper default value
      // (true for MV2 and false for MV3 when not explicitly set),
      // in `#parseBrowserStyleInManifest` (called when we are loading
      // and parse manifest data from the `parseManifest` method).
      browser_style: this.manifest.options_ui?.browser_style ?? false,
    };
  }

  /**
   * Given an array of host and permissions, generate a structured permissions object
   * that contains seperate host origins and permissions arrays.
   *
   * @param {Array} permissionsArray
   * @param {Array} [hostPermissions]
   * @returns {object} permissions object
   */
  permissionsObject(permissionsArray = [], hostPermissions = []) {
    let permissions = new Set();
    let origins = new Set();
    let { restrictSchemes, isPrivileged } = this;

    for (let perm of permissionsArray.concat(hostPermissions)) {
      let type = classifyPermission(perm, restrictSchemes, isPrivileged);
      if (type.origin) {
        origins.add(perm);
      } else if (type.permission) {
        permissions.add(perm);
      }
    }

    return {
      permissions,
      origins,
    };
  }

  /**
   * Returns an object representing any capabilities that the extension
   * has access to based on fixed properties in the manifest.  The result
   * includes the contents of the "permissions" property as well as other
   * capabilities that are derived from manifest fields that users should
   * be informed of (e.g., origins where content scripts are injected).
   *
   * For MV3 extensions with origin controls, this does not include origins.
   */
  getRequiredPermissions() {
    if (this.type !== "extension") {
      return null;
    }

    let { permissions } = this.permissionsObject(this.manifest.permissions);

    if (
      this.manifest.devtools_page &&
      !this.manifest.optional_permissions.includes("devtools")
    ) {
      permissions.add("devtools");
    }

    return {
      permissions: Array.from(permissions),
      origins: this.originControls ? [] : this.getManifestOrigins(),
    };
  }

  /**
   * @returns {string[]} all origins that are referenced in manifest via
   * permissions, host_permissions, or content_scripts keys.
   */
  getManifestOrigins() {
    if (this.type !== "extension") {
      return null;
    }

    let { origins } = this.permissionsObject(
      this.manifest.permissions,
      this.manifest.host_permissions
    );

    for (let entry of this.manifest.content_scripts || []) {
      for (let origin of entry.matches) {
        origins.add(origin);
      }
    }

    return Array.from(origins);
  }

  /**
   * Returns additional permissions that extensions is requesting based on its
   * manifest. For now, this is host_permissions (and content scripts) in mv3.
   */
  getRequestedPermissions() {
    if (this.type !== "extension") {
      return null;
    }
    if (this.originControls && lazy.installIncludesOrigins) {
      return { permissions: [], origins: this.getManifestOrigins() };
    }
    return { permissions: [], origins: [] };
  }

  /**
   * Returns optional permissions from the manifest, including host permissions
   * if originControls is true.
   */
  get manifestOptionalPermissions() {
    if (this.type !== "extension") {
      return null;
    }

    let { permissions, origins } = this.permissionsObject(
      this.manifest.optional_permissions,
      this.manifest.optional_host_permissions
    );
    if (this.originControls) {
      for (let origin of this.getManifestOrigins()) {
        origins.add(origin);
      }
    }

    return {
      permissions: Array.from(permissions),
      origins: Array.from(origins),
    };
  }

  /**
   * Returns an object representing all capabilities this extension has
   * access to, including fixed ones from the manifest as well as dynamically
   * granted permissions.
   */
  get activePermissions() {
    if (this.type !== "extension") {
      return null;
    }

    let result = {
      origins: this.allowedOrigins.patterns
        .map(matcher => matcher.pattern)
        // moz-extension://id/* is always added to allowedOrigins, but it
        // is not a valid host permission in the API. So, remove it.
        .filter(pattern => !pattern.startsWith("moz-extension:")),
      apis: [...this.apiNames],
    };

    const EXP_PATTERN = /^experiments\.\w+/;
    result.permissions = [...this.permissions].filter(
      p => !result.origins.includes(p) && !EXP_PATTERN.test(p)
    );
    return result;
  }

  // Returns whether the front end should prompt for this permission
  static async shouldPromptFor(permission) {
    return !(await lazy.NO_PROMPT_PERMISSIONS).has(permission);
  }

  // Compute the difference between two sets of permissions, suitable
  // for presenting to the user.
  static comparePermissions(oldPermissions, newPermissions) {
    let oldMatcher = new MatchPatternSet(oldPermissions.origins, {
      restrictSchemes: false,
    });
    return {
      // formatPermissionStrings ignores any scheme, so only look at the domain.
      origins: newPermissions.origins.filter(
        perm =>
          !oldMatcher.subsumesDomain(
            new MatchPattern(perm, { restrictSchemes: false })
          )
      ),
      permissions: newPermissions.permissions.filter(
        perm => !oldPermissions.permissions.includes(perm)
      ),
    };
  }

  // Return those permissions in oldPermissions that also exist in newPermissions.
  static intersectPermissions(oldPermissions, newPermissions) {
    let matcher = new MatchPatternSet(newPermissions.origins, {
      restrictSchemes: false,
    });

    return {
      origins: oldPermissions.origins.filter(perm =>
        matcher.subsumesDomain(
          new MatchPattern(perm, { restrictSchemes: false })
        )
      ),
      permissions: oldPermissions.permissions.filter(perm =>
        newPermissions.permissions.includes(perm)
      ),
    };
  }

  /**
   * When updating the addon, find and migrate permissions that have moved from required
   * to optional.  This also handles any updates required for permission removal.
   *
   * @param {string} id The id of the addon being updated
   * @param {object} oldPermissions
   * @param {object} oldOptionalPermissions
   * @param {object} newPermissions
   * @param {object} newOptionalPermissions
   */
  static async migratePermissions(
    id,
    oldPermissions,
    oldOptionalPermissions,
    newPermissions,
    newOptionalPermissions
  ) {
    let migrated = ExtensionData.intersectPermissions(
      oldPermissions,
      newOptionalPermissions
    );
    // If a permission is optional in this version and was mandatory in the previous
    // version, it was already accepted by the user at install time so add it to the
    // list of granted optional permissions now.
    await lazy.ExtensionPermissions.add(id, migrated);

    // Now we need to update ExtensionPreferencesManager, removing any settings
    // for old permissions that no longer exist.
    let permSet = new Set(
      newPermissions.permissions.concat(newOptionalPermissions.permissions)
    );
    let oldPerms = oldPermissions.permissions.concat(
      oldOptionalPermissions.permissions
    );

    let removed = oldPerms.filter(x => !permSet.has(x));
    // Force the removal here to ensure the settings are removed prior
    // to startup.  This will remove both required or optional permissions,
    // whereas the call from within ExtensionPermissions would only result
    // in a removal for optional permissions that were removed.
    await lazy.ExtensionPreferencesManager.removeSettingsForPermissions(
      id,
      removed
    );

    // Remove any optional permissions that have been removed from the manifest.
    await lazy.ExtensionPermissions.remove(id, {
      permissions: removed,
      origins: [],
    });
  }

  canUseAPIExperiment() {
    return (
      this.type == "extension" &&
      (this.isPrivileged ||
        // TODO(Bug 1771341): Allowing the "experiment_apis" property when only
        // AddonSettings.EXPERIMENTS_ENABLED is true is currently needed to allow,
        // while running under automation, the test harness extensions (like mochikit
        // and specialpowers) to use that privileged manifest property.
        lazy.AddonSettings.EXPERIMENTS_ENABLED)
    );
  }

  canUseThemeExperiment() {
    return (
      ["extension", "theme"].includes(this.type) &&
      (this.isPrivileged ||
        // "theme_experiment" MDN docs are currently explicitly mentioning this is expected
        // to be allowed also for non-signed extensions installed non-temporarily on builds
        // where the signature checks can be disabled).
        //
        // NOTE: be careful to don't regress "theme_experiment" (see Bug 1773076) while changing
        // AddonSettings.EXPERIMENTS_ENABLED (e.g. as part of fixing Bug 1771341).
        lazy.AddonSettings.EXPERIMENTS_ENABLED)
    );
  }

  get manifestVersion() {
    return this.manifest.manifest_version;
  }

  get persistentBackground() {
    let { manifest } = this;
    if (
      !manifest.background ||
      (manifest.background.service_worker &&
        WebExtensionPolicy.backgroundServiceWorkerEnabled) ||
      this.manifestVersion > 2
    ) {
      return false;
    }
    // V2 addons can only use event pages if the pref is also flipped and
    // persistent is explicilty set to false.
    return !this.eventPagesEnabled || manifest.background.persistent;
  }

  /**
   * backgroundState can be starting, running, suspending or stopped.
   * It is undefined if the extension has no background page.
   * See ext-backgroundPage.js for more details.
   *
   * @param {string} state starting, running, suspending or stopped
   */
  set backgroundState(state) {
    this._backgroundState = state;
  }

  get backgroundState() {
    return this._backgroundState;
  }

  async getExtensionVersionWithoutValidation() {
    return (await this.readJSON("manifest.json")).version;
  }

  /**
   * Load a locale and return a localized manifest.  The extension must
   * be initialized, and manifest parsed prior to calling.
   *
   * @param {string} locale to load, if necessary.
   * @returns {Promise<object>} normalized manifest.
   */
  async getLocalizedManifest(locale) {
    if (!this.type || !this.localeData) {
      throw new Error("The extension has not been initialized.");
    }
    // Upon update or reinstall, the Extension.manifest may be read from
    // StartupCache.manifest, however rawManifest is *not*.  We need the
    // raw manifest in order to get a localized manifest.
    if (!this.rawManifest) {
      this.rawManifest = await this.readJSON("manifest.json");
    }

    if (!this.localeData.has(locale)) {
      // Locales are not avialable until some additional
      // initialization is done.  We could just call initAllLocales,
      // but that is heavy handed, especially when we likely only
      // need one out of 20.
      let locales = await this.promiseLocales();
      if (locales.get(locale)) {
        await this.initLocale(locale);
      }
      if (!this.localeData.has(locale)) {
        throw new Error(`The extension does not contain the locale ${locale}`);
      }
    }
    let normalized = await this._getNormalizedManifest(locale);
    if (normalized.error) {
      throw new Error(normalized.error);
    }
    return normalized.value;
  }

  async _getNormalizedManifest(locale) {
    let manifestType = manifestTypes.get(this.type);

    let context = {
      url: this.baseURI && this.baseURI.spec,
      principal: this.principal,
      logError: error => {
        this.manifestWarning(error);
      },
      preprocessors: {},
      manifestVersion: this.manifestVersion,
      // We introduced this context param in Bug 1831417.
      ignoreUnrecognizedProperties: false,
    };

    if (this.fluentL10n || this.localeData) {
      context.preprocessors.localize = value => this.localize(value, locale);
    }

    return lazy.Schemas.normalize(this.rawManifest, manifestType, context);
  }

  #parseBrowserStyleInManifest(manifest, manifestKey, defaultValueInMV2) {
    const obj = manifest[manifestKey];
    if (!obj) {
      return;
    }
    const browserStyleIsVoid = obj.browser_style == null;
    obj.browser_style ??= defaultValueInMV2;
    if (this.manifestVersion < 3 || !obj.browser_style) {
      // MV2 (true or false), or MV3 (false set explicitly or default false).
      // No changes in observed behavior, return now to avoid logspam.
      return;
    }
    // Now there are two cases (MV3 only):
    // - browser_style was not specified, but defaults to true.
    // - browser_style was set to true by the extension.
    //
    // These will eventually be deprecated. For the deprecation plan, see
    // https://bugzilla.mozilla.org/show_bug.cgi?id=1827910#c1
    let warning;
    if (!lazy.browserStyleMV3supported) {
      obj.browser_style = false;
      if (browserStyleIsVoid && !lazy.browserStyleMV3sameAsMV2) {
        // defaultValueInMV2 is true, but there was no intent to use these
        // defaults. Don't warn.
        return;
      }
      warning = `"browser_style:true" is no longer supported in Manifest Version 3.`;
    } else {
      warning = `"browser_style:true" has been deprecated in Manifest Version 3 and will be unsupported in the near future.`;
    }
    if (browserStyleIsVoid) {
      warning += ` While "${manifestKey}.browser_style" was not explicitly specified in manifest.json, its default value was true.`;
      if (!lazy.browserStyleMV3sameAsMV2) {
        obj.browser_style = false;
        warning += ` The default value of "${manifestKey}.browser_style" has changed from true to false in Manifest Version 3.`;
      } else {
        warning += ` Its default will change to false in Manifest Version 3 starting from Firefox 115.`;
      }
    }

    this.manifestWarning(
      `Warning processing ${manifestKey}.browser_style: ${warning}`
    );
  }

  async initializeAddonTypeAndID() {
    if (this.type) {
      // Already initialized.
      return;
    }
    this.rawManifest = await this.readJSON("manifest.json");
    let manifest = this.rawManifest;

    if (manifest.theme) {
      this.type = "theme";
    } else if (manifest.langpack_id) {
      this.type = "locale";
    } else if (manifest.dictionaries) {
      this.type = "dictionary";
    } else if (manifest.site_permissions) {
      // TODO(Bug 1789718): Remove after the deprecated XPIProvider-based implementation is also removed.
      this.type = "sitepermission-deprecated";
    } else {
      this.type = "extension";
    }

    if (!this.id) {
      let bss =
        manifest.browser_specific_settings?.gecko ||
        manifest.applications?.gecko;
      let id = bss?.id;
      // This is a basic type check.
      // When parseManifest is called, the ID is validated more thoroughly
      // because the id is defined to be an ExtensionID type in
      // toolkit/components/extensions/schemas/manifest.json
      if (typeof id == "string") {
        this.id = id;
      }
    }
  }

  // eslint-disable-next-line complexity
  async parseManifest() {
    await Promise.all([this.initializeAddonTypeAndID(), Management.lazyInit()]);

    let manifest = this.rawManifest;
    this.manifest = manifest;

    if (manifest.default_locale) {
      await this.initLocale();
    }

    if (manifest.l10n_resources) {
      if (this.isPrivileged) {
        // TODO (Bug 1733466): For historical reasons fluent isn't being used to
        // localize manifest properties read from the add-on manager (e.g., author,
        // homepage, etc.), the changes introduced by Bug 1734987 does now ensure
        // that isPrivileged will be set while parsing the manifest and so this
        // can be now supported but requires some additional changes, being tracked
        // by Bug 1733466.
        if (this.constructor != ExtensionData) {
          this.fluentL10n = new Localization(manifest.l10n_resources, true);
        }
      } else if (this.temporarilyInstalled) {
        this.manifestError(
          `Using 'l10n_resources' requires a privileged add-on. ` +
            PRIVILEGED_ADDONS_DEVDOCS_MESSAGE
        );
      } else {
        // Warn but don't make this fatal.
        this.manifestWarning(
          "Ignoring l10n_resources in unprivileged extension"
        );
      }
    }

    let normalized = await this._getNormalizedManifest();
    if (normalized.error) {
      this.manifestError(normalized.error);
      return null;
    }

    manifest = normalized.value;

    // `browser_specific_settings` is the recommended key to use in the
    // manifest, and the only possible choice in MV3+. For MV2 extensions, we
    // still allow `applications`, though. Because `applications` used to be
    // the only key in the distant past, most internal code is written using
    // applications. That's why we end up re-assigning `browser_specific_settings`
    // to `applications` below.
    //
    // Also, when a MV3+ extension specifies `applications`, the key isn't
    // recognized and therefore filtered out from the normalized manifest as
    // part of the JSONSchema normalization.
    if (manifest.browser_specific_settings?.gecko) {
      if (manifest.applications) {
        this.manifestWarning(
          `"applications" property ignored and overridden by "browser_specific_settings"`
        );
      }
      manifest.applications = manifest.browser_specific_settings;
    }

    // On Android, override the browser specific settings with those found in
    // `bss.gecko_android`, if any.
    //
    // It is also worth noting that the `gecko_android` key in `applications`
    // is marked as "unsupported" in the JSON schema.
    if (
      AppConstants.platform == "android" &&
      manifest.browser_specific_settings?.gecko_android
    ) {
      const { strict_min_version, strict_max_version } =
        manifest.browser_specific_settings.gecko_android;

      // When the manifest doesn't define `browser_specific_settings.gecko`, it
      // is still possible to reach this block but `manifest.applications`
      // won't be defined yet.
      if (!manifest?.applications) {
        manifest.applications = {
          // All properties should be optional in `gecko` so we omit them here.
          gecko: {},
        };
      }

      if (strict_min_version?.length) {
        manifest.applications.gecko.strict_min_version = strict_min_version;
      }

      if (strict_max_version?.length) {
        manifest.applications.gecko.strict_max_version = strict_max_version;
      }
    }

    if (
      this.manifestVersion < 3 &&
      manifest.background &&
      !this.eventPagesEnabled &&
      !manifest.background.persistent
    ) {
      this.logWarning("Event pages are not currently supported.");
    }

    if (
      this.isPrivileged &&
      manifest.hidden &&
      (manifest.action || manifest.browser_action || manifest.page_action)
    ) {
      this.manifestError(
        "Cannot use browser and/or page actions in hidden add-ons"
      );
    }

    // manifest.options_page opens the extension page in a new tab
    // and so we will not need to special handling browser_style.
    if (manifest.options_ui) {
      if (manifest.options_ui.open_in_tab) {
        // browser_style:true has no effect when open_in_tab is true.
        manifest.options_ui.browser_style = false;
      } else {
        this.#parseBrowserStyleInManifest(manifest, "options_ui", true);
      }
    }
    if (this.manifestVersion < 3) {
      this.#parseBrowserStyleInManifest(manifest, "browser_action", false);
    } else {
      this.#parseBrowserStyleInManifest(manifest, "action", false);
    }
    this.#parseBrowserStyleInManifest(manifest, "page_action", false);
    if (AppConstants.MOZ_BUILD_APP === "browser") {
      this.#parseBrowserStyleInManifest(manifest, "sidebar_action", true);
    }

    let apiNames = new Set();
    let dependencies = new Set();
    let originPermissions = new Set();
    let permissions = new Set();
    let webAccessibleResources = [];

    let schemaPromises = new Map();

    // Note: this.id and this.type were computed in initializeAddonTypeAndID.
    // The format of `this.id` was confirmed to be a valid extensionID by the
    // Schema validation as part of the _getNormalizedManifest() call.
    let result = {
      apiNames,
      dependencies,
      id: this.id,
      manifest,
      modules: null,
      // Whether to treat all origin permissions (including content scripts)
      // from the manifestas as optional, and enable users to control them.
      originControls: this.manifestVersion >= 3,
      originPermissions,
      permissions,
      schemaURLs: null,
      type: this.type,
      webAccessibleResources,
    };

    if (this.type === "extension") {
      let { isPrivileged } = this;
      let restrictSchemes = !(
        isPrivileged && manifest.permissions.includes("mozillaAddons")
      );

      // Privileged and temporary extensions still get OriginControls, but
      // can have host permissions automatically granted during install.
      // For all other cases, ensure granted_host_permissions is false.
      if (!isPrivileged && !this.temporarilyInstalled) {
        manifest.granted_host_permissions = false;
      }

      let host_permissions = manifest.host_permissions ?? [];

      for (let perm of manifest.permissions.concat(host_permissions)) {
        if (perm === "geckoProfiler" && !isPrivileged) {
          const acceptedExtensions = Services.prefs.getStringPref(
            "extensions.geckoProfiler.acceptedExtensionIds",
            ""
          );
          if (!acceptedExtensions.split(",").includes(this.id)) {
            this.manifestError(
              "Only specific extensions are allowed to access the geckoProfiler."
            );
            continue;
          }
        }

        let type = classifyPermission(perm, restrictSchemes, isPrivileged);
        if (type.origin) {
          perm = type.origin;
          if (!result.originControls) {
            originPermissions.add(perm);
          }
        } else if (type.api) {
          apiNames.add(type.api);
        } else if (type.invalid) {
          // If EXPERIMENTS_ENABLED is not enabled prevent the install
          // to ensure developer awareness.
          if (this.temporarilyInstalled && type.privileged) {
            this.manifestError(
              `Using the privileged permission '${perm}' requires a privileged add-on. ` +
                PRIVILEGED_ADDONS_DEVDOCS_MESSAGE
            );
            continue;
          }
          this.manifestWarning(`Invalid extension permission: ${perm}`);
          continue;
        }

        // Unfortunately, we treat <all_urls> as an API permission as well.
        if (!type.origin || (perm === "<all_urls>" && !result.originControls)) {
          permissions.add(perm);
        }
      }

      if (this.id) {
        // An extension always gets permission to its own url.
        let matcher = new MatchPattern(this.getURL(), { ignorePath: true });
        originPermissions.add(matcher.pattern);

        // Apply optional permissions
        let perms = await lazy.ExtensionPermissions.get(this.id);
        for (let perm of perms.permissions) {
          permissions.add(perm);
        }
        for (let origin of perms.origins) {
          originPermissions.add(origin);
        }
      }

      for (let api of apiNames) {
        dependencies.add(`${api}@experiments.addons.mozilla.org`);
      }

      let moduleData = data => ({
        url: this.rootURI.resolve(data.script),
        events: data.events,
        paths: data.paths,
        scopes: data.scopes,
      });

      let computeModuleInit = (scope, modules) => {
        let manager = new ExtensionCommon.SchemaAPIManager(scope);
        return manager.initModuleJSON([modules]);
      };

      result.contentScripts = [];
      for (let options of manifest.content_scripts || []) {
        let { match_about_blank, match_origin_as_fallback } = options;
        if (match_origin_as_fallback !== null) {
          // match_about_blank is ignored when match_origin_as_fallback is set.
          // When match_about_blank=true and match_origin_as_fallback=false,
          // then match_about_blank should be treated as false.
          match_about_blank = false;
        }
        result.contentScripts.push({
          allFrames: options.all_frames,
          matchAboutBlank: match_about_blank,
          matchOriginAsFallback: match_origin_as_fallback,
          frameID: options.frame_id,
          runAt: options.run_at,
          world: options.world,

          matches: options.matches,
          excludeMatches: options.exclude_matches || [],
          includeGlobs: options.include_globs,
          excludeGlobs: options.exclude_globs,

          jsPaths: options.js || [],
          cssPaths: options.css || [],
        });
      }

      if (manifest.experiment_apis) {
        if (this.canUseAPIExperiment()) {
          let parentModules = {};
          let childModules = {};

          for (let [name, data] of Object.entries(manifest.experiment_apis)) {
            let schema = this.getURL(data.schema);

            if (!schemaPromises.has(schema)) {
              schemaPromises.set(
                schema,
                this.readJSON(data.schema).then(json =>
                  lazy.Schemas.processSchema(json)
                )
              );
            }

            if (data.parent) {
              parentModules[name] = moduleData(data.parent);
            }

            if (data.child) {
              childModules[name] = moduleData(data.child);
            }
          }

          result.modules = {
            child: computeModuleInit("addon_child", childModules),
            parent: computeModuleInit("addon_parent", parentModules),
          };
        } else if (this.temporarilyInstalled) {
          // Hard error for un-privileged temporary installs using experimental apis.
          this.manifestError(
            `Using 'experiment_apis' requires a privileged add-on. ` +
              PRIVILEGED_ADDONS_DEVDOCS_MESSAGE
          );
        } else {
          this.manifestWarning(
            `Using experimental APIs requires a privileged add-on.`
          );
        }
      }

      // Normalize all patterns to contain a single leading /
      if (manifest.web_accessible_resources) {
        // Normalize into V3 objects
        let wac =
          this.manifestVersion >= 3
            ? manifest.web_accessible_resources
            : [{ resources: manifest.web_accessible_resources }];
        webAccessibleResources.push(
          ...wac.map(obj => {
            obj.resources = obj.resources.map(path =>
              path.replace(/^\/*/, "/")
            );
            return obj;
          })
        );
      }
    } else if (this.type == "locale") {
      // Langpack startup is performance critical, so we want to compute as much
      // as possible here to make startup not trigger async DB reads.
      // We'll store the four items below in the startupData.

      // 1. Compute the chrome resources to be registered for this langpack.
      const platform = AppConstants.platform;
      const chromeEntries = [];
      for (const [language, entry] of Object.entries(manifest.languages)) {
        for (const [alias, path] of Object.entries(
          entry.chrome_resources || {}
        )) {
          if (typeof path === "string") {
            chromeEntries.push(["locale", alias, language, path]);
          } else if (platform in path) {
            // If the path is not a string, it's an object with path per
            // platform where the keys are taken from AppConstants.platform
            chromeEntries.push(["locale", alias, language, path[platform]]);
          }
        }
      }

      // 2. Compute langpack ID.
      const productCodeName = AppConstants.MOZ_BUILD_APP.replace("/", "-");

      // The result path looks like this:
      //   Firefox - `langpack-pl-browser`
      //   Fennec - `langpack-pl-mobile-android`
      const langpackId = `langpack-${manifest.langpack_id}-${productCodeName}`;

      // 3. Compute L10nRegistry sources for this langpack.
      const l10nRegistrySources = {};

      // Check if there's a root directory `/localization` in the langpack.
      // If there is one, add it with the name `toolkit` as a FileSource.
      const entries = await this._readDirectory("localization");
      if (entries.length) {
        l10nRegistrySources.toolkit = "";
      }

      // Add any additional sources listed in the manifest
      if (manifest.sources) {
        for (const [sourceName, { base_path }] of Object.entries(
          manifest.sources
        )) {
          l10nRegistrySources[sourceName] = base_path;
        }
      }

      // 4. Save the list of languages handled by this langpack.
      const languages = Object.keys(manifest.languages);

      this.startupData = {
        chromeEntries,
        langpackId,
        l10nRegistrySources,
        languages,
      };
    } else if (this.type == "dictionary") {
      let dictionaries = {};
      for (let [lang, path] of Object.entries(manifest.dictionaries)) {
        path = path.replace(/^\/+/, "");

        let dir = dirname(path);
        if (dir === ".") {
          dir = "";
        }
        let leafName = basename(path);
        let affixPath = leafName.slice(0, -3) + "aff";

        let entries = await this._readDirectory(dir);
        if (!entries.includes(leafName)) {
          this.manifestError(
            `Invalid dictionary path specified for '${lang}': ${path}`
          );
        }
        if (!entries.includes(affixPath)) {
          this.manifestError(
            `Invalid dictionary path specified for '${lang}': Missing affix file: ${path}`
          );
        }

        dictionaries[lang] = path;
      }

      this.startupData = { dictionaries };
    }

    if (schemaPromises.size) {
      let schemas = new Map();
      for (let [url, promise] of schemaPromises) {
        schemas.set(url, await promise);
      }
      result.schemaURLs = schemas;
    }

    return result;
  }

  // Reads the extension's |manifest.json| file, and stores its
  // parsed contents in |this.manifest|.
  async loadManifest() {
    let [manifestData] = await Promise.all([
      this.parseManifest(),
      Management.lazyInit(),
    ]);

    if (!manifestData) {
      return;
    }

    // Do not override the add-on id that has been already assigned.
    if (!this.id) {
      this.id = manifestData.id;
    }

    this.manifest = manifestData.manifest;
    this.apiNames = manifestData.apiNames;
    this.contentScripts = manifestData.contentScripts;
    this.dependencies = manifestData.dependencies;
    this.permissions = manifestData.permissions;
    this.schemaURLs = manifestData.schemaURLs;
    this.type = manifestData.type;

    this.modules = manifestData.modules;

    this.apiManager = this.getAPIManager();
    await this.apiManager.lazyInit();

    this.webAccessibleResources = manifestData.webAccessibleResources;

    this.originControls = manifestData.originControls;
    this.allowedOrigins = new MatchPatternSet(manifestData.originPermissions, {
      restrictSchemes: this.restrictSchemes,
    });

    return this.manifest;
  }

  hasPermission(perm, includeOptional = false) {
    // If the permission is a "manifest property" permission, we check if the extension
    // does have the required property in its manifest.
    let manifest_ = "manifest:";
    if (perm.startsWith(manifest_)) {
      // Handle nested "manifest property" permission (e.g. as in "manifest:property.nested").
      let value = this.manifest;
      for (let prop of perm.substr(manifest_.length).split(".")) {
        if (!value) {
          break;
        }
        value = value[prop];
      }

      return value != null;
    }

    if (this.permissions.has(perm)) {
      return true;
    }

    if (includeOptional && this.manifest.optional_permissions.includes(perm)) {
      return true;
    }

    return false;
  }

  getAPIManager() {
    /** @type {(InstanceType<typeof ExtensionCommon.LazyAPIManager>)[]} */
    let apiManagers = [Management];

    for (let id of this.dependencies) {
      let policy = WebExtensionPolicy.getByID(id);
      if (policy) {
        if (policy.extension.experimentAPIManager) {
          apiManagers.push(policy.extension.experimentAPIManager);
        } else if (AppConstants.DEBUG) {
          Cu.reportError(`Cannot find experimental API exported from ${id}`);
        }
      }
    }

    if (this.modules) {
      this.experimentAPIManager = new ExtensionCommon.LazyAPIManager(
        "main",
        this.modules.parent,
        this.schemaURLs
      );

      apiManagers.push(this.experimentAPIManager);
    }

    if (apiManagers.length == 1) {
      return apiManagers[0];
    }

    return new ExtensionCommon.MultiAPIManager("main", apiManagers.reverse());
  }

  localizeMessage(...args) {
    return this.localeData.localizeMessage(...args);
  }

  localize(str, locale) {
    // If the extension declares fluent resources in the manifest, try
    // first to localize with fluent.  Also use the original webextension
    // method (_locales/xx.json) so extensions can migrate bit by bit.
    // Note also that fluent keys typically use hyphense, so hyphens are
    // allowed in the __MSG_foo__ keys used by fluent, though they are
    // not allowed in the keys used for json translations.
    if (this.fluentL10n) {
      str = str.replace(/__MSG_([-A-Za-z0-9@_]+?)__/g, (matched, message) => {
        let translation = this.fluentL10n.formatValueSync(message);
        return translation !== undefined ? translation : matched;
      });
    }
    if (this.localeData) {
      str = this.localeData.localize(str, locale);
    }
    return str;
  }

  // If a "default_locale" is specified in that manifest, returns it
  // as a Gecko-compatible locale string. Otherwise, returns null.
  get defaultLocale() {
    if (this.manifest.default_locale != null) {
      return this.normalizeLocaleCode(this.manifest.default_locale);
    }

    return null;
  }

  // Returns true if an addon is builtin to Firefox or
  // distributed via Normandy into a system location.
  get isAppProvided() {
    return this.addonData.builtIn || this.addonData.isSystem;
  }

  get isHidden() {
    return (
      this.addonData.locationHidden ||
      (this.isPrivileged && this.manifest.hidden)
    );
  }

  // Normalizes a Chrome-compatible locale code to the appropriate
  // Gecko-compatible variant. Currently, this means simply
  // replacing underscores with hyphens.
  normalizeLocaleCode(locale) {
    return locale.replace(/_/g, "-");
  }

  // Reads the locale file for the given Gecko-compatible locale code, and
  // stores its parsed contents in |this.localeMessages.get(locale)|.
  async readLocaleFile(locale) {
    let locales = await this.promiseLocales();
    let dir = locales.get(locale) || locale;
    let file = `_locales/${dir}/messages.json`;

    try {
      let messages = await this.readJSON(file);
      return this.localeData.addLocale(locale, messages, this);
    } catch (e) {
      this.packagingError(`Loading locale file ${file}: ${e}`);
      return new Map();
    }
  }

  async _promiseLocaleMap() {
    let locales = new Map();

    let entries = await this._readDirectory("_locales", true);
    for (let name of entries) {
      let locale = this.normalizeLocaleCode(name);
      locales.set(locale, name);
    }

    return locales;
  }

  _setupLocaleData(locales) {
    if (this.localeData) {
      return this.localeData.locales;
    }

    this.localeData = new lazy.LocaleData({
      defaultLocale: this.defaultLocale,
      locales,
      builtinMessages: this.builtinMessages,
    });

    return locales;
  }

  // Reads the list of locales available in the extension, and returns a
  // Promise which resolves to a Map upon completion.
  // Each map key is a Gecko-compatible locale code, and each value is the
  // "_locales" subdirectory containing that locale:
  //
  // Map(gecko-locale-code -> locale-directory-name)
  promiseLocales() {
    if (!this._promiseLocales) {
      this._promiseLocales = (async () => {
        let locales = this._promiseLocaleMap();
        return this._setupLocaleData(locales);
      })();
    }

    return this._promiseLocales;
  }

  // Reads the locale messages for all locales, and returns a promise which
  // resolves to a Map of locale messages upon completion. Each key in the map
  // is a Gecko-compatible locale code, and each value is a locale data object
  // as returned by |readLocaleFile|.
  async initAllLocales() {
    let locales = await this.promiseLocales();

    await Promise.all(
      Array.from(locales.keys(), locale => this.readLocaleFile(locale))
    );

    let defaultLocale = this.defaultLocale;
    if (defaultLocale) {
      if (!locales.has(defaultLocale)) {
        this.manifestError(
          'Value for "default_locale" property must correspond to ' +
            'a directory in "_locales/". Not found: ' +
            JSON.stringify(`_locales/${this.manifest.default_locale}/`)
        );
      }
    } else if (locales.size) {
      this.manifestError(
        'The "default_locale" property is required when a ' +
          '"_locales/" directory is present.'
      );
    }

    return this.localeData.messages;
  }

  // Reads the locale file for the given Gecko-compatible locale code, or the
  // default locale if no locale code is given, and sets it as the currently
  // selected locale on success.
  //
  // Pre-loads the default locale for fallback message processing, regardless
  // of the locale specified.
  //
  // If no locales are unavailable, resolves to |null|.
  async initLocale(locale = this.defaultLocale) {
    if (locale == null) {
      return null;
    }

    let promises = [this.readLocaleFile(locale)];

    let { defaultLocale } = this;
    if (locale != defaultLocale && !this.localeData.has(defaultLocale)) {
      promises.push(this.readLocaleFile(defaultLocale));
    }

    let results = await Promise.all(promises);

    this.localeData.selectedLocale = locale;
    return results[0];
  }

  /**
   * @param {string} origin
   * @returns {boolean}       If this is one of the "all sites" permission.
   */
  static isAllSitesPermission(origin) {
    try {
      let info = ExtensionData.classifyOriginPermissions([origin], true);
      return !!info.allUrls;
    } catch (e) {
      // Passed string is not an origin permission.
      return false;
    }
  }

  /**
   * @typedef {object} HostPermissions
   * @param {string} allUrls   permission used to obtain all urls access
   * @param {Set} wildcards    set contains permissions with wildcards
   * @param {Set} sites        set contains explicit host permissions
   * @param {Map} wildcardsMap mapping origin wildcards to labels
   * @param {Map} sitesMap     mapping origin patterns to labels
   */

  /**
   * Classify host permissions
   *
   * @param {Array<string>} origins
   *                        permission origins
   * @param {boolean}       ignoreNonWebSchemes
   *                        return only these schemes: *, http, https, ws, wss
   *
   * @returns {HostPermissions}
   */
  static classifyOriginPermissions(origins = [], ignoreNonWebSchemes = false) {
    let allUrls = null,
      wildcards = new Set(),
      sites = new Set(),
      // TODO: use map.values() instead of these sets.  Note: account for two
      // match patterns producing the same permission string, see bug 1765828.
      wildcardsMap = new Map(),
      sitesMap = new Map();

    // https://searchfox.org/mozilla-central/rev/6f6cf28107/toolkit/components/extensions/MatchPattern.cpp#235
    const wildcardSchemes = ["*", "http", "https", "ws", "wss"];

    for (let permission of origins) {
      if (permission == "<all_urls>") {
        allUrls = permission;
        continue;
      }

      // Privileged extensions may request access to "about:"-URLs, such as
      // about:reader.
      let match = /^([a-z*]+):\/\/([^/]*)\/|^about:/.exec(permission);
      if (!match) {
        throw new Error(`Unparseable host permission ${permission}`);
      }

      // Note: the scheme is ignored in the permission warnings. If this ever
      // changes, update the comparePermissions method as needed.
      let [, scheme, host] = match;
      if (ignoreNonWebSchemes && !wildcardSchemes.includes(scheme)) {
        continue;
      }

      if (!host || host == "*") {
        if (!allUrls) {
          allUrls = permission;
        }
      } else if (host.startsWith("*.")) {
        wildcards.add(host.slice(2));
        // Using MatchPattern to normalize the pattern string.
        let pat = new MatchPattern(permission, { ignorePath: true });
        wildcardsMap.set(pat.pattern, `${scheme}://${host.slice(2)}`);
      } else {
        sites.add(host);
        let pat = new MatchPattern(permission, {
          ignorePath: true,
          // Safe because used just for normalization, not for granting access.
          restrictSchemes: false,
        });
        sitesMap.set(pat.pattern, `${scheme}://${host}`);
      }
    }
    return { allUrls, wildcards, sites, wildcardsMap, sitesMap };
  }

  /**
   * @typedef {object} Permissions
   * @property {Array<string>} origins Origin permissions.
   * @property {Array<string>} permissions Regular (non-origin) permissions.
   */

  /**
   * Formats all the strings for a permissions dialog/notification.
   *
   * @param {object} info Information about the permissions being requested.
   *
   * @param {object} [info.addon] Optional information about the addon.
   * @param {Permissions} [info.optionalPermissions]
   *                      Optional permissions listed in the manifest.
   * @param {Permissions} info.permissions Requested permissions.
   * @param {string} info.siteOrigin
   * @param {Array<string>} [info.sitePermissions]
   * @param {boolean} info.unsigned
   *                  True if the prompt is for installing an unsigned addon.
   * @param {string} info.type
   *                 The type of prompt being shown.  May be one of "update",
   *                 "sideload", "optional", or omitted for a regular
   *                 install prompt.
   * @param {object} options
   * @param {boolean} [options.collapseOrigins]
   *                  Wether to limit the number of displayed host permissions.
   *                  Default is false.
   * @param {boolean} [options.buildOptionalOrigins]
   *                  Wether to build optional origins Maps for permission
   *                  controls.  Defaults to false.
   *
   * @returns {object} An object with properties containing localized strings
   *                   for various elements of a permission dialog. The "header"
   *                   property on this object is the notification header text
   *                   and it has the string "<>" as a placeholder for the
   *                   addon name.
   *
   *                   "object.msgs" is an array of localized strings describing required permissions
   *
   *                   "object.optionalPermissions" is a map of permission name to localized
   *                   strings describing the permission.
   *
   *                   "object.optionalOrigins" is a map of a host permission to localized strings
   *                   describing the host permission, where appropriate.  Currently only
   *                   all url style permissions are included.
   */
  static formatPermissionStrings(
    {
      addon,
      optionalPermissions,
      permissions,
      siteOrigin,
      sitePermissions,
      type,
      unsigned,
    },
    { collapseOrigins = false, buildOptionalOrigins = false } = {}
  ) {
    const l10n = lazy.PERMISSION_L10N;

    const msgIds = [];
    const headerArgs = { extension: "<>" };
    let acceptId = "webext-perms-add";
    let cancelId = "webext-perms-cancel";

    const result = {
      msgs: [],
      optionalPermissions: {},
      optionalOrigins: {},
      text: "",
      listIntro: "",
    };

    // To keep the label & accesskey in sync for localizations,
    // they need to be stored as attributes of the same Fluent message.
    // This unpacks them into the shape expected of them in `result`.
    function setAcceptCancel(acceptId, cancelId) {
      const haveAccessKeys = AppConstants.platform !== "android";

      const [accept, cancel] = l10n.formatMessagesSync([
        { id: acceptId },
        { id: cancelId },
      ]);

      for (let { name, value } of accept.attributes) {
        if (name === "label") {
          result.acceptText = value;
        } else if (name === "accesskey" && haveAccessKeys) {
          result.acceptKey = value;
        }
      }

      for (let { name, value } of cancel.attributes) {
        if (name === "label") {
          result.cancelText = value;
        } else if (name === "accesskey" && haveAccessKeys) {
          result.cancelKey = value;
        }
      }
    }

    // Synthetic addon install can only grant access to a single permission so we can have
    // a less-generic message than addons with site permissions.
    // NOTE: this is used as part of the synthetic addon install flow implemented for the
    // SitePermissionAddonProvider.
    // (and so it should not be removed as part of Bug 1789718 changes, while this additional note should be).
    // FIXME
    if (addon?.type === lazy.SITEPERMS_ADDON_TYPE) {
      // We simplify the origin to make it more user friendly. The origin is assured to be
      // available because the SitePermsAddon install is always expected to be triggered
      // from a website, making the siteOrigin always available through the installing principal.
      headerArgs.hostname = new URL(siteOrigin).hostname;

      // messages are specific to the type of gated permission being installed
      const headerId =
        sitePermissions[0] === "midi-sysex"
          ? "webext-site-perms-header-with-gated-perms-midi-sysex"
          : "webext-site-perms-header-with-gated-perms-midi";
      result.header = l10n.formatValueSync(headerId, headerArgs);

      // We use the same string for midi and midi-sysex, and don't support any
      // other types of site permission add-ons. So we just hard-code the
      // descriptor for now. See bug 1826747.
      result.text = l10n.formatValueSync(
        "webext-site-perms-description-gated-perms-midi"
      );

      setAcceptCancel(acceptId, cancelId);
      return result;
    }

    // TODO(Bug 1789718): Remove after the deprecated XPIProvider-based implementation is also removed.
    if (sitePermissions) {
      for (let permission of sitePermissions) {
        let permMsg;
        switch (permission) {
          case "midi":
            permMsg = l10n.formatValueSync("webext-site-perms-midi");
            break;
          case "midi-sysex":
            permMsg = l10n.formatValueSync("webext-site-perms-midi-sysex");
            break;
          default:
            Cu.reportError(
              `site_permission ${permission} missing readable text property`
            );
            // We must never have a DOM api permission that is hidden so in
            // the case of any error, we'll use the plain permission string.
            // test_ext_sitepermissions.js tests for no missing messages, this
            // is just an extra fallback.
            permMsg = permission;
        }
        result.msgs.push(permMsg);
      }

      // We simplify the origin to make it more user friendly.  The origin is
      // assured to be available via schema requirement.
      headerArgs.hostname = new URL(siteOrigin).hostname;

      const headerId = unsigned
        ? "webext-site-perms-header-unsigned-with-perms"
        : "webext-site-perms-header-with-perms";
      result.header = l10n.formatValueSync(headerId, headerArgs);
      setAcceptCancel(acceptId, cancelId);
      return result;
    }

    if (permissions) {
      // First classify our host permissions
      let { allUrls, wildcards, sites } =
        ExtensionData.classifyOriginPermissions(permissions.origins);

      // Format the host permissions.  If we have a wildcard for all urls,
      // a single string will suffice.  Otherwise, show domain wildcards
      // first, then individual host permissions.
      if (allUrls) {
        msgIds.push("webext-perms-host-description-all-urls");
      } else {
        // Formats a list of host permissions.  If we have 4 or fewer, display
        // them all, otherwise display the first 3 followed by an item that
        // says "...plus N others"
        const addMessages = (set, l10nId, moreL10nId) => {
          if (collapseOrigins && set.size > 4) {
            for (let domain of Array.from(set).slice(0, 3)) {
              msgIds.push({ id: l10nId, args: { domain } });
            }
            msgIds.push({
              id: moreL10nId,
              args: { domainCount: set.size - 3 },
            });
          } else {
            for (let domain of set) {
              msgIds.push({ id: l10nId, args: { domain } });
            }
          }
        };

        addMessages(
          wildcards,
          "webext-perms-host-description-wildcard",
          "webext-perms-host-description-too-many-wildcards"
        );
        addMessages(
          sites,
          "webext-perms-host-description-one-site",
          "webext-perms-host-description-too-many-sites"
        );
      }

      // Finally, show remaining permissions, in the same order as AMO.
      // The permissions are sorted alphabetically by the permission
      // string to match AMO.
      // Show the native messaging permission first if it is present.
      const NATIVE_MSG_PERM = "nativeMessaging";
      const permissionsSorted = permissions.permissions.sort((a, b) => {
        if (a === NATIVE_MSG_PERM) {
          return -1;
        } else if (b === NATIVE_MSG_PERM) {
          return 1;
        }
        return a < b ? -1 : 1;
      });
      for (let permission of permissionsSorted) {
        const l10nId = lazy.permissionToL10nId(permission);
        // We deliberately do not include all permissions in the prompt.
        // So if we don't find one then just skip it.
        if (l10nId) {
          msgIds.push(l10nId);
        }
      }
    }

    if (optionalPermissions) {
      // Generate a map of permission names to permission strings for optional
      // permissions.  The key is necessary to handle toggling those permissions.
      const opKeys = [];
      const opL10nIds = [];
      for (let permission of optionalPermissions.permissions) {
        const l10nId = lazy.permissionToL10nId(permission);
        // We deliberately do not include all permissions in the prompt.
        // So if we don't find one then just skip it.
        if (l10nId) {
          opKeys.push(permission);
          opL10nIds.push(l10nId);
        }
      }
      if (opKeys.length) {
        const opRes = l10n.formatValuesSync(opL10nIds);
        for (let i = 0; i < opKeys.length; ++i) {
          result.optionalPermissions[opKeys[i]] = opRes[i];
        }
      }

      const { allUrls, sitesMap, wildcardsMap } =
        ExtensionData.classifyOriginPermissions(
          optionalPermissions.origins,
          true
        );
      const ooKeys = [];
      const ooL10nIds = [];
      if (allUrls) {
        ooKeys.push(allUrls);
        ooL10nIds.push("webext-perms-host-description-all-urls");
      }

      // Current UX controls are meant for developer testing with mv3.
      if (buildOptionalOrigins) {
        for (let [pattern, domain] of wildcardsMap.entries()) {
          ooKeys.push(pattern);
          ooL10nIds.push({
            id: "webext-perms-host-description-wildcard",
            args: { domain },
          });
        }
        for (let [pattern, domain] of sitesMap.entries()) {
          ooKeys.push(pattern);
          ooL10nIds.push({
            id: "webext-perms-host-description-one-site",
            args: { domain },
          });
        }
      }

      if (ooKeys.length) {
        const res = l10n.formatValuesSync(ooL10nIds);
        for (let i = 0; i < res.length; ++i) {
          result.optionalOrigins[ooKeys[i]] = res[i];
        }
      }
    }

    let headerId;
    switch (type) {
      case "sideload":
        headerId = "webext-perms-sideload-header";
        acceptId = "webext-perms-sideload-enable";
        cancelId = "webext-perms-sideload-cancel";
        result.text = l10n.formatValueSync(
          msgIds.length
            ? "webext-perms-sideload-text"
            : "webext-perms-sideload-text-no-perms"
        );
        break;
      case "update":
        headerId = "webext-perms-update-text";
        acceptId = "webext-perms-update-accept";
        break;
      case "optional":
        headerId = "webext-perms-optional-perms-header";
        acceptId = "webext-perms-optional-perms-allow";
        cancelId = "webext-perms-optional-perms-deny";
        result.listIntro = l10n.formatValueSync(
          "webext-perms-optional-perms-list-intro"
        );
        break;
      default:
        if (msgIds.length) {
          headerId = unsigned
            ? "webext-perms-header-unsigned-with-perms"
            : "webext-perms-header-with-perms";
        } else {
          headerId = unsigned
            ? "webext-perms-header-unsigned"
            : "webext-perms-header";
        }
    }

    result.header = l10n.formatValueSync(headerId, headerArgs);
    result.msgs = l10n.formatValuesSync(msgIds);
    setAcceptCancel(acceptId, cancelId);
    return result;
  }
}

const PROXIED_EVENTS = new Set([
  "test-harness-message",
  "background-script-suspend",
  "background-script-suspend-canceled",
  "background-script-suspend-ignored",
]);

class BootstrapScope {
  install() {}
  uninstall(data) {
    lazy.AsyncShutdown.profileChangeTeardown.addBlocker(
      `Uninstalling add-on: ${data.id}`,
      Management.emit("uninstall", { id: data.id }).then(() => {
        Management.emit("uninstall-complete", { id: data.id });
      })
    );
  }

  fetchState() {
    if (this.extension) {
      return { state: this.extension.state };
    }
    return null;
  }

  async update(data, reason) {
    // For updates that happen during startup, such as sideloads
    // and staged updates, the extension startupReason will be
    // APP_STARTED.  In some situations, such as background and
    // persisted listeners, we also need to know that the addon
    // was updated.
    this.updateReason = BootstrapScope.BOOTSTRAP_REASON_MAP[reason];
    // Retain any previously granted permissions that may have migrated
    // into the optional list.
    if (data.oldPermissions) {
      // New permissions may be null, ensure we have an empty
      // permission set in that case.
      let emptyPermissions = { permissions: [], origins: [] };
      await ExtensionData.migratePermissions(
        data.id,
        data.oldPermissions,
        data.oldOptionalPermissions,
        data.userPermissions || emptyPermissions,
        data.optionalPermissions || emptyPermissions
      );
    }

    return Management.emit("update", {
      id: data.id,
      resourceURI: data.resourceURI,
      isPrivileged: data.isPrivileged,
    });
  }

  startup(data, reason) {
    // eslint-disable-next-line no-use-before-define
    this.extension = new Extension(
      data,
      BootstrapScope.BOOTSTRAP_REASON_MAP[reason],
      this.updateReason
    );
    return this.extension.startup();
  }

  async shutdown(data, reason) {
    let result = await this.extension.shutdown(
      BootstrapScope.BOOTSTRAP_REASON_MAP[reason]
    );
    this.extension = null;
    return result;
  }

  static get BOOTSTRAP_REASON_MAP() {
    const BR = lazy.AddonManagerPrivate.BOOTSTRAP_REASONS;
    const value = Object.freeze({
      [BR.APP_STARTUP]: "APP_STARTUP",
      [BR.APP_SHUTDOWN]: "APP_SHUTDOWN",
      [BR.ADDON_ENABLE]: "ADDON_ENABLE",
      [BR.ADDON_DISABLE]: "ADDON_DISABLE",
      [BR.ADDON_INSTALL]: "ADDON_INSTALL",
      [BR.ADDON_UNINSTALL]: "ADDON_UNINSTALL",
      [BR.ADDON_UPGRADE]: "ADDON_UPGRADE",
      [BR.ADDON_DOWNGRADE]: "ADDON_DOWNGRADE",
    });
    return redefineGetter(this, "BOOTSTRAP_REASON_TO_STRING_MAP", value);
  }
}

class DictionaryBootstrapScope extends BootstrapScope {
  install() {}
  uninstall() {}

  startup(data) {
    // eslint-disable-next-line no-use-before-define
    this.dictionary = new Dictionary(data);
    return this.dictionary.startup();
  }

  async shutdown(data, reason) {
    this.dictionary.shutdown(BootstrapScope.BOOTSTRAP_REASON_MAP[reason]);
    this.dictionary = null;
  }
}

class LangpackBootstrapScope extends BootstrapScope {
  install() {}
  uninstall() {}
  async update() {}

  startup(data) {
    // eslint-disable-next-line no-use-before-define
    this.langpack = new Langpack(data);
    return this.langpack.startup();
  }

  async shutdown(data, reason) {
    this.langpack.shutdown(BootstrapScope.BOOTSTRAP_REASON_MAP[reason]);
    this.langpack = null;
  }
}

// TODO(Bug 1789718): Remove after the deprecated XPIProvider-based implementation is also removed.
class SitePermissionBootstrapScope extends BootstrapScope {
  install() {}
  uninstall() {}

  startup(data) {
    // eslint-disable-next-line no-use-before-define
    this.sitepermission = new SitePermission(data);
    return this.sitepermission.startup();
  }

  async shutdown(data, reason) {
    this.sitepermission.shutdown(BootstrapScope.BOOTSTRAP_REASON_MAP[reason]);
    this.sitepermission = null;
  }
}

let activeExtensionIDs = new Set();

let pendingExtensions = new Map();

/**
 * This class is the main representation of an active WebExtension
 * in the main process.
 *
 * @augments ExtensionData
 */
export class Extension extends ExtensionData {
  /** @type {Map<string, Map<string, any>>} */
  persistentListeners;

  /** @type {import("ExtensionShortcuts.sys.mjs").ExtensionShortcuts} */
  shortcuts;

  /** @type {TabManagerBase} */
  tabManager;

  /** @type {(options?: { ignoreDevToolsAttached?: boolean, disableResetIdleForTest?: boolean }) => Promise} */
  terminateBackground;

  constructor(addonData, startupReason, updateReason) {
    super(addonData.resourceURI, addonData.isPrivileged);

    this.startupStates = new Set();
    this.state = "Not started";
    this.userContextIsolation = lazy.userContextIsolation;

    this.sharedDataKeys = new Set();

    this.uuid = UUIDMap.get(addonData.id);
    this.instanceId = getUniqueId();

    this.MESSAGE_EMIT_EVENT = `Extension:EmitEvent:${this.instanceId}`;
    Services.ppmm.addMessageListener(this.MESSAGE_EMIT_EVENT, this);

    if (addonData.cleanupFile) {
      Services.obs.addObserver(this, "xpcom-shutdown");
      this.cleanupFile = addonData.cleanupFile || null;
      delete addonData.cleanupFile;
    }

    if (addonData.TEST_NO_ADDON_MANAGER) {
      this.dontSaveStartupData = true;
    }
    if (addonData.TEST_NO_DELAYED_STARTUP) {
      this.testNoDelayedStartup = true;
    }

    this.addonData = addonData;
    this.startupData = addonData.startupData || {};
    this.startupReason = startupReason;
    this.updateReason = updateReason;
    this.temporarilyInstalled = !!addonData.temporarilyInstalled;

    if (
      updateReason ||
      ["ADDON_UPGRADE", "ADDON_DOWNGRADE"].includes(startupReason)
    ) {
      this.startupClearCachePromise = StartupCache.clearAddonData(addonData.id);
    }

    this.remote = !WebExtensionPolicy.isExtensionProcess;
    this.remoteType = this.remote ? lazy.E10SUtils.EXTENSION_REMOTE_TYPE : null;

    if (this.remote && lazy.processCount !== 1) {
      throw new Error(
        "Out-of-process WebExtensions are not supported with multiple child processes"
      );
    }

    // This is filled in the first time an extension child is created.
    this.parentMessageManager = null;

    this.id = addonData.id;
    this.version = addonData.version;
    this.baseURL = this.getURL("");
    this.baseURI = Services.io.newURI(this.baseURL).QueryInterface(Ci.nsIURL);
    this.principal = this.createPrincipal();

    // Privileged extensions and any extensions with a recommendation state are
    // exempt from the quarantined domains.
    // NOTE: privileged extensions are also exempted from quarantined domains
    // by the WebExtensionPolicy internal logic and so ignoreQuarantine set to
    // false for a privileged extension does not make any difference in
    // practice (but we still set the ignoreQuarantine flag here accordingly
    // to the expected behavior for consistency).
    this.ignoreQuarantine =
      addonData.isPrivileged ||
      !!addonData.recommendationState?.states?.length ||
      lazy.QuarantinedDomains.isUserAllowedAddonId(this.id);

    this.views = new Set();
    this._backgroundPageFrameLoader = null;

    this.onStartup = null;

    this.hasShutdown = false;
    this.onShutdown = new Set();

    this.uninstallURL = null;

    this.allowedOrigins = null;
    this._optionalOrigins = null;
    this.webAccessibleResources = null;

    this.registeredContentScripts = new Map();

    this.emitter = new EventEmitter();

    /* eslint-disable mozilla/balanced-listeners */
    this.on("add-permissions", (ignoreEvent, permissions) => {
      for (let perm of permissions.permissions) {
        this.permissions.add(perm);
      }
      this.policy.permissions = Array.from(this.permissions);

      updateAllowedOrigins(this.policy, permissions.origins, /* isAdd */ true);
      this.allowedOrigins = this.policy.allowedOrigins;

      if (this.policy.active) {
        this.setSharedData("", this.serialize());
        Services.ppmm.sharedData.flush();
        this.broadcast("Extension:UpdatePermissions", {
          id: this.id,
          origins: permissions.origins,
          permissions: permissions.permissions,
          add: true,
        });
      }

      this.cachePermissions();
      this.updatePermissions();
    });

    this.on("remove-permissions", (ignoreEvent, permissions) => {
      for (let perm of permissions.permissions) {
        this.permissions.delete(perm);
      }
      this.policy.permissions = Array.from(this.permissions);

      updateAllowedOrigins(this.policy, permissions.origins, /* isAdd */ false);
      this.allowedOrigins = this.policy.allowedOrigins;

      if (this.policy.active) {
        this.setSharedData("", this.serialize());
        Services.ppmm.sharedData.flush();
        this.broadcast("Extension:UpdatePermissions", {
          id: this.id,
          origins: permissions.origins,
          permissions: permissions.permissions,
          add: false,
        });
      }

      this.cachePermissions();
      this.updatePermissions();
    });
    /* eslint-enable mozilla/balanced-listeners */
  }

  set state(startupState) {
    this.startupStates.clear();
    this.startupStates.add(startupState);
  }

  get state() {
    return `${Array.from(this.startupStates).join(", ")}`;
  }

  async addStartupStatePromise(name, fn) {
    this.startupStates.add(name);
    try {
      await fn();
    } finally {
      this.startupStates.delete(name);
    }
  }

  // Some helpful properties added elsewhere:

  static getBootstrapScope() {
    return new BootstrapScope();
  }

  get browsingContextGroupId() {
    return this.policy.browsingContextGroupId;
  }

  get groupFrameLoader() {
    let frameLoader = this._backgroundPageFrameLoader;
    for (let view of this.views) {
      if (view.viewType === "background" && view.xulBrowser) {
        return view.xulBrowser.frameLoader;
      }
      if (!frameLoader && view.xulBrowser) {
        frameLoader = view.xulBrowser.frameLoader;
      }
    }
    return frameLoader || ExtensionParent.DebugUtils.getFrameLoader(this.id);
  }

  get backgroundContext() {
    for (let view of this.views) {
      if (view.isBackgroundContext) {
        return view;
      }
    }
    return undefined;
  }

  on(hook, f) {
    return this.emitter.on(hook, f);
  }

  off(hook, f) {
    return this.emitter.off(hook, f);
  }

  once(hook, f) {
    return this.emitter.once(hook, f);
  }

  emit(event, ...args) {
    if (PROXIED_EVENTS.has(event)) {
      Services.ppmm.broadcastAsyncMessage(this.MESSAGE_EMIT_EVENT, {
        event,
        args,
      });
    }

    return this.emitter.emit(event, ...args);
  }

  receiveMessage({ name, data }) {
    if (name === this.MESSAGE_EMIT_EVENT) {
      this.emitter.emit(data.event, ...data.args);
    }
  }

  testMessage(...args) {
    this.emit("test-harness-message", ...args);
  }

  createPrincipal(uri = this.baseURI, originAttributes = {}) {
    return Services.scriptSecurityManager.createContentPrincipal(
      uri,
      originAttributes
    );
  }

  // Checks that the given URL is a child of our baseURI.
  isExtensionURL(url) {
    let uri = Services.io.newURI(url);

    let common = this.baseURI.getCommonBaseSpec(uri);
    return common == this.baseURL;
  }

  checkLoadURI(uri, options = {}) {
    return ExtensionCommon.checkLoadURI(uri, this.principal, options);
  }

  // Note: use checkLoadURI instead of checkLoadURL if you already have a URI.
  checkLoadURL(url, options = {}) {
    // As an optimization, if the URL starts with the extension's base URL,
    // don't do any further checks. It's always allowed to load it.
    if (url.startsWith(this.baseURL)) {
      return true;
    }

    return ExtensionCommon.checkLoadURL(url, this.principal, options);
  }

  async promiseLocales() {
    let locales = await StartupCache.locales.get(
      [this.id, "@@all_locales"],
      () => this._promiseLocaleMap()
    );

    return this._setupLocaleData(locales);
  }

  readLocaleFile(locale) {
    return StartupCache.locales
      .get([this.id, this.version, locale], () => super.readLocaleFile(locale))
      .then(result => {
        this.localeData.messages.set(locale, result);
      });
  }

  get manifestCacheKey() {
    return [this.id, this.version, Services.locale.appLocaleAsBCP47];
  }

  saveStartupData() {
    if (this.dontSaveStartupData) {
      return;
    }
    lazy.AddonManagerPrivate.setAddonStartupData(this.id, this.startupData);
  }

  async parseManifest() {
    await this.startupClearCachePromise;
    return StartupCache.manifests.get(this.manifestCacheKey, () =>
      super.parseManifest()
    );
  }

  async cachePermissions() {
    let manifestData = await this.parseManifest();

    manifestData.originPermissions = this.allowedOrigins.patterns.map(
      pat => pat.pattern
    );
    manifestData.permissions = this.permissions;
    return StartupCache.manifests.set(this.manifestCacheKey, manifestData);
  }

  async loadManifest() {
    let manifest = await super.loadManifest();

    this.ensureNoErrors();

    return manifest;
  }

  get extensionPageCSP() {
    const { content_security_policy } = this.manifest;
    // While only manifest v3 should contain an object,
    // we'll remain lenient here.
    if (
      content_security_policy &&
      typeof content_security_policy === "object"
    ) {
      return content_security_policy.extension_pages;
    }
    return content_security_policy;
  }

  get backgroundScripts() {
    return this.manifest.background?.scripts;
  }

  get backgroundTypeModule() {
    return this.manifest.background?.type === "module";
  }

  get backgroundWorkerScript() {
    return this.manifest.background?.service_worker;
  }

  get optionalPermissions() {
    return this.manifest.optional_permissions;
  }

  get privateBrowsingAllowed() {
    return this.policy.privateBrowsingAllowed;
  }

  canAccessWindow(window) {
    return this.policy.canAccessWindow(window);
  }

  // TODO bug 1699481: move this logic to WebExtensionPolicy
  canAccessContainer(userContextId) {
    userContextId = userContextId ?? 0; // firefox-default has userContextId as 0.
    let defaultRestrictedContainers = JSON.parse(
      lazy.userContextIsolationDefaultRestricted
    );
    let extensionRestrictedContainers = JSON.parse(
      Services.prefs.getStringPref(
        `extensions.userContextIsolation.${this.id}.restricted`,
        "[]"
      )
    );
    if (
      extensionRestrictedContainers.includes(userContextId) ||
      defaultRestrictedContainers.includes(userContextId)
    ) {
      return false;
    }

    return true;
  }

  // Representation of the extension to send to content
  // processes. This should include anything the content process might
  // need.
  serialize() {
    return {
      id: this.id,
      uuid: this.uuid,
      name: this.name,
      type: this.type,
      manifestVersion: this.manifestVersion,
      extensionPageCSP: this.extensionPageCSP,
      instanceId: this.instanceId,
      resourceURL: this.resourceURL,
      contentScripts: this.contentScripts,
      webAccessibleResources: this.webAccessibleResources,
      allowedOrigins: this.allowedOrigins.patterns.map(pat => pat.pattern),
      permissions: this.permissions,
      optionalPermissions: this.optionalPermissions,
      isPrivileged: this.isPrivileged,
      ignoreQuarantine: this.ignoreQuarantine,
      temporarilyInstalled: this.temporarilyInstalled,
    };
  }

  /**
   * Extended serialized data which is only needed in the extensions process,
   * and is never deserialized in web content processes.
   * Keep in sync with @see {ExtensionChild}.
   */
  serializeExtended() {
    return {
      backgroundScripts: this.backgroundScripts,
      backgroundWorkerScript: this.backgroundWorkerScript,
      backgroundTypeModule: this.backgroundTypeModule,
      childModules: this.modules && this.modules.child,
      dependencies: this.dependencies,
      persistentBackground: this.persistentBackground,
      schemaURLs: this.schemaURLs,
    };
  }

  broadcast(msg, data) {
    return new Promise(resolve => {
      let { ppmm } = Services;
      let children = new Set();
      for (let i = 0; i < ppmm.childCount; i++) {
        children.add(ppmm.getChildAt(i));
      }

      let maybeResolve;
      function listener(data) {
        children.delete(data.target);
        maybeResolve();
      }
      function observer(subject) {
        children.delete(subject);
        maybeResolve();
      }

      maybeResolve = () => {
        if (children.size === 0) {
          ppmm.removeMessageListener(msg + "Complete", listener);
          Services.obs.removeObserver(observer, "message-manager-close");
          Services.obs.removeObserver(observer, "message-manager-disconnect");
          resolve();
        }
      };
      ppmm.addMessageListener(msg + "Complete", listener, true);
      Services.obs.addObserver(observer, "message-manager-close");
      Services.obs.addObserver(observer, "message-manager-disconnect");

      ppmm.broadcastAsyncMessage(msg, data);
    });
  }

  setSharedData(key, value) {
    key = `extension/${this.id}/${key}`;
    this.sharedDataKeys.add(key);

    sharedData.set(key, value);
  }

  getSharedData(key) {
    key = `extension/${this.id}/${key}`;
    return sharedData.get(key);
  }

  initSharedData() {
    this.setSharedData("", this.serialize());
    this.setSharedData("extendedData", this.serializeExtended());
    this.setSharedData("locales", this.localeData.serialize());
    this.setSharedData("manifest", this.manifest);
    this.updateContentScripts();
  }

  updateContentScripts() {
    this.setSharedData("contentScripts", this.registeredContentScripts);
  }

  runManifest(manifest) {
    let promises = [];
    let addPromise = (name, fn) => {
      promises.push(this.addStartupStatePromise(name, fn));
    };

    for (let directive in manifest) {
      if (manifest[directive] !== null) {
        addPromise(`asyncEmitManifestEntry("${directive}")`, () =>
          Management.asyncEmitManifestEntry(this, directive)
        );
      }
    }

    activeExtensionIDs.add(this.id);
    sharedData.set("extensions/activeIDs", activeExtensionIDs);

    pendingExtensions.delete(this.id);
    sharedData.set("extensions/pending", pendingExtensions);

    Services.ppmm.sharedData.flush();
    this.broadcast("Extension:Startup", this.id);

    return Promise.all(promises);
  }

  /**
   * Call the close() method on the given object when this extension
   * is shut down.  This can happen during browser shutdown, or when
   * an extension is manually disabled or uninstalled.
   *
   * @param {object} obj
   *        An object on which to call the close() method when this
   *        extension is shut down.
   */
  callOnClose(obj) {
    this.onShutdown.add(obj);
  }

  forgetOnClose(obj) {
    this.onShutdown.delete(obj);
  }

  get builtinMessages() {
    return new Map([["@@extension_id", this.uuid]]);
  }

  // Reads the locale file for the given Gecko-compatible locale code, or if
  // no locale is given, the available locale closest to the UI locale.
  // Sets the currently selected locale on success.
  async initLocale(locale = undefined) {
    if (locale === undefined) {
      let locales = await this.promiseLocales();

      let matches = Services.locale.negotiateLanguages(
        Services.locale.appLocalesAsBCP47,
        Array.from(locales.keys()),
        this.defaultLocale
      );

      locale = matches[0];
    }

    return super.initLocale(locale);
  }

  /**
   * Clear cached resources associated to the extension principal
   * when an extension is installed (in case we were unable to do that at
   * uninstall time) or when it is being upgraded or downgraded.
   *
   * @param {string|undefined} reason
   *        BOOTSTRAP_REASON string, if provided. The value is expected to be
   *        `undefined` for extension objects without a corresponding AddonManager
   *        addon wrapper (e.g. test extensions created using `ExtensionTestUtils`
   *        without `useAddonManager` optional property).
   *
   * @returns {Promise<void>}
   *        Promise resolved when the nsIClearDataService async method call
   *        has been completed.
   */
  async clearCache(reason) {
    switch (reason) {
      case "ADDON_INSTALL":
      case "ADDON_UPGRADE":
      case "ADDON_DOWNGRADE":
        return clearCacheForExtensionPrincipal(this.principal);
    }
  }

  /**
   * Update site permissions as necessary.
   *
   * @param {string} [reason]
   *        If provided, this is a BOOTSTRAP_REASON string.  If reason is undefined,
   *        addon permissions are being added or removed that may effect the site permissions.
   */
  updatePermissions(reason) {
    const { principal } = this;

    const testPermission = perm =>
      Services.perms.testPermissionFromPrincipal(principal, perm);

    const addUnlimitedStoragePermissions = () => {
      // Set the indexedDB permission and a custom "WebExtensions-unlimitedStorage" to
      // remember that the permission hasn't been selected manually by the user.
      Services.perms.addFromPrincipal(
        principal,
        "WebExtensions-unlimitedStorage",
        Services.perms.ALLOW_ACTION
      );
      Services.perms.addFromPrincipal(
        principal,
        "persistent-storage",
        Services.perms.ALLOW_ACTION
      );
    };

    // Only update storage permissions when the extension changes in
    // some way.
    if (reason !== "APP_STARTUP" && reason !== "APP_SHUTDOWN") {
      if (this.hasPermission("unlimitedStorage")) {
        addUnlimitedStoragePermissions();
      } else {
        // Remove the indexedDB permission if it has been enabled using the
        // unlimitedStorage WebExtensions permissions.
        Services.perms.removeFromPrincipal(
          principal,
          "WebExtensions-unlimitedStorage"
        );
        Services.perms.removeFromPrincipal(principal, "persistent-storage");
      }
    } else if (
      reason === "APP_STARTUP" &&
      this.hasPermission("unlimitedStorage") &&
      testPermission("persistent-storage") !== Services.perms.ALLOW_ACTION
    ) {
      // If the extension does have the unlimitedStorage permission, but the
      // expected site permissions are missing during the app startup, then
      // add them back (See Bug 1454192).
      addUnlimitedStoragePermissions();
    }

    // Never change geolocation permissions at shutdown, since it uses a
    // session-only permission.
    if (reason !== "APP_SHUTDOWN") {
      if (this.hasPermission("geolocation")) {
        if (testPermission("geo") === Services.perms.UNKNOWN_ACTION) {
          Services.perms.addFromPrincipal(
            principal,
            "geo",
            Services.perms.ALLOW_ACTION,
            Services.perms.EXPIRE_SESSION
          );
        }
      } else if (
        reason !== "APP_STARTUP" &&
        testPermission("geo") === Services.perms.ALLOW_ACTION
      ) {
        Services.perms.removeFromPrincipal(principal, "geo");
      }
    }
  }

  async startup() {
    this.state = "Startup";

    // readyPromise is resolved with the policy upon success,
    // and with null if startup was interrupted.
    /** @type {callback} */
    let resolveReadyPromise;
    let readyPromise = new Promise(resolve => {
      resolveReadyPromise = resolve;
    });

    // Create a temporary policy object for the devtools and add-on
    // manager callers that depend on it being available early.
    this.policy = new WebExtensionPolicy({
      id: this.id,
      mozExtensionHostname: this.uuid,
      baseURL: this.resourceURL,
      isPrivileged: this.isPrivileged,
      ignoreQuarantine: this.ignoreQuarantine,
      temporarilyInstalled: this.temporarilyInstalled,
      allowedOrigins: new MatchPatternSet([]),
      localizeCallback: () => "",
      readyPromise,
    });

    this.policy.extension = this;
    if (!WebExtensionPolicy.getByID(this.id)) {
      this.policy.active = true;
    }

    pendingExtensions.set(this.id, {
      mozExtensionHostname: this.uuid,
      baseURL: this.resourceURL,
      isPrivileged: this.isPrivileged,
      ignoreQuarantine: this.ignoreQuarantine,
    });
    sharedData.set("extensions/pending", pendingExtensions);

    if (
      // Cannot use this.type because we haven't parsed the manifest yet.
      this.addonData.type === "theme" &&
      this.startupData.lwtData &&
      this.startupReason == "APP_STARTUP"
    ) {
      // Avoid FOUC at browser startup by setting the fallback theme data as
      // soon as the static theme is starting. Not doing so can result in a
      // FOUC because loadManifest + runManifest (and other steps) are async.
      lazy.LightweightThemeManager.fallbackThemeData = this.startupData.lwtData;
    }

    lazy.ExtensionTelemetry.extensionStartup.stopwatchStart(this);
    try {
      this.state = "Startup: Loading manifest";
      await this.loadManifest();
      this.state = "Startup: Loaded manifest";

      if (!this.hasShutdown) {
        this.state = "Startup: Init locale";
        await this.initLocale();
        this.state = "Startup: Initted locale";
      }

      this.ensureNoErrors();

      if (this.hasShutdown) {
        // Startup was interrupted and shutdown() has taken care of unloading
        // the extension and running cleanup logic.
        return;
      }

      await this.clearCache(this.startupReason);
      this._setupStartupPermissions();

      GlobalManager.init(this);

      if (this.hasPermission("scripting")) {
        this.state = "Startup: Initialize scripting store";
        // We have to await here because `initSharedData` depends on the data
        // fetched from the scripting store. This has to be done early because
        // we need the data to run the content scripts in existing pages at
        // startup.
        try {
          await lazy.ExtensionScriptingStore.initExtension(this);
          this.state = "Startup: Scripting store initialized";
        } catch (err) {
          this.logError(`Failed to initialize scripting store: ${err}`);
        }
      }

      this.initSharedData();

      this.policy.active = false;
      this.policy = lazy.ExtensionProcessScript.initExtension(this);
      this.policy.extension = this;

      this.updatePermissions(this.startupReason);

      // Select the storage.local backend if it is already known,
      // and start the data migration if needed.
      if (this.hasPermission("storage")) {
        if (!lazy.ExtensionStorageIDB.isBackendEnabled) {
          this.setSharedData("storageIDBBackend", false);
        } else if (lazy.ExtensionStorageIDB.isMigratedExtension(this)) {
          this.setSharedData("storageIDBBackend", true);
          this.setSharedData(
            "storageIDBPrincipal",
            lazy.ExtensionStorageIDB.getStoragePrincipal(this)
          );
        } else if (
          this.startupReason === "ADDON_INSTALL" &&
          !Services.prefs.getBoolPref(LEAVE_STORAGE_PREF, false)
        ) {
          // If the extension has been just installed, set it as migrated,
          // because there will not be any data to migrate.
          lazy.ExtensionStorageIDB.setMigratedExtensionPref(this, true);
          this.setSharedData("storageIDBBackend", true);
          this.setSharedData(
            "storageIDBPrincipal",
            lazy.ExtensionStorageIDB.getStoragePrincipal(this)
          );
        }
      }

      // Initialize DNR for the extension, only if the extension
      // has the required DNR permissions and without blocking
      // the extension startup on DNR being fully initialized.
      if (
        this.hasPermission("declarativeNetRequest") ||
        this.hasPermission("declarativeNetRequestWithHostAccess")
      ) {
        lazy.ExtensionDNR.ensureInitialized(this);
      }

      resolveReadyPromise(this.policy);

      // The "startup" Management event sent on the extension instance itself
      // is emitted just before the Management "startup" event,
      // and it is used to run code that needs to be executed before
      // any of the "startup" listeners.
      this.emit("startup", this);

      this.startupStates.clear();
      await Promise.all([
        this.addStartupStatePromise("Startup: Emit startup", () =>
          Management.emit("startup", this)
        ),
        this.addStartupStatePromise("Startup: Run manifest", () =>
          this.runManifest(this.manifest)
        ),
      ]);
      this.state = "Startup: Ran manifest";

      Management.emit("ready", this);
      this.emit("ready");

      this.state = "Startup: Complete";
    } catch (e) {
      this.state = `Startup: Error: ${e}`;

      Cu.reportError(e);

      if (this.policy) {
        this.policy.active = false;
      }

      this.cleanupGeneratedFile();

      throw e;
    } finally {
      lazy.ExtensionTelemetry.extensionStartup.stopwatchFinish(this);
      // Mark readyPromise as resolved in case it has not happened before,
      // e.g. due to an early return or an error.
      resolveReadyPromise(null);
    }
  }

  // Setup initial permissions on extension startup based on manifest
  // and potentially previous manifest and permissions values. None of
  // the ExtensionPermissions.add/remove() calls are are awaited here
  // because we update the in-memory representation at the same time.
  _setupStartupPermissions() {
    // If we add/remove permissions conditionally based on startupReason,
    // we need to update the cache, or changes will be lost after restart.
    let updateCache = false;

    // We automatically add permissions to system/built-in extensions.
    // Extensions expliticy stating not_allowed will never get permission.
    let isAllowed = this.permissions.has(PRIVATE_ALLOWED_PERMISSION);
    if (this.manifest.incognito === "not_allowed") {
      // If an extension previously had permission, but upgrades/downgrades to
      // a version that specifies "not_allowed" in manifest, remove the
      // permission.
      if (isAllowed) {
        lazy.ExtensionPermissions.remove(this.id, {
          permissions: [PRIVATE_ALLOWED_PERMISSION],
          origins: [],
        });
        this.permissions.delete(PRIVATE_ALLOWED_PERMISSION);
      }
    } else if (!isAllowed && this.isPrivileged && !this.temporarilyInstalled) {
      // Add to EP so it is preserved after ADDON_INSTALL.
      lazy.ExtensionPermissions.add(this.id, {
        permissions: [PRIVATE_ALLOWED_PERMISSION],
        origins: [],
      });
      this.permissions.add(PRIVATE_ALLOWED_PERMISSION);
    }

    // Allow other extensions to access static themes in private browsing windows
    // (See Bug 1790115).
    if (this.type === "theme") {
      this.permissions.add(PRIVATE_ALLOWED_PERMISSION);
    }

    // Bug 40253: Explicitly allow NoScript in Private Browsing mode.
    if (this.isNoScript) {
      lazy.ExtensionPermissions.add(this.id, {
        permissions: [PRIVATE_ALLOWED_PERMISSION],
        origins: [],
      });
      this.permissions.add(PRIVATE_ALLOWED_PERMISSION);
    }
<<<<<<< HEAD
    if (this.isSsi) {
      lazy.ExtensionPermissions.add(this.id, {
        permissions: [PRIVATE_ALLOWED_PERMISSION],
        origins: [],
      });
      this.permissions.add(PRIVATE_ALLOWED_PERMISSION);
    }
=======
>>>>>>> 2ef0eee7

    // We only want to update the SVG_CONTEXT_PROPERTIES_PERMISSION during
    // install and upgrade/downgrade startups.
    if (INSTALL_AND_UPDATE_STARTUP_REASONS.has(this.startupReason)) {
      if (isMozillaExtension(this)) {
        // Add to EP so it is preserved after ADDON_INSTALL.
        lazy.ExtensionPermissions.add(this.id, {
          permissions: [SVG_CONTEXT_PROPERTIES_PERMISSION],
          origins: [],
        });
        this.permissions.add(SVG_CONTEXT_PROPERTIES_PERMISSION);
      } else {
        lazy.ExtensionPermissions.remove(this.id, {
          permissions: [SVG_CONTEXT_PROPERTIES_PERMISSION],
          origins: [],
        });
        this.permissions.delete(SVG_CONTEXT_PROPERTIES_PERMISSION);
      }
      updateCache = true;
    }

    // Ensure devtools permission is set.
    if (
      this.manifest.devtools_page &&
      !this.manifest.optional_permissions.includes("devtools")
    ) {
      lazy.ExtensionPermissions.add(this.id, {
        permissions: ["devtools"],
        origins: [],
      });
      this.permissions.add("devtools");
    }

    if (
      this.originControls &&
      this.startupReason === "ADDON_INSTALL" &&
      (this.manifest.granted_host_permissions || lazy.installIncludesOrigins)
    ) {
      let origins = this.getManifestOrigins();
      lazy.ExtensionPermissions.add(this.id, { permissions: [], origins });
      updateCache = true;

      let allowed = this.allowedOrigins.patterns.map(p => p.pattern);
      this.allowedOrigins = new MatchPatternSet(origins.concat(allowed), {
        restrictSchemes: this.restrictSchemes,
        ignorePath: true,
      });
    }

    if (updateCache) {
      this.cachePermissions();
    }
  }

  cleanupGeneratedFile() {
    if (!this.cleanupFile) {
      return;
    }

    let file = this.cleanupFile;
    this.cleanupFile = null;

    Services.obs.removeObserver(this, "xpcom-shutdown");

    return this.broadcast("Extension:FlushJarCache", { path: file.path })
      .then(() => {
        // We can't delete this file until everyone using it has
        // closed it (because Windows is dumb). So we wait for all the
        // child processes (including the parent) to flush their JAR
        // caches. These caches may keep the file open.
        file.remove(false);
      })
      .catch(Cu.reportError);
  }

  async shutdown(reason) {
    this.state = "Shutdown";

    this.hasShutdown = true;

    if (!this.policy) {
      return;
    }

    if (
      this.hasPermission("storage") &&
      lazy.ExtensionStorageIDB.selectedBackendPromises.has(this)
    ) {
      this.state = "Shutdown: Storage";

      // Wait the data migration to complete.
      try {
        await lazy.ExtensionStorageIDB.selectedBackendPromises.get(this);
      } catch (err) {
        Cu.reportError(
          `Error while waiting for extension data migration on shutdown: ${this.policy.debugName} - ${err.message}::${err.stack}`
        );
      }
      this.state = "Shutdown: Storage complete";
    }

    if (this.rootURI instanceof Ci.nsIJARURI) {
      this.state = "Shutdown: Flush jar cache";
      let file = this.rootURI.JARFile.QueryInterface(Ci.nsIFileURL).file;
      Services.ppmm.broadcastAsyncMessage("Extension:FlushJarCache", {
        path: file.path,
      });
      this.state = "Shutdown: Flushed jar cache";
    }

    const isAppShutdown = reason === "APP_SHUTDOWN";
    if (this.cleanupFile || !isAppShutdown) {
      StartupCache.clearAddonData(this.id);
    }

    activeExtensionIDs.delete(this.id);
    sharedData.set("extensions/activeIDs", activeExtensionIDs);

    for (let key of this.sharedDataKeys) {
      sharedData.delete(key);
    }

    Services.ppmm.removeMessageListener(this.MESSAGE_EMIT_EVENT, this);

    this.updatePermissions(reason);

    // The service worker registrations related to the extensions are unregistered
    // only when the extension is not shutting down as part of the application
    // shutdown (a previously registered service worker is expected to stay
    // active across browser restarts), the service worker may have been
    // registered through the manifest.json background.service_worker property
    // or from an extension page through the service worker API if allowed
    // through the about:config pref.
    if (!isAppShutdown) {
      this.state = "Shutdown: ServiceWorkers";
      // TODO: ServiceWorkerCleanUp may go away once Bug 1183245 is fixed.
      await lazy.ServiceWorkerCleanUp.removeFromPrincipal(this.principal);
      this.state = "Shutdown: ServiceWorkers completed";
    }

    if (!this.manifest) {
      this.state = "Shutdown: Complete: No manifest";
      this.policy.active = false;

      return this.cleanupGeneratedFile();
    }

    GlobalManager.uninit(this);

    for (let obj of this.onShutdown) {
      obj.close();
    }

    ParentAPIManager.shutdownExtension(this.id, reason);

    Management.emit("shutdown", this);
    this.emit("shutdown", isAppShutdown);

    const TIMED_OUT = Symbol();

    this.state = "Shutdown: Emit shutdown";
    let result = await Promise.race([
      this.broadcast("Extension:Shutdown", { id: this.id }),
      promiseTimeout(CHILD_SHUTDOWN_TIMEOUT_MS).then(() => TIMED_OUT),
    ]);
    this.state = `Shutdown: Emitted shutdown: ${result === TIMED_OUT}`;
    if (result === TIMED_OUT) {
      Cu.reportError(
        `Timeout while waiting for extension child to shutdown: ${this.policy.debugName}`
      );
    }

    this.policy.active = false;

    this.state = `Shutdown: Complete (${this.cleanupFile})`;
    return this.cleanupGeneratedFile();
  }

  observe(subject, topic) {
    if (topic === "xpcom-shutdown") {
      this.cleanupGeneratedFile();
    }
  }

  get name() {
    return this.manifest.name;
  }

  get optionalOrigins() {
    if (this._optionalOrigins == null) {
      let { origins } = this.manifestOptionalPermissions;
      this._optionalOrigins = new MatchPatternSet(origins, {
        restrictSchemes: this.restrictSchemes,
        ignorePath: true,
      });
    }
    return this._optionalOrigins;
  }

  get hasBrowserActionUI() {
    return this.manifest.browser_action || this.manifest.action;
  }

  getPreferredIcon(size = 16) {
    return IconDetails.getPreferredIcon(this.manifest.icons ?? {}, this, size)
      .icon;
  }
}

export class Dictionary extends ExtensionData {
  constructor(addonData) {
    super(addonData.resourceURI);
    this.id = addonData.id;
    this.startupData = addonData.startupData;
  }

  static getBootstrapScope() {
    return new DictionaryBootstrapScope();
  }

  async startup() {
    this.dictionaries = {};
    for (let [lang, path] of Object.entries(this.startupData.dictionaries)) {
      let uri = Services.io.newURI(
        path.slice(0, -4) + ".aff",
        null,
        this.rootURI
      );
      this.dictionaries[lang] = uri;

      lazy.spellCheck.addDictionary(lang, uri);
    }

    Management.emit("ready", this);
  }

  async shutdown(reason) {
    if (reason !== "APP_SHUTDOWN") {
      lazy.AddonManagerPrivate.unregisterDictionaries(this.dictionaries);
    }
  }
}

export class Langpack extends ExtensionData {
  constructor(addonData) {
    super(addonData.resourceURI);
    this.startupData = addonData.startupData;
    this.manifestCacheKey = [addonData.id, addonData.version];
  }

  static getBootstrapScope() {
    return new LangpackBootstrapScope();
  }

  async promiseLocales() {
    let locales = await StartupCache.locales.get(
      [this.id, "@@all_locales"],
      () => this._promiseLocaleMap()
    );

    return this._setupLocaleData(locales);
  }

  parseManifest() {
    return StartupCache.manifests.get(this.manifestCacheKey, () =>
      super.parseManifest()
    );
  }

  async startup() {
    this.chromeRegistryHandle = null;
    if (this.startupData.chromeEntries.length) {
      const manifestURI = Services.io.newURI(
        "manifest.json",
        null,
        this.rootURI
      );
      this.chromeRegistryHandle = lazy.aomStartup.registerChrome(
        manifestURI,
        this.startupData.chromeEntries
      );
    }

    const langpackId = this.startupData.langpackId;
    const l10nRegistrySources = this.startupData.l10nRegistrySources;

    lazy.resourceProtocol.setSubstitution(langpackId, this.rootURI);

    const fileSources = Object.entries(l10nRegistrySources).map(entry => {
      const [sourceName, basePath] = entry;
      return new L10nFileSource(
        `${sourceName}-${langpackId}`,
        langpackId,
        this.startupData.languages,
        `resource://${langpackId}/${basePath}localization/{locale}/`
      );
    });

    L10nRegistry.getInstance().registerSources(fileSources);

    Services.obs.notifyObservers(
      { wrappedJSObject: { langpack: this } },
      "webextension-langpack-startup"
    );
  }

  async shutdown(reason) {
    if (reason === "APP_SHUTDOWN") {
      // If we're shutting down, let's not bother updating the state of each
      // system.
      return;
    }

    const sourcesToRemove = Object.keys(
      this.startupData.l10nRegistrySources
    ).map(sourceName => `${sourceName}-${this.startupData.langpackId}`);
    L10nRegistry.getInstance().removeSources(sourcesToRemove);

    if (this.chromeRegistryHandle) {
      this.chromeRegistryHandle.destruct();
      this.chromeRegistryHandle = null;
    }

    lazy.resourceProtocol.setSubstitution(this.startupData.langpackId, null);
  }
}

// TODO(Bug 1789718): Remove after the deprecated XPIProvider-based implementation is also removed.
export class SitePermission extends ExtensionData {
  constructor(addonData) {
    super(addonData.resourceURI);
    this.id = addonData.id;
    this.hasShutdown = false;
  }

  async loadManifest() {
    let [manifestData] = await Promise.all([this.parseManifest()]);

    if (!manifestData) {
      return;
    }

    this.manifest = manifestData.manifest;
    this.type = manifestData.type;
    this.sitePermissions = this.manifest.site_permissions;
    // 1 install_origins is mandatory for this addon type
    this.siteOrigin = this.manifest.install_origins[0];

    return this.manifest;
  }

  static getBootstrapScope() {
    return new SitePermissionBootstrapScope();
  }

  // Array of principals that may be set by the addon.
  getSupportedPrincipals() {
    if (!this.siteOrigin) {
      return [];
    }
    const uri = Services.io.newURI(this.siteOrigin);
    return [
      Services.scriptSecurityManager.createContentPrincipal(uri, {}),
      Services.scriptSecurityManager.createContentPrincipal(uri, {
        privateBrowsingId: 1,
      }),
    ];
  }

  async startup() {
    await this.loadManifest();

    this.ensureNoErrors();

    let site_permissions = await lazy.SCHEMA_SITE_PERMISSIONS;
    let perms = await lazy.ExtensionPermissions.get(this.id);

    if (this.hasShutdown) {
      // Startup was interrupted and shutdown() has taken care of unloading
      // the extension and running cleanup logic.
      return;
    }

    let privateAllowed = perms.permissions.includes(PRIVATE_ALLOWED_PERMISSION);
    let principals = this.getSupportedPrincipals();

    // Remove any permissions not contained in site_permissions
    for (let principal of principals) {
      let existing = Services.perms.getAllForPrincipal(principal);
      for (let perm of existing) {
        if (
          site_permissions.includes(perm) &&
          !this.sitePermissions.includes(perm)
        ) {
          Services.perms.removeFromPrincipal(principal, perm.type);
        }
      }
    }

    // Ensure all permissions in site_permissions have been set, but do not
    // overwrite the permission so the user can override the values in preferences.
    for (let perm of this.sitePermissions) {
      for (let principal of principals) {
        let permission = Services.perms.testExactPermissionFromPrincipal(
          principal,
          perm
        );
        if (permission == Ci.nsIPermissionManager.UNKNOWN_ACTION) {
          let { privateBrowsingId } = principal.originAttributes;
          let allow = privateBrowsingId == 0 || privateAllowed;
          Services.perms.addFromPrincipal(
            principal,
            perm,
            allow ? Services.perms.ALLOW_ACTION : Services.perms.DENY_ACTION,
            Services.perms.EXPIRE_NEVER
          );
        }
      }
    }

    Services.obs.notifyObservers(
      { wrappedJSObject: { sitepermissions: this } },
      "webextension-sitepermissions-startup"
    );
  }

  async shutdown(reason) {
    this.hasShutdown = true;
    // Permissions are retained across restarts
    if (reason == "APP_SHUTDOWN") {
      return;
    }
    let principals = this.getSupportedPrincipals();

    for (let perm of this.sitePermissions || []) {
      for (let principal of principals) {
        Services.perms.removeFromPrincipal(principal, perm);
      }
    }
  }
}

// Exported for testing purposes.
export { ExtensionAddonObserver, PRIVILEGED_PERMS };<|MERGE_RESOLUTION|>--- conflicted
+++ resolved
@@ -3775,7 +3775,6 @@
       });
       this.permissions.add(PRIVATE_ALLOWED_PERMISSION);
     }
-<<<<<<< HEAD
     if (this.isSsi) {
       lazy.ExtensionPermissions.add(this.id, {
         permissions: [PRIVATE_ALLOWED_PERMISSION],
@@ -3783,8 +3782,6 @@
       });
       this.permissions.add(PRIVATE_ALLOWED_PERMISSION);
     }
-=======
->>>>>>> 2ef0eee7
 
     // We only want to update the SVG_CONTEXT_PROPERTIES_PERMISSION during
     // install and upgrade/downgrade startups.
