<?xml version="1.0" encoding="utf-8"?>
<!-- This Source Code Form is subject to the terms of the Mozilla Public
   - License, v. 2.0. If a copy of the MPL was not distributed with this
   - file, You can obtain one at http://mozilla.org/MPL/2.0/. -->
<resources xmlns:tools="http://schemas.android.com/tools">
    <!-- Design system color variables -->

    <!-- Layers -->
    <!-- Default Screen background, Frontlayer background, App Bar Top, App Bar Bottom, Frontlayer header -->
    <color name="fx_mobile_layer_color_1">@color/photonLightGrey10</color>
    <!-- Card background, Menu background, Dialog, Banner -->
    <color name="fx_mobile_layer_color_2">@color/photonWhite</color>
    <!-- Search -->
    <color name="fx_mobile_layer_color_3">@color/photonLightGrey20</color>
    <color name="fx_mobile_layer_color_search">@color/photonLightGrey30</color>
    <!-- App Bar Top (edit), Text Cursor, Selected Tab Check -->
    <color name="fx_mobile_layer_color_accent">@color/photonInk20</color>
    <!-- Selected tab -->
    <color name="fx_mobile_layer_color_accent_nonopaque">@color/photonViolet70A12</color>
    <!-- Selected tab -->
    <color name="fx_mobile_layer_color_accent_opaque">#EAE4F9</color>
    <color name="fx_mobile_layer_color_scrim">@color/photonDarkGrey30A95</color>
    <!-- Tooltip -->
    <color name="fx_mobile_layer_color_gradient_start">@color/photonViolet70</color>
    <!-- Tooltip -->
    <color name="fx_mobile_layer_color_gradient_end">@color/photonViolet40</color>
    <!-- Warning background -->
    <color name="fx_mobile_layer_color_warning" tools:ignore="UnusedResources">@color/photonYellow20</color>
    <!-- Confirmation background -->
    <color name="fx_mobile_layer_color_success" tools:ignore="UnusedResources">@color/photonGreen20</color>
    <!-- Error background -->
    <color name="fx_mobile_layer_color_critical" tools:ignore="UnusedResources">@color/photonRed10</color>
    <!-- Info background -->
    <color name="fx_mobile_layer_color_information" tools:ignore="UnusedResources">@color/photonBlue50A44</color>

    <!-- Action -->
    <!-- Primary button, Snackbar, Floating action button, Chip selected -->
    <color name="fx_mobile_action_color_primary">@color/photonInk20</color>
    <!-- Primary button in a disabled state-->
    <color name="fx_mobile_action_color_primary_disabled" tools:ignore="UnusedResources">@color/photonInk20A50</color>
    <!-- Secondary button -->
    <color name="fx_mobile_action_color_secondary">@color/photonLightGrey30</color>
    <!-- Filter -->
    <color name="fx_mobile_action_color_tertiary" tools:ignore="UnusedResources">@color/photonLightGrey40</color>
    <!-- Chip -->
    <color name="fx_mobile_action_color_quarternary" tools:ignore="UnusedResources">@color/photonLightGrey10</color>
    <!-- Warning button -->
    <color name="fx_mobile_action_color_warning" tools:ignore="UnusedResources">@color/photonYellow60A40</color>
    <!-- Confirmation button -->
    <color name="fx_mobile_action_color_success" tools:ignore="UnusedResources">@color/photonGreen60</color>
    <!-- Error button -->
    <color name="fx_mobile_action_color_critical" tools:ignore="UnusedResources">@color/photonRed30</color>
    <!-- Info button -->
    <color name="fx_mobile_action_color_information" tools:ignore="UnusedResources">@color/photonBlue50</color>
    <!-- Checkbox default, Radio button default -->
    <color name="fx_mobile_action_color_form_default" tools:ignore="UnusedResources">@color/photonDarkGrey90</color>
    <!-- Checkbox selected, Radio button selected -->
    <color name="fx_mobile_action_color_form_selected" tools:ignore="UnusedResources">@color/photonInk20</color>
    <!-- Switch background OFF, Switch background ON -->
    <color name="fx_mobile_action_color_form_surface" tools:ignore="UnusedResources">@color/photonLightGrey50</color>
    <!-- Checkbox disabled, Radio disabled -->
    <color name="fx_mobile_action_color_form_disabled" tools:ignore="UnusedResources">@color/photonLightGrey50</color>
    <!-- Switch thumb ON -->
    <color name="fx_mobile_action_color_form_on" tools:ignore="UnusedResources">@color/photonInk20</color>
    <!-- Switch thumb OFF -->
    <color name="fx_mobile_action_color_form_off" tools:ignore="UnusedResources">@color/photonLightGrey05</color>
    <!-- Scroll indicator active -->
    <color name="fx_mobile_action_color_indicator_active">@color/photonLightGrey50</color>
    <!-- Scroll indicator inactive -->
    <color name="fx_mobile_action_color_indicator_inactive">@color/photonLightGrey30</color>

    <!-- Text -->
    <!-- Primary text -->
    <color name="fx_mobile_text_color_primary">@color/photonDarkGrey90</color>
    <!-- Secondary text -->
    <color name="fx_mobile_text_color_secondary">@color/photonDarkGrey05</color>
    <!-- Disabled text -->
    <color name="fx_mobile_text_color_disabled">@color/photonDarkGrey90A40</color>
    <!-- Warning text -->
    <color name="fx_mobile_text_color_critical">@color/photonRed70</color>
    <!-- Warning text on Secondary button -->
    <color name="fx_mobile_text_color_critical_button">@color/photonRed70</color>
    <!-- Small heading, Text link -->
    <color name="fx_mobile_text_color_accent">@color/photonViolet70</color>
    <!-- Small heading, Text link -->
    <color name="fx_mobile_text_color_accent_disabled" tools:ignore="UnusedResources">@color/photonViolet70A80</color>
    <!-- Text Inverted/On Color -->
    <color name="fx_mobile_text_color_oncolor_primary">@color/photonLightGrey05</color>
    <!-- Text Inverted/On Color -->
    <color name="fx_mobile_text_color_oncolor_secondary">@color/photonLightGrey40</color>
    <!-- Action Primary text -->
    <color name="fx_mobile_text_color_action_primary">@color/photonLightGrey05</color>
    <!-- Action Primary disabled text -->
    <color name="fx_mobile_text_color_action_primary_disabled" tools:ignore="UnusedResources">@color/photonLightGrey05A60</color>
    <!-- Action Secondary text -->
    <color name="fx_mobile_text_color_action_secondary">@color/photonDarkGrey90</color>
    <!-- Action Tertiary text -->
    <color name="fx_mobile_text_color_action_tertiary" tools:ignore="UnusedResources">@color/photonDarkGrey90</color>
    <!-- Action Tertiary Active text -->
    <color name="fx_mobile_text_color_action_tertiary_active" tools:ignore="UnusedResources">@color/photonLightGrey05</color>

    <!-- Icon -->
    <!-- Primary icon -->
    <color name="fx_mobile_icon_color_primary">@color/photonDarkGrey90</color>
    <!-- Inactive tab -->
    <color name="fx_mobile_icon_color_primary_inactive">@color/photonDarkGrey90A60</color>
    <!-- Secondary icon -->
    <color name="fx_mobile_icon_color_secondary">@color/photonDarkGrey05</color>
    <!-- Active tab -->
    <color name="fx_mobile_icon_color_active">@color/photonInk20</color>
    <!-- Disabled icon -->
    <color name="fx_mobile_icon_color_disabled" tools:ignore="UnusedResources">@color/photonDarkGrey90A40</color>
    <!-- Icon inverted (on color) -->
    <color name="fx_mobile_icon_color_oncolor">@color/photonLightGrey05</color>
    <!-- Information -->
    <color name="fx_mobile_icon_color_information">@color/photonBlue30</color>
    <!-- Icon button -->
    <color name="fx_mobile_icon_color_button" tools:ignore="UnusedResources">@color/photonInk20</color>
    <color name="fx_mobile_icon_color_critical" tools:ignore="UnusedResources">@color/photonRed70</color>
    <!-- Warning icon on Secondary button -->
    <color name="fx_mobile_icon_color_critical_button">@color/photonRed70</color>
    <color name="fx_mobile_icon_color_accent_violet">@color/photonViolet70</color>
    <color name="fx_mobile_icon_color_accent_blue">@color/photonBlue60</color>
    <color name="fx_mobile_icon_color_accent_pink">@color/photonPink60</color>
    <color name="fx_mobile_icon_color_accent_green">@color/photonGreen60</color>
    <color name="fx_mobile_icon_color_accent_yellow">@color/photonYellow60</color>
    <!-- Action Primary Icon -->
    <color name="fx_mobile_icon_color_action_primary" tools:ignore="UnusedResources">@color/photonLightGrey05</color>
    <!-- Action Secondary Icon -->
    <color name="fx_mobile_icon_color_action_secondary">@color/photonDarkGrey90</color>
    <!-- Action Tertiary Icon -->
    <color name="fx_mobile_icon_color_action_tertiary" tools:ignore="UnusedResources">@color/photonDarkGrey90</color>
    <!-- Reader, ETP Shield -->
    <color name="fx_mobile_icon_color_gradient_start">@color/photonViolet50</color>
    <!-- Reader, ETP Shield -->
    <color name="fx_mobile_icon_color_gradient_end">@color/photonBlue60</color>

    <!-- Border -->
    <!-- Default, Divider, Dotted -->
    <color name="fx_mobile_border_color_primary">@color/photonLightGrey30</color>
    <color name="fx_mobile_border_color_secondary">@color/photonLightGrey20</color>
    <!-- Toolbar divider -->
    <color name="fx_mobile_border_color_toolbar_divider">@color/photonLightGrey10</color>
    <!-- Onboarding -->
    <color name="fx_mobile_border_color_inverted" tools:ignore="UnusedResources">@color/photonDarkGrey05</color>
    <!-- Form parts -->
    <color name="fx_mobile_border_color_form_default" tools:ignore="UnusedResources">@color/photonDarkGrey90</color>
    <!-- Active tab (Nav), Selected tab, Active form -->
    <color name="fx_mobile_border_color_accent">@color/photonInk20</color>
    <!-- Form parts -->
    <color name="fx_mobile_border_color_disabled" tools:ignore="UnusedResources">@color/photonDarkGrey90A40</color>
    <!-- Form parts -->
    <color name="fx_mobile_border_color_critical" tools:ignore="UnusedResources">@color/photonRed70</color>

    <!-- Private theme color variables -->

    <!-- Layers -->
    <!-- Default Screen background, Frontlayer background, App Bar Top, App Bar Bottom, Frontlayer header -->
    <color name="fx_mobile_private_layer_color_1">@color/photonViolet90</color>
    <!-- Card background, Menu background, Dialog, Banner -->
    <color name="fx_mobile_private_layer_color_2">@color/photonViolet90</color>
    <!-- Search -->
    <color name="fx_mobile_private_layer_color_3">@color/photonInk90</color>
    <color name="fx_mobile_private_layer_color_search">@color/photonInk90</color>
    <!-- Homescreen background, Toolbar -->
    <color name="fx_mobile_private_layer_color_4_start">@color/photonPurple70</color>
    <!-- Homescreen background, Toolbar -->
    <color name="fx_mobile_private_layer_color_4_center">@color/photonViolet80</color>
    <!-- Homescreen background, Toolbar -->
    <color name="fx_mobile_private_layer_color_4_end">@color/photonInk05</color>
    <!-- App Bar Top (edit), Text Cursor, Selected Tab Check -->
    <color name="fx_mobile_private_layer_color_accent" tools:ignore="UnusedResources">@color/photonViolet40</color>
    <!-- Selected tab -->
    <color name="fx_mobile_private_layer_color_accent_nonopaque">@color/photonViolet50A32</color>
    <!-- Selected tab -->
    <color name="fx_mobile_private_layer_color_accent_opaque" tools:ignore="UnusedResources">#423262</color>
    <color name="fx_mobile_private_layer_color_scrim">@color/photonDarkGrey90A95</color>
    <!-- Tooltip -->
    <color name="fx_mobile_private_layer_color_gradient_start" tools:ignore="UnusedResources">@color/photonViolet70</color>
    <!-- Tooltip -->
    <color name="fx_mobile_private_layer_color_gradient_end" tools:ignore="UnusedResources">@color/photonViolet40</color>

    <!-- Action -->
    <!-- Primary button, Snackbar, Floating action button, Chip selected -->
    <color name="fx_mobile_private_action_color_primary">@color/photonViolet60</color>
    <!-- Secondary button -->
    <color name="fx_mobile_private_action_color_secondary" tools:ignore="UnusedResources">@color/photonDarkGrey05</color>
    <!-- Filter -->
    <color name="fx_mobile_private_action_color_tertiary" tools:ignore="UnusedResources">@color/photonDarkGrey10</color>
    <!-- Chip -->
    <color name="fx_mobile_private_action_quarternary" tools:ignore="UnusedResources">@color/photonDarkGrey80</color>
    <!-- Checkbox default, Radio button default -->
    <color name="fx_mobile_private_action_color_form_default" tools:ignore="UnusedResources">@color/photonLightGrey05</color>
    <!-- Checkbox selected, Radio button selected -->
    <color name="fx_mobile_private_action_color_form_selected" tools:ignore="UnusedResources">@color/photonViolet40</color>
    <!-- Switch background OFF, Switch background ON -->
    <color name="fx_mobile_private_action_color_form_surface" tools:ignore="UnusedResources">@color/photonDarkGrey05</color>
    <!-- Checkbox disabled, Radio disabled -->
    <color name="fx_mobile_private_action_color_form_disabled" tools:ignore="UnusedResources">@color/photonDarkGrey05</color>
    <!-- Switch thumb ON -->
    <color name="fx_mobile_private_action_color_form_on" tools:ignore="UnusedResources">@color/photonViolet40</color>
    <!-- Switch thumb OFF -->
    <color name="fx_mobile_private_action_color_form_off" tools:ignore="UnusedResources">@color/photonLightGrey05</color>
    <!-- Scroll indicator active -->
    <color name="fx_mobile_private_action_color_indicator_active" tools:ignore="UnusedResources">@color/photonLightGrey90</color>
    <!-- Scroll indicator inactive -->
    <color name="fx_mobile_private_action_color_indicator_inactive" tools:ignore="UnusedResources">@color/photonDarkGrey05</color>

    <!-- Text -->
    <!-- Primary text -->
    <color name="fx_mobile_private_text_color_primary">@color/photonLightGrey05</color>
    <!-- Secondary text -->
    <color name="fx_mobile_private_text_color_secondary">@color/photonLightGrey40</color>
    <!-- Disabled text -->
    <color name="fx_mobile_private_text_color_disabled">@color/photonLightGrey05A40</color>
    <!-- Warning text -->
    <color name="fx_mobile_private_text_color_critical">@color/photonRed20</color>
    <!-- Warning text on Secondary button -->
    <color name="fx_mobile_private_text_color_critical_button" tools:ignore="UnusedResources">@color/photonRed20</color>
    <!-- Small heading, Text link -->
    <color name="fx_mobile_private_text_color_accent">@color/photonViolet20</color>
    <!-- Small heading, Text link -->
    <color name="fx_mobile_private_text_color_accent_disabled" tools:ignore="UnusedResources">@color/photonViolet20A60</color>
    <!-- Text Inverted/On Color -->
    <color name="fx_mobile_private_text_color_oncolor_primary">@color/photonLightGrey05</color>
    <!-- Text Inverted/On Color -->
    <color name="fx_mobile_private_text_color_oncolor_secondary" tools:ignore="UnusedResources">@color/photonLightGrey40</color>
    <!-- Action Primary text -->
    <color name="fx_mobile_private_text_color_action_primary">@color/photonLightGrey05</color>
    <!-- Action Secondary text -->
    <color name="fx_mobile_private_text_color_action_secondary" tools:ignore="UnusedResources">@color/photonLightGrey05</color>
    <!-- Action Tertiary text -->
    <color name="fx_mobile_private_text_color_action_tertiary" tools:ignore="UnusedResources">@color/photonLightGrey05</color>
    <!-- Action Tertiary Active text -->
    <color name="fx_mobile_private_text_color_action_tertiary_active" tools:ignore="UnusedResources">@color/photonLightGrey05</color>

    <!-- Icon -->
    <!-- Primary icon -->
    <color name="fx_mobile_private_icon_color_primary" tools:ignore="UnusedResources">@color/photonLightGrey05</color>
    <!-- Inactive tab -->
    <color name="fx_mobile_private_icon_color_primary_inactive" tools:ignore="UnusedResources">@color/photonLightGrey05A60</color>
    <!-- Secondary icon -->
    <color name="fx_mobile_private_icon_color_secondary">@color/photonLightGrey40</color>
    <!-- Active tab -->
    <color name="fx_mobile_private_icon_color_active">@color/photonViolet40</color>
    <!-- Disabled icon -->
    <color name="fx_mobile_private_icon_color_disabled" tools:ignore="UnusedResources">@color/photonLightGrey05A40</color>
    <!-- Icon inverted (on color) -->
    <color name="fx_mobile_private_icon_color_oncolor">@color/photonLightGrey05</color>
    <!-- Information -->
    <color name="fx_mobile_private_icon_color_information" tools:ignore="UnusedResources">@color/photonBlue30</color>
    <!-- Icon button -->
    <color name="fx_mobile_private_icon_color_button" tools:ignore="UnusedResources">@color/photonLightGrey05</color>
    <color name="fx_mobile_private_icon_color_critical" tools:ignore="UnusedResources">@color/photonRed20</color>
    <!-- Warning icon on Secondary button -->
    <color name="fx_mobile_private_icon_color_critical_button" tools:ignore="UnusedResources">@color/photonRed20</color>
    <color name="fx_mobile_private_icon_color_accent_violet" tools:ignore="UnusedResources">@color/photonViolet20</color>
    <color name="fx_mobile_private_icon_color_accent_blue" tools:ignore="UnusedResources">@color/photonBlue20</color>
    <color name="fx_mobile_private_icon_color_accent_pink" tools:ignore="UnusedResources">@color/photonPink20</color>
    <color name="fx_mobile_private_icon_color_accent_green" tools:ignore="UnusedResources">@color/photonGreen20</color>
    <color name="fx_mobile_private_icon_color_accent_yellow" tools:ignore="UnusedResources">@color/photonYellow20</color>
    <!-- Action Primary Icon -->
    <color name="fx_mobile_private_icon_color_action_primary" tools:ignore="UnusedResources">@color/photonLightGrey05</color>
    <!-- Action Secondary Icon -->
    <color name="fx_mobile_private_icon_color_action_secondary" tools:ignore="UnusedResources">@color/photonLightGrey05</color>
    <!-- Action Tertiary Icon -->
    <color name="fx_mobile_private_icon_color_action_tertiary" tools:ignore="UnusedResources">@color/photonLightGrey05</color>
    <!-- Reader, ETP Shield -->
    <color name="fx_mobile_private_icon_color_gradient_start" tools:ignore="UnusedResources">@color/photonViolet20</color>
    <!-- Reader, ETP Shield -->
    <color name="fx_mobile_private_icon_color_gradient_end" tools:ignore="UnusedResources">@color/photonBlue20</color>

    <!-- Border -->
    <!-- Default, Divider, Dotted -->
    <color name="fx_mobile_private_border_color_primary">@color/photonInk05</color>
    <color name="fx_mobile_private_border_color_secondary">@color/photonInk10</color>
    <!-- Onboarding -->
    <color name="fx_mobile_private_border_color_inverted" tools:ignore="UnusedResources">@color/photonLightGrey30</color>
    <!-- Form parts -->
    <color name="fx_mobile_private_border_color_form_default" tools:ignore="UnusedResources">@color/photonLightGrey05</color>
    <!-- Active tab (Nav), Selected tab, Active form -->
    <color name="fx_mobile_private_border_color_accent" tools:ignore="UnusedResources">@color/photonViolet40</color>
    <!-- Form parts -->
    <color name="fx_mobile_private_border_color_disabled" tools:ignore="UnusedResources">@color/photonLightGrey05A40</color>
    <!-- Form parts -->
    <color name="fx_mobile_private_border_color_critical" tools:ignore="UnusedResources">@color/photonRed20</color>
    <!-- Toolbar divider -->
    <color name="fx_mobile_private_border_color_toolbar_divider">@color/photonViolet80</color>

    <!-- Light theme color palette -->
    <color name="primary_text_light_theme">@color/photonInk80</color>
    <color name="dark_grey_90_gradient_start">@color/photonDarkGrey90</color>
    <color name="dark_grey_90_gradient_end">#0015141A</color>

    <!-- Private theme color palette -->
    <color name="accent_private_theme">@color/photonViolet50</color>
    <color name="accent_high_contrast_private_theme">#AA71FF</color>
    <color name="neutral_private_theme">@color/photonGrey20</color>
    <color name="neutral_faded_private_theme">#1FFBFBFE</color>
    <color name="sync_disconnected_icon_fill_private_theme">@color/photonYellow70</color>
    <color name="sync_disconnected_background_private_theme">#5B5846</color>
    <color name="prompt_login_edit_text_cursor_color_private_theme">@color/photonViolet50</color>
    <color name="backgroundGradientDark">#FF3A3274</color>
    <color name="backgroundGradientLight">#FF7329A4</color>

    <!-- Normal theme colors for light mode -->
    <color name="accent_normal_theme">@color/photonInk20</color>
    <color name="accent_high_contrast_normal_theme">@color/photonInk20</color>
    <color name="neutral_normal_theme">@color/photonGrey30</color>
    <color name="neutral_faded_normal_theme">@color/photonGrey20</color>
    <color name="fill_link_from_clipboard_normal_theme">@color/photonInk20</color>
    <color name="sync_disconnected_icon_fill_normal_theme">@color/photonYellow70</color>
    <color name="sync_disconnected_background_normal_theme">#FFFDE2</color>
    <color name="add_on_private_browsing_exterior_circle_background_normal_theme">@color/photonViolet70</color>
    <color name="prompt_login_edit_text_cursor_color_normal_theme">@color/photonInk20</color>
    <color name="search_suggestion_indicator_icon_color_normal_theme">@color/photonGreen70</color>
    <color name="search_suggestion_indicator_icon_bookmark_color_normal_theme">@color/photonBlue50</color>

    <!-- Bookmark buttons -->
    <color name="bookmark_favicon_background">#DFDFE3</color>

    <!-- Quick action buttons-->
    <color name="quick_action_reader_appearance_icon">#482166</color>

    <!-- Toggle Colors -->
    <color name="toggle_off_knob_dark_theme">@color/photonLightGrey05</color>
    <color name="toggle_off_track_dark_theme">@color/photonLightGrey05</color>
    <color name="toggle_off_knob_normal_theme">@color/photonGrey10</color>
    <color name="toggle_off_track_normal_theme">@color/photonDarkGrey90</color>

    <!-- Misc colors applied universally-->
    <color name="suggestion_highlight_color">#5C592ACB</color>
    <color name="text_scale_example_text_color">#232749</color>
    <color name="sync_error_background_color">#FFF36E</color>
    <color name="sync_error_text_color">@color/photonYellow90</color>
    <color name="bottom_bar_shadow">#1A000000</color>
    <color name="snackbar_error_color">#B52645</color>

    <!-- Reader View colors -->
    <color name="mozac_feature_readerview_text_color" tools:ignore="UnusedResources">@color/fx_mobile_icon_color_primary</color>
    <color name="mozac_feature_readerview_selected">@color/photonViolet40</color>

    <!-- Share UI -->
    <color name="default_share_background">#E3E2E3</color>
    <color name="device_type_desktop_background">#F091C3</color>
    <color name="device_type_mobile_background">#D4C1FA</color>
    <color name="device_foreground">@color/photonInk80</color>

    <!-- Launcher Icon colors -->
    <color name="ic_launcher_background">#FDFDFD</color>

    <!-- Private Browsing Mode Persistent Notification -->
    <color name="pbm_notification_color">@color/photonViolet70</color>

    <!-- Static Shortcut Background Color -->
    <color name="static_shortcut_background">#F5F5F5</color>

    <!-- SearchView Hint Color -->
    <color name="search_view_hint_color">@color/photonDarkGrey05</color>

    <!-- Tab Counter colors -->
    <color name="mozac_ui_tabcounter_default_tint" tools:ignore="UnusedResources">@color/fx_mobile_icon_color_primary</color>
    <color name="mozac_ui_tabcounter_default_text" tools:ignore="UnusedResources">@color/fx_mobile_text_color_primary</color>

    <!-- App Spinners colors -->
    <color name="spinner_selected_item">#1415141A</color>

    <!-- Material Design colors -->
    <color name="material_scrim_color">#52000000</color>

    <!-- Add-ons colors -->
    <color name="mozac_feature_addons_error_text_color" tools:ignore="UnusedResources">@color/photonRed70</color>

    <!-- Star icon fill colors -->
    <color name="mozac_ic_star_filled">@color/photonBlack</color>
    <color name="mozac_ic_star_unfilled">#D9D9D9</color>

    <!-- Private Mode mask icon circle fill colors -->
    <color name="mozac_ui_private_mode_circle_fill" tools:ignore="UnusedResources">@color/photonPurple60</color>

    <!-- Connection Assist -->
    <color name="connect_button_purple">#9059FF</color>
    <color name="configure_connection_button_white">#E1E0E7</color>
    <color name="warning_yellow">#FFA436</color>
<<<<<<< HEAD
    
    <!-- 2024 YEC -->
    <color name="YEC_2024_speak_purple">#D898FA</color>
    <color name="YEC_2024_browse_green">#C1ED75</color>
    <color name="YEC_2024_search_red">#FF6A75</color>

=======
>>>>>>> 2ef0eee7
</resources><|MERGE_RESOLUTION|>--- conflicted
+++ resolved
@@ -382,13 +382,4 @@
     <color name="connect_button_purple">#9059FF</color>
     <color name="configure_connection_button_white">#E1E0E7</color>
     <color name="warning_yellow">#FFA436</color>
-<<<<<<< HEAD
-    
-    <!-- 2024 YEC -->
-    <color name="YEC_2024_speak_purple">#D898FA</color>
-    <color name="YEC_2024_browse_green">#C1ED75</color>
-    <color name="YEC_2024_search_red">#FF6A75</color>
-
-=======
->>>>>>> 2ef0eee7
 </resources>