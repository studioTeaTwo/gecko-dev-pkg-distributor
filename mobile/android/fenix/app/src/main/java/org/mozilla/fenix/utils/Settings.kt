--- conflicted
+++ resolved
@@ -339,14 +339,6 @@
         default = false
     )
 
-<<<<<<< HEAD
-    var yecStyleIndex by intPreference(
-        appContext.getPreferenceKey(R.string.pref_key_yec_style_index),
-        default = 0
-    )
-
-=======
->>>>>>> 2ef0eee7
     var defaultSearchEngineName by stringPreference(
         appContext.getPreferenceKey(R.string.pref_key_search_engine),
         default = "",
