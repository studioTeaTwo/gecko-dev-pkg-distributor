--- conflicted
+++ resolved
@@ -551,11 +551,6 @@
 
         activity.themeManager.applyStatusBarTheme(activity)
 
-<<<<<<< HEAD
-        setDonationScreen()
-
-=======
->>>>>>> 2ef0eee7
         // FxNimbus.features.homescreen.recordExposure()
 
         // DO NOT MOVE ANYTHING BELOW THIS addMarker CALL!
@@ -1458,314 +1453,4 @@
         requireActivity().finish()
         return true
     }
-<<<<<<< HEAD
-
-    @Composable
-    fun DonationScreen() {
-        BoxWithConstraints(
-            contentAlignment = Alignment.Center,
-            modifier = Modifier
-                .fillMaxWidth()
-                .wrapContentHeight()
-        ) {
-            val alternateLayout = this.maxWidth >= 500.dp
-
-            YecLayout(
-                alternateLayout,
-                maxWidth = this.maxWidth,
-                getYecStyle(),
-                modifier = Modifier
-                    .padding(top = 55.dp, bottom = 56.dp),
-            )
-        }
-    }
-
-    @Composable
-    private fun YecLayout(
-        alternateLayout: Boolean,
-        maxWidth: Dp,
-        yecStyle: YecStyle,
-        modifier: Modifier
-    ) {
-        Column(
-            modifier = modifier
-                .padding(horizontal = 22.dp)
-                .verticalScroll(rememberScrollState())
-                .fillMaxWidth(getVariableWidth(maxWidth)),
-            horizontalAlignment = Alignment.CenterHorizontally,
-        ) {
-            PurpleYecBox(alternateLayout, yecStyle, horizontalPadding = 16.dp)
-            AlwaysFreeText()
-        }
-    }
-
-    private fun getVariableWidth(width: Dp): Float = (500.dp / width).coerceIn(0.75f, 1.0f)
-
-    @Composable
-    private fun PurpleYecBox(
-        alternateLayout: Boolean,
-        yecStyle: YecStyle,
-        horizontalPadding: Dp,
-    ) {
-        Box(
-            modifier = Modifier.background(PhotonColors.Ink90, shape = RoundedCornerShape(8.dp)),
-        ) {
-            ExitIcon()
-            DynamicYecContent(alternateLayout, yecStyle, horizontalPadding)
-        }
-    }
-
-    @Composable
-    private fun AlwaysFreeText() {
-        Text(
-            text = getString(
-                R.string.YEC_2024_tor_browser_for_android_will_always_be_free_no_donation_required,
-                getString(R.string.app_name),
-            ),
-            modifier = Modifier
-                .fillMaxWidth()
-                .padding(vertical = 8.dp),
-            color = Color(0xFFFBFBFE),
-            fontSize = 12.5.sp,
-            textAlign = TextAlign.Center,
-            lineHeight = 18.75.sp,
-        )
-    }
-
-    @Composable
-    private fun ExitIcon() {
-        Row(
-            modifier = Modifier.fillMaxWidth(),
-            horizontalArrangement = Arrangement.End,
-        ) {
-            IconButton(
-                onClick = {
-                    binding.exploreprivately.visibility = View.VISIBLE
-                    binding.onionPatternImage.visibility = View.VISIBLE
-                    binding.composeYec2024.visibility = View.GONE
-                    homeViewModel.yecDismissed = true
-                },
-            ) {
-                Icon(
-                    painter = painterResource(id = R.drawable.ic_close),
-                    tint = Color(
-                        getColor(
-                            requireContext(),
-                            R.color.photonWhite,
-                        ),
-                    ),
-                    contentDescription = getString(R.string.YEC_2024_close),
-                    modifier = Modifier
-                        .size(48.dp)
-                        .padding(8.dp)
-                        .scale(0.65f),
-                )
-            }
-        }
-    }
-
-    @Composable
-    private fun DynamicYecContent(
-        alternateLayout: Boolean,
-        yecStyle: YecStyle,
-        horizontalPadding: Dp,
-    ) {
-        Row(verticalAlignment = Alignment.CenterVertically) {
-            Column(
-                modifier = Modifier.fillMaxWidth(fraction = if (alternateLayout) .70f else 1f),
-                horizontalAlignment = if (alternateLayout) Alignment.Start else Alignment.CenterHorizontally,
-            ) {
-                if (!alternateLayout) {
-                    IlloYecImage(yecStyle, false, horizontalPadding)
-                }
-
-                YecRightsText(yecStyle, alternateLayout, horizontalPadding)
-
-                DonationEncouragementText(alternateLayout, horizontalPadding)
-
-                DonationMatchText(alternateLayout, horizontalPadding)
-
-                DonateNowButton(alternateLayout, horizontalPadding)
-            }
-            if (alternateLayout) {
-                IlloYecImage(yecStyle, true, horizontalPadding)
-            }
-        }
-    }
-
-    @Composable
-    private fun IlloYecImage(yecStyle: YecStyle, alternateLayout: Boolean, horizontalPadding: Dp) {
-        Image(
-            painter = painterResource(id = yecStyle.illo),
-            contentDescription = null,
-            modifier = Modifier
-                .fillMaxWidth()
-                .padding(
-                    top = if (alternateLayout) 0.dp else 41.dp,
-                    bottom = if (alternateLayout) 0.dp else 25.dp,
-                    end = if (alternateLayout) horizontalPadding else 0.dp,
-                ),
-        )
-    }
-
-    @Composable
-    private fun YecRightsText(
-        yecStyle: YecStyle,
-        alternateLayout: Boolean,
-        horizontalPadding: Dp,
-    ) {
-        var textLayoutResult by remember { mutableStateOf<TextLayoutResult?>(null) }
-
-        Text(
-            text = getString(yecStyle.text),
-            color = PhotonColors.Ink90,
-            textAlign = if (alternateLayout) TextAlign.Left else TextAlign.Center,
-            fontFamily = FontFamily(Font(R.font.spacegrotesk_bold, FontWeight.Bold)),
-            fontSize = 18.sp,
-            lineHeight = 30.sp,
-            onTextLayout = { textLayoutResult = it },
-            modifier = Modifier
-                .padding(
-                    top = if (alternateLayout) 24.dp else 0.dp,
-                    start = horizontalPadding,
-                    end = if (alternateLayout) 0.dp else horizontalPadding,
-                    bottom = if (alternateLayout) 8.dp else 16.dp,
-                )
-                .drawBehind {
-                    textLayoutResult?.let { result ->
-                        for (i in 0 until result.lineCount) {
-                            val endOfLineSpacing = 4.dp
-
-                            val lineTop = result.getLineTop(i)
-                            val lineBottom = result.getLineBottom(i)
-                            val lineLeft = result.getLineLeft(i) - endOfLineSpacing.toPx()
-                            val lineRight = result.getLineRight(i) + endOfLineSpacing.toPx()
-
-                            drawRoundRect(
-                                color = Color(getColor(requireContext(), yecStyle.color)),
-                                topLeft = Offset(
-                                    lineLeft,
-                                    lineTop + 2.dp.toPx(),
-                                ),
-                                size = Size(
-                                    lineRight - lineLeft,
-                                    lineBottom - lineTop - 4.dp.toPx(),
-                                ),
-                                cornerRadius = CornerRadius(2.dp.toPx(), 2.dp.toPx()),
-                            )
-                        }
-                    }
-                },
-        )
-    }
-
-    @Composable
-    private fun DonationEncouragementText(alternateLayout: Boolean, horizontalPadding: Dp) {
-        Text(
-            text = getString(R.string.YEC_2024_donation_encouragement),
-            modifier = Modifier
-                .fillMaxWidth()
-                .padding(
-                    start = horizontalPadding,
-                    end = if (alternateLayout) 0.dp else horizontalPadding,
-                    bottom = if (alternateLayout) 8.dp else 16.dp,
-                ),
-            color = Color(0xFFFBFBFE),
-            textAlign = TextAlign.Left,
-        )
-    }
-
-    @Composable
-    private fun DonationMatchText(alternateLayout: Boolean, horizontalPadding: Dp) {
-        Text(
-            text = getString(R.string.YEC_2024_donation_match_text),
-            modifier = Modifier
-                .fillMaxWidth()
-                .padding(
-                    start = horizontalPadding,
-                    end = if (alternateLayout) horizontalPadding else 0.dp,
-                    bottom = 16.dp,
-                ),
-            color = Color(0xFFFBFBFE),
-            fontWeight = FontWeight.Bold,
-            textAlign = TextAlign.Left,
-        )
-    }
-
-    @Composable
-    private fun DonateNowButton(alternateLayout: Boolean, horizontalPadding: Dp) {
-        var locale = LocaleManager.getSelectedLocale(requireContext()).language
-        if (locale.isNotEmpty()) {
-            locale += '-'
-        }
-        Button(
-            onClick = {
-                (activity as HomeActivity).openToBrowserAndLoad(
-                    searchTermOrURL = "https://www.torproject.org/donate/donate-${locale}mobile-yec2024",
-                    newTab = true,
-                    from = BrowserDirection.FromHome,
-                )
-            },
-            modifier = Modifier
-                .padding(bottom = if (alternateLayout) 24.dp else 40.dp)
-                .padding(horizontal = horizontalPadding),
-            colors = ButtonDefaults.buttonColors(
-                backgroundColor = Color(
-                    0xFFFFBD4F,
-                ),
-            ),
-            shape = RoundedCornerShape(4.dp),
-        ) {
-            Text(
-                text = getString(R.string.YEC_2024_donate_now),
-                color = PhotonColors.DarkGrey80,
-                modifier = Modifier.padding(
-                    horizontal = if (alternateLayout) 6.dp else 8.dp,
-                    vertical = if (alternateLayout) 3.dp else 6.dp,
-                ),
-                fontSize = 16.sp,
-                fontWeight = FontWeight.Bold,
-                letterSpacing = 0.sp,
-            )
-            Icon(
-                painter = painterResource(R.drawable.heart),
-                contentDescription = null,
-                modifier = Modifier.size(20.dp),
-            )
-        }
-    }
-
-    private fun getYecStyle(): YecStyle {
-        if (homeViewModel.firstYecLoad) {
-            homeViewModel.firstYecLoad = false
-            homeViewModel.yecStyleIndex = requireContext().settings().yecStyleIndex
-            requireContext().settings().yecStyleIndex =
-                (requireContext().settings().yecStyleIndex + 1) % 3
-        }
-        return YecStyle.entries[homeViewModel.yecStyleIndex]
-    }
-
-    enum class YecStyle(
-        @DrawableRes val illo: Int,
-        @StringRes val text: Int,
-        @ColorRes val color: Int,
-    ) {
-        PurpleSpeak(
-            illo = R.drawable.illo_purple_speak,
-            text = R.string.YEC_2024_right_to_speak,
-            color = R.color.YEC_2024_speak_purple,
-        ),
-        GreenBrowse(
-            illo = R.drawable.illo_green_browse,
-            text = R.string.YEC_2024_right_to_BROWSE,
-            color = R.color.YEC_2024_browse_green,
-        ),
-        RedSearch(
-            illo = R.drawable.illo_red_search,
-            text = R.string.YEC_2024_right_to_SEARCH,
-            color = R.color.YEC_2024_search_red,
-        )
-    }
-=======
->>>>>>> 2ef0eee7
 }