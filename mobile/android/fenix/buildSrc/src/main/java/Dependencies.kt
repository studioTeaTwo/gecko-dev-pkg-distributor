/* This Source Code Form is subject to the terms of the Mozilla Public
 * License, v. 2.0. If a copy of the MPL was not distributed with this
 * file, You can obtain one at http://mozilla.org/MPL/2.0/. */

private object Versions {
    const val kotlin = "1.3.21"
    const val coroutines = "1.2.0-alpha-2"
    const val android_gradle_plugin = "3.3.2"
    const val rxAndroid = "2.1.0"
    const val rxKotlin = "2.3.0"
    const val rxBindings = "3.0.0-alpha2"
    const val anko = "0.10.8"
    const val sentry = "1.7.10"
    const val leakcanary = "1.6.3"
    const val leanplum = "4.3.1"

    const val androidx_appcompat = "1.1.0-alpha04"
    const val androidx_constraint_layout = "2.0.0-alpha4"
    const val androidx_preference = "1.1.0-alpha03"
    const val androidx_legacy = "1.0.0"
    const val androidx_annotation = "1.1.0-beta01"
    const val androidx_lifecycle = "2.1.0-alpha04"
    const val androidx_fragment = "1.1.0-alpha06"
    const val androidx_navigation = "2.1.0-alpha02"
    const val androidx_recyclerview = "1.1.0-alpha04"

    const val appservices_gradle_plugin = "0.4.4"
    const val mozilla_android_components = "0.50.0-SNAPSHOT"
<<<<<<< HEAD
    const val mozilla_appservices = "0.25.2"

    const val test_tools = "1.0.2"
    const val espresso_core = "2.2.2"

=======
    const val mozilla_appservices = "0.23.0"
 
>>>>>>> b04a73ad
    const val autodispose = "1.1.0"
    const val adjust = "4.11.4"
    const val installreferrer = "1.0"

    const val junit_jupiter = "5.3.2"
    const val mockito = "2.23.0"
    const val mockk = "1.9.kotlin12"
    const val glide = "4.9.0"
    const val flipper = "0.18.0"
    const val soLoader = "0.5.1"

    const val espresso_core = "2.2.2"
    const val espresso_version = "3.0.2"
    const val orchestrator = "1.1.1"
    const val tools_test_rules = "1.1.1"
    const val tools_test_runner = "1.1.1"
    const val uiautomator = "2.1.3"
}

@Suppress("unused")
object Deps {
    const val tools_androidgradle = "com.android.tools.build:gradle:${Versions.android_gradle_plugin}"
    const val tools_kotlingradle = "org.jetbrains.kotlin:kotlin-gradle-plugin:${Versions.kotlin}"
    const val tools_appservicesgradle = "org.mozilla.appservices:gradle-plugin:${Versions.appservices_gradle_plugin}"
    const val kotlin_stdlib = "org.jetbrains.kotlin:kotlin-stdlib-jdk7:${Versions.kotlin}"
    const val kotlin_coroutines = "org.jetbrains.kotlinx:kotlinx-coroutines-core:${Versions.coroutines}"

    const val allopen = "org.jetbrains.kotlin:kotlin-allopen:${Versions.kotlin}"

    const val rxKotlin = "io.reactivex.rxjava2:rxkotlin:${Versions.rxKotlin}"
    const val rxAndroid = "io.reactivex.rxjava2:rxandroid:${Versions.rxAndroid}"
    const val rxBindings = "com.jakewharton.rxbinding3:rxbinding:${Versions.rxBindings}"

    const val anko_commons = "org.jetbrains.anko:anko-commons:${Versions.anko}"
    const val anko_sdk = "org.jetbrains.anko:anko-sdk25:${Versions.anko}"
    const val anko_constraintlayout = "org.jetbrains.anko:anko-constraint-layout:${Versions.anko}"

    const val mozilla_concept_engine = "org.mozilla.components:concept-engine:${Versions.mozilla_android_components}"
    const val mozilla_concept_tabstray = "org.mozilla.components:concept-tabstray:${Versions.mozilla_android_components}"
    const val mozilla_concept_toolbar = "org.mozilla.components:concept-toolbar:${Versions.mozilla_android_components}"
    const val mozilla_concept_storage = "org.mozilla.components:concept-storage:${Versions.mozilla_android_components}"
    const val mozilla_concept_sync = "org.mozilla.components:concept-sync:${Versions.mozilla_android_components}"

    const val mozilla_browser_awesomebar = "org.mozilla.components:browser-awesomebar:${Versions.mozilla_android_components}"
    const val mozilla_browser_engine_gecko_nightly = "org.mozilla.components:browser-engine-gecko-nightly:${Versions.mozilla_android_components}"
    const val mozilla_browser_engine_gecko_beta = "org.mozilla.components:browser-engine-gecko-beta:${Versions.mozilla_android_components}"
    const val mozilla_browser_domains = "org.mozilla.components:browser-domains:${Versions.mozilla_android_components}"
    const val mozilla_browser_icons = "org.mozilla.components:browser-icons:${Versions.mozilla_android_components}"
    const val mozilla_browser_search = "org.mozilla.components:browser-search:${Versions.mozilla_android_components}"
    const val mozilla_browser_session = "org.mozilla.components:browser-session:${Versions.mozilla_android_components}"
    const val mozilla_browser_tabstray = "org.mozilla.components:browser-tabstray:${Versions.mozilla_android_components}"
    const val mozilla_browser_toolbar = "org.mozilla.components:browser-toolbar:${Versions.mozilla_android_components}"
    const val mozilla_browser_menu = "org.mozilla.components:browser-menu:${Versions.mozilla_android_components}"
    const val mozilla_browser_errorpages = "org.mozilla.components:browser-errorpages:${Versions.mozilla_android_components}"
    const val mozilla_browser_storage_sync = "org.mozilla.components:browser-storage-sync:${Versions.mozilla_android_components}"

    const val mozilla_feature_accounts = "org.mozilla.components:feature-accounts:${Versions.mozilla_android_components}"
    const val mozilla_feature_awesomebar = "org.mozilla.components:feature-awesomebar:${Versions.mozilla_android_components}"
    const val mozilla_feature_contextmenu = "org.mozilla.components:feature-contextmenu:${Versions.mozilla_android_components}"
    const val mozilla_feature_customtabs = "org.mozilla.components:feature-customtabs:${Versions.mozilla_android_components}"
    const val mozilla_feature_intent = "org.mozilla.components:feature-intent:${Versions.mozilla_android_components}"
    const val mozilla_feature_search = "org.mozilla.components:feature-search:${Versions.mozilla_android_components}"
    const val mozilla_feature_session = "org.mozilla.components:feature-session:${Versions.mozilla_android_components}"
    const val mozilla_feature_sync = "org.mozilla.components:feature-sync:${Versions.mozilla_android_components}"
    const val mozilla_feature_tabs = "org.mozilla.components:feature-tabs:${Versions.mozilla_android_components}"
    const val mozilla_feature_downloads = "org.mozilla.components:feature-downloads:${Versions.mozilla_android_components}"
    const val mozilla_feature_storage = "org.mozilla.components:feature-storage:${Versions.mozilla_android_components}"
    const val mozilla_feature_prompts = "org.mozilla.components:feature-prompts:${Versions.mozilla_android_components}"
    const val mozilla_feature_toolbar = "org.mozilla.components:feature-toolbar:${Versions.mozilla_android_components}"
    const val mozilla_feature_findinpage = "org.mozilla.components:feature-findinpage:${Versions.mozilla_android_components}"
    const val mozilla_feature_session_bundling = "org.mozilla.components:feature-session-bundling:${Versions.mozilla_android_components}"
    const val mozilla_feature_site_permissions = "org.mozilla.components:feature-sitepermissions:${Versions.mozilla_android_components}"

    const val mozilla_places = "org.mozilla.appservices:places:${Versions.mozilla_appservices}"

    const val mozilla_service_firefox_accounts = "org.mozilla.components:service-firefox-accounts:${Versions.mozilla_android_components}"
    const val mozilla_service_fretboard = "org.mozilla.components:service-fretboard:${Versions.mozilla_android_components}"
    const val mozilla_service_glean = "org.mozilla.components:service-glean:${Versions.mozilla_android_components}"

    const val mozilla_ui_colors = "org.mozilla.components:ui-colors:${Versions.mozilla_android_components}"
    const val mozilla_ui_icons = "org.mozilla.components:ui-icons:${Versions.mozilla_android_components}"

    const val mozilla_lib_crash = "org.mozilla.components:lib-crash:${Versions.mozilla_android_components}"
    const val mozilla_lib_fetch_httpurlconnection = "org.mozilla.components:lib-fetch-httpurlconnection:${Versions.mozilla_android_components}"

    const val mozilla_support_base = "org.mozilla.components:support-base:${Versions.mozilla_android_components}"
    const val mozilla_support_ktx = "org.mozilla.components:support-ktx:${Versions.mozilla_android_components}"
    const val mozilla_support_rustlog = "org.mozilla.components:support-rustlog:${Versions.mozilla_android_components}"

    const val sentry = "io.sentry:sentry-android:${Versions.sentry}"
    const val leakcanary = "com.squareup.leakcanary:leakcanary-android:${Versions.leakcanary}"
    const val leakcanary_noop = "com.squareup.leakcanary:leakcanary-android-no-op:${Versions.leakcanary}"

    const val leanplum = "com.leanplum:leanplum-core:${Versions.leanplum}"

    const val androidx_annotation = "androidx.annotation:annotation:${Versions.androidx_annotation}"
    const val androidx_fragment = "androidx.fragment:fragment:${Versions.androidx_fragment}"
    const val androidx_appcompat = "androidx.appcompat:appcompat:${Versions.androidx_appcompat}"
    const val androidx_constraintlayout = "androidx.constraintlayout:constraintlayout:${Versions.androidx_constraint_layout}"
    const val androidx_legacy = "androidx.legacy:legacy-support-v4:${Versions.androidx_legacy}"
    const val androidx_lifecycle_viewmodel_ktx = "androidx.lifecycle:lifecycle-viewmodel-ktx:${Versions.androidx_lifecycle}"
    const val androidx_lifecycle_runtime = "androidx.lifecycle:lifecycle-runtime:${Versions.androidx_lifecycle}"
    const val androidx_preference = "androidx.preference:preference-ktx:${Versions.androidx_preference}"
    const val androidx_safeargs = "androidx.navigation:navigation-safe-args-gradle-plugin:${Versions.androidx_navigation}"
    const val androidx_navigation_fragment = "androidx.navigation:navigation-fragment:${Versions.androidx_navigation}"
    const val androidx_navigation_ui = "androidx.navigation:navigation-ui:${Versions.androidx_navigation}"
    const val androidx_recyclerview = "androidx.recyclerview:recyclerview:${Versions.androidx_recyclerview}"

    const val autodispose = "com.uber.autodispose:autodispose:${Versions.autodispose}"
    const val autodispose_android = "com.uber.autodispose:autodispose-android:${Versions.autodispose}"
    const val autodispose_android_aac = "com.uber.autodispose:autodispose-android-archcomponents:${Versions.autodispose}"
    const val autodispose_android_aac_test = "com.uber.autodispose:autodispose-android-archcomponents-test:${Versions.autodispose}"

    const val adjust = "com.adjust.sdk:adjust-android:${Versions.adjust}"
    const val installreferrer = "com.android.installreferrer:installreferrer:${Versions.installreferrer}"

    const val junit_jupiter_api = "org.junit.jupiter:junit-jupiter-api:${Versions.junit_jupiter}"
    const val junit_jupiter_params = "org.junit.jupiter:junit-jupiter-params:${Versions.junit_jupiter}"
    const val junit_jupiter_engine = "org.junit.jupiter:junit-jupiter-engine:${Versions.junit_jupiter}"

    const val mockito_core = "org.mockito:mockito-core:${Versions.mockito}"
    const val mockito_android = "org.mockito:mockito-android:${Versions.mockito}"
    const val mockk = "io.mockk:mockk:${Versions.mockk}"

    const val glide = "com.github.bumptech.glide:glide:${Versions.glide}"
    const val glideAnnotationProcessor = "com.github.bumptech.glide:compiler:${Versions.glide}"

    const val flipper = "com.facebook.flipper:flipper:${Versions.flipper}"
    const val soLoader = "com.facebook.soloader:soloader:${Versions.soLoader}"

    const val espresso_contrib = "com.android.support.test.espresso:espresso-contrib:${Versions.espresso_version}"
    const val espresso_core = "com.android.support.test.espresso:espresso-core:${Versions.espresso_core}"
    const val espresso_idling_resources = "com.android.support.test.espresso:espresso-idling-resource:${Versions.espresso_version}"
    const val orchestrator =  "androidx.test:orchestrator:${Versions.orchestrator}"
    const val tools_test_rules = "com.android.support.test:rules:${Versions.tools_test_rules}"
    const val tools_test_runner = "com.android.support.test:runner:${Versions.tools_test_runner}"
    const val uiautomator = "com.android.support.test.uiautomator:uiautomator-v18:${Versions.uiautomator}"
}<|MERGE_RESOLUTION|>--- conflicted
+++ resolved
@@ -26,16 +26,8 @@
 
     const val appservices_gradle_plugin = "0.4.4"
     const val mozilla_android_components = "0.50.0-SNAPSHOT"
-<<<<<<< HEAD
     const val mozilla_appservices = "0.25.2"
 
-    const val test_tools = "1.0.2"
-    const val espresso_core = "2.2.2"
-
-=======
-    const val mozilla_appservices = "0.23.0"
- 
->>>>>>> b04a73ad
     const val autodispose = "1.1.0"
     const val adjust = "4.11.4"
     const val installreferrer = "1.0"
@@ -53,6 +45,7 @@
     const val tools_test_rules = "1.1.1"
     const val tools_test_runner = "1.1.1"
     const val uiautomator = "2.1.3"
+    const val test_tools = "1.0.2"
 }
 
 @Suppress("unused")
