/* -*- Mode: Java; c-basic-offset: 4; tab-width: 4; indent-tabs-mode: nil; -*-
 * This Source Code Form is subject to the terms of the Mozilla Public
 * License, v. 2.0. If a copy of the MPL was not distributed with this
 * file, You can obtain one at http://mozilla.org/MPL/2.0/. */

package org.mozilla.gecko;

import org.mozilla.gecko.animation.PropertyAnimator;
import org.mozilla.gecko.db.BrowserContract.Combined;
import org.mozilla.gecko.db.BrowserDB;
import org.mozilla.gecko.gfx.BitmapUtils;
import org.mozilla.gecko.gfx.GeckoLayerClient;
import org.mozilla.gecko.gfx.ImmutableViewportMetrics;
import org.mozilla.gecko.gfx.LayerView;
import org.mozilla.gecko.gfx.PanZoomController;
import org.mozilla.gecko.health.BrowserHealthReporter;
import org.mozilla.gecko.home.BrowserSearch;
import org.mozilla.gecko.home.HomePager;
import org.mozilla.gecko.home.HomePager.OnUrlOpenListener;
import org.mozilla.gecko.menu.GeckoMenu;
import org.mozilla.gecko.util.Clipboard;
import org.mozilla.gecko.util.FloatUtils;
import org.mozilla.gecko.util.GamepadUtils;
import org.mozilla.gecko.util.HardwareUtils;
import org.mozilla.gecko.util.ThreadUtils;
import org.mozilla.gecko.util.UiAsyncTask;
import org.mozilla.gecko.widget.GeckoActionProvider;
import org.mozilla.gecko.widget.ButtonToast;

import org.json.JSONArray;
import org.json.JSONException;
import org.json.JSONObject;

import android.app.Activity;
import android.app.AlertDialog;
import android.content.DialogInterface;
import android.content.Intent;
import android.content.SharedPreferences;
import android.content.res.Configuration;
import android.content.res.Resources;
import android.database.Cursor;
import android.graphics.Bitmap;
import android.graphics.PointF;
import android.graphics.Rect;
import android.graphics.drawable.BitmapDrawable;
import android.graphics.drawable.Drawable;
import android.net.Uri;
import android.nfc.NdefMessage;
import android.nfc.NdefRecord;
import android.nfc.NfcAdapter;
import android.nfc.NfcEvent;
import android.os.Build;
import android.os.Bundle;
import android.support.v4.app.Fragment;
import android.support.v4.app.FragmentManager;
import android.text.TextUtils;
import android.util.Log;
import android.view.InputDevice;
import android.view.KeyEvent;
import android.view.LayoutInflater;
import android.view.Menu;
import android.view.MenuInflater;
import android.view.MenuItem;
import android.view.MotionEvent;
import android.view.SubMenu;
import android.view.View;
import android.view.ViewGroup;
import android.view.animation.Interpolator;
import android.widget.LinearLayout;
import android.widget.RelativeLayout;
import android.widget.Toast;

import java.io.File;
import java.io.InputStream;
import java.net.URL;
import java.util.EnumSet;
import java.util.List;
import java.util.Vector;

abstract public class BrowserApp extends GeckoApp
                                 implements TabsPanel.TabsLayoutChangeListener,
                                            PropertyAnimator.PropertyAnimationListener,
                                            View.OnKeyListener,
                                            GeckoLayerClient.OnMetricsChangedListener,
                                            BrowserSearch.OnSearchListener,
                                            BrowserSearch.OnEditSuggestionListener,
                                            HomePager.OnNewTabsListener,
                                            OnUrlOpenListener {
    private static final String LOGTAG = "GeckoBrowserApp";

    private static final String PREF_CHROME_DYNAMICTOOLBAR = "browser.chrome.dynamictoolbar";

    private static final String ABOUT_HOME = "about:home";

    private static final int TABS_ANIMATION_DURATION = 450;

    private static final int READER_ADD_SUCCESS = 0;
    private static final int READER_ADD_FAILED = 1;
    private static final int READER_ADD_DUPLICATE = 2;

    private static final String ADD_SHORTCUT_TOAST = "add_shortcut_toast";

    private static final String STATE_ABOUT_HOME_TOP_PADDING = "abouthome_top_padding";
    private static final String STATE_DYNAMIC_TOOLBAR_ENABLED = "dynamic_toolbar";

    private static final String BROWSER_SEARCH_TAG = "browser_search";
    private BrowserSearch mBrowserSearch;
    private View mBrowserSearchContainer;

    public static BrowserToolbar mBrowserToolbar;
    private HomePager mHomePager;
    private View mHomePagerContainer;
    protected Telemetry.Timer mAboutHomeStartupTimer = null;

    // Set the default session restore value
    private int mSessionRestore = -1;

    private static final int GECKO_TOOLS_MENU = -1;
    private static final int ADDON_MENU_OFFSET = 1000;
    private class MenuItemInfo {
        public int id;
        public String label;
        public String icon;
        public boolean checkable = false;
        public boolean checked = false;
        public boolean enabled = true;
        public boolean visible = true;
        public int parent;
    }

    // The types of guest mdoe dialogs we show
    private static enum GuestModeDialog {
        ENTERING,
        LEAVING
    }

    private Vector<MenuItemInfo> mAddonMenuItemsCache;
    private PropertyAnimator mMainLayoutAnimator;

    private static final Interpolator sTabsInterpolator = new Interpolator() {
        @Override
        public float getInterpolation(float t) {
            t -= 1.0f;
            return t * t * t * t * t + 1.0f;
        }
    };

    private FindInPageBar mFindInPageBar;

    private boolean mAccessibilityEnabled = false;

    // We'll ask for feedback after the user launches the app this many times.
    private static final int FEEDBACK_LAUNCH_COUNT = 15;

    // Whether the dynamic toolbar pref is enabled.
    private boolean mDynamicToolbarEnabled = false;

    // Stored value of the toolbar height, so we know when it's changed.
    private int mToolbarHeight = 0;

    // Stored value of whether the last metrics change allowed for toolbar
    // scrolling.
    private boolean mDynamicToolbarCanScroll = false;

    private Integer mPrefObserverId;

    private SharedPreferencesHelper mSharedPreferencesHelper;

    private OrderedBroadcastHelper mOrderedBroadcastHelper;

    private BrowserHealthReporter mBrowserHealthReporter;

    private SiteIdentityPopup mSiteIdentityPopup;

    public SiteIdentityPopup getSiteIdentityPopup() {
        if (mSiteIdentityPopup == null)
            mSiteIdentityPopup = new SiteIdentityPopup(this);

        return mSiteIdentityPopup;
    }

    @Override
    public void onTabChanged(Tab tab, Tabs.TabEvents msg, Object data) {
        switch(msg) {
            case LOCATION_CHANGE:
                if (Tabs.getInstance().isSelectedTab(tab)) {
                    maybeCancelFaviconLoad(tab);
                }
                // fall through
            case SELECTED:
                if (Tabs.getInstance().isSelectedTab(tab)) {
                    if (isAboutHome(tab)) {
                        showHomePager(tab.getAboutHomePage());

                        if (isDynamicToolbarEnabled()) {
                            // Show the toolbar.
                            mLayerView.getLayerMarginsAnimator().showMargins(false);
                        }
                    } else {
                        hideHomePager();
                    }

                    if (mSiteIdentityPopup != null)
                        mSiteIdentityPopup.dismiss();

                    final TabsPanel.Panel panel = tab.isPrivate()
                                                ? TabsPanel.Panel.PRIVATE_TABS
                                                : TabsPanel.Panel.NORMAL_TABS;
                    // Delay calling showTabs so that it does not modify the mTabsChangedListeners
                    // array while we are still iterating through the array.
                    ThreadUtils.postToUiThread(new Runnable() {
                        @Override
                        public void run() {
                            if (areTabsShown() && mTabsPanel.getCurrentPanel() != panel)
                                showTabs(panel);
                        }
                    });
                }
                break;
            case START:
                if (Tabs.getInstance().isSelectedTab(tab)) {
                    invalidateOptionsMenu();

                    if (isDynamicToolbarEnabled()) {
                        // Show the toolbar.
                        mLayerView.getLayerMarginsAnimator().showMargins(false);
                    }
                }
                break;
            case LOAD_ERROR:
            case STOP:
            case MENU_UPDATED:
                if (Tabs.getInstance().isSelectedTab(tab)) {
                    invalidateOptionsMenu();
                }
                break;
            case PAGE_SHOW:
                loadFavicon(tab);
                break;
            case LINK_FAVICON:
                // If tab is not loading and the favicon is updated, we
                // want to load the image straight away. If tab is still
                // loading, we only load the favicon once the page's content
                // is fully loaded.
                if (tab.getState() != Tab.STATE_LOADING) {
                    loadFavicon(tab);
                }
                break;
        }
        super.onTabChanged(tab, msg, data);
    }

    @Override
    public boolean onKey(View v, int keyCode, KeyEvent event) {
        // Global onKey handler. This is called if the focused UI doesn't
        // handle the key event, and before Gecko swallows the events.
        if (event.getAction() != KeyEvent.ACTION_DOWN) {
            return false;
        }

        // Gamepad support only exists in API-level >= 9
        if (Build.VERSION.SDK_INT >= 9 &&
            (event.getSource() & InputDevice.SOURCE_GAMEPAD) == InputDevice.SOURCE_GAMEPAD) {
            switch (keyCode) {
                case KeyEvent.KEYCODE_BUTTON_Y:
                    // Toggle/focus the address bar on gamepad-y button.
                    if (mBrowserToolbar.isVisible()) {
                        if (isDynamicToolbarEnabled() && !mHomePager.isVisible()) {
                            if (mLayerView != null) {
                                mLayerView.getLayerMarginsAnimator().hideMargins(false);
                                mLayerView.requestFocus();
                            }
                        } else {
                            // Just focus the address bar when about:home is visible
                            // or when the dynamic toolbar isn't enabled.
                            mBrowserToolbar.requestFocusFromTouch();
                        }
                    } else {
                        if (mLayerView != null) {
                            mLayerView.getLayerMarginsAnimator().showMargins(false);
                        }
                        mBrowserToolbar.requestFocusFromTouch();
                    }
                    return true;
                case KeyEvent.KEYCODE_BUTTON_L1:
                    // Go back on L1
                    Tabs.getInstance().getSelectedTab().doBack();
                    return true;
                case KeyEvent.KEYCODE_BUTTON_R1:
                    // Go forward on R1
                    Tabs.getInstance().getSelectedTab().doForward();
                    return true;
            }
        }

        // Check if this was a shortcut. Meta keys exists only on 11+.
        final Tab tab = Tabs.getInstance().getSelectedTab();
        if (Build.VERSION.SDK_INT >= 11 && tab != null && event.isCtrlPressed()) {
            switch (keyCode) {
                case KeyEvent.KEYCODE_LEFT_BRACKET:
                    tab.doBack();
                    return true;

                case KeyEvent.KEYCODE_RIGHT_BRACKET:
                    tab.doForward();
                    return true;

                case KeyEvent.KEYCODE_R:
                    tab.doReload();
                    return true;

                case KeyEvent.KEYCODE_PERIOD:
                    tab.doStop();
                    return true;

                case KeyEvent.KEYCODE_T:
                    addTab();
                    return true;

                case KeyEvent.KEYCODE_W:
                    Tabs.getInstance().closeTab(tab);
                    return true;

                case KeyEvent.KEYCODE_F:
                    mFindInPageBar.show();
                return true;
            }
        }

        return false;
    }

    @Override
    public boolean onKeyDown(int keyCode, KeyEvent event) {
        if (!mBrowserToolbar.isEditing() && onKey(null, keyCode, event)) {
            return true;
        }

        if (mBrowserToolbar.onKey(keyCode, event)) {
            return true;
        }

        return super.onKeyDown(keyCode, event);
    }

    void handleReaderListCountRequest() {
        ThreadUtils.postToBackgroundThread(new Runnable() {
            @Override
            public void run() {
                final int count = BrowserDB.getReadingListCount(getContentResolver());
                GeckoAppShell.sendEventToGecko(GeckoEvent.createBroadcastEvent("Reader:ListCountReturn", Integer.toString(count)));
            }
        });
    }

    void handleReaderAdded(int result, final String title, final String url) {
        if (result != READER_ADD_SUCCESS) {
            if (result == READER_ADD_FAILED) {
                showToast(R.string.reading_list_failed, Toast.LENGTH_SHORT);
            } else if (result == READER_ADD_DUPLICATE) {
                showToast(R.string.reading_list_duplicate, Toast.LENGTH_SHORT);
            }

            return;
        }

        ThreadUtils.postToBackgroundThread(new Runnable() {
            @Override
            public void run() {
                BrowserDB.addReadingListItem(getContentResolver(), title, url);
                showToast(R.string.reading_list_added, Toast.LENGTH_SHORT);

                final int count = BrowserDB.getReadingListCount(getContentResolver());
                GeckoAppShell.sendEventToGecko(GeckoEvent.createBroadcastEvent("Reader:ListCountUpdated", Integer.toString(count)));
            }
        });
    }

    void handleReaderRemoved(final String url) {
        ThreadUtils.postToBackgroundThread(new Runnable() {
            @Override
            public void run() {
                BrowserDB.removeReadingListItemWithURL(getContentResolver(), url);
                showToast(R.string.reading_list_removed, Toast.LENGTH_SHORT);

                final int count = BrowserDB.getReadingListCount(getContentResolver());
                GeckoAppShell.sendEventToGecko(GeckoEvent.createBroadcastEvent("Reader:ListCountUpdated", Integer.toString(count)));
            }
        });
    }

    @Override
    protected int getSessionRestoreState(Bundle savedInstanceState) {
        if (mSessionRestore > -1) {
            return mSessionRestore;
        }

        return super.getSessionRestoreState(savedInstanceState);
    }

    @Override
    public void onCreate(Bundle savedInstanceState) {
        mAboutHomeStartupTimer = new Telemetry.Timer("FENNEC_STARTUP_TIME_ABOUTHOME");

        String args = getIntent().getStringExtra("args");
        if (args != null && args.contains("--guest-mode")) {
            mProfile = GeckoProfile.createGuestProfile(this);
        } else if (GeckoProfile.maybeCleanupGuestProfile(this)) {
            mSessionRestore = RESTORE_NORMAL;
        }

        super.onCreate(savedInstanceState);

        mBrowserToolbar = (BrowserToolbar) findViewById(R.id.browser_toolbar);

        ((GeckoApp.MainLayout) mMainLayout).setTouchEventInterceptor(new HideTabsTouchListener());
        ((GeckoApp.MainLayout) mMainLayout).setMotionEventInterceptor(new MotionEventInterceptor() {
            @Override
            public boolean onInterceptMotionEvent(View view, MotionEvent event) {
                // If we get a gamepad panning MotionEvent while the focus is not on the layerview,
                // put the focus on the layerview and carry on
                if (mLayerView != null && !mLayerView.hasFocus() && GamepadUtils.isPanningControl(event)) {
                    if (mHomePager.isVisible()) {
                        mLayerView.requestFocus();
                    } else {
                        mHomePager.requestFocus();
                    }
                }
                return false;
            }
        });

        mHomePager = (HomePager) findViewById(R.id.home_pager);
        mHomePagerContainer = findViewById(R.id.home_pager_container);

        mBrowserSearchContainer = findViewById(R.id.search_container);
        mBrowserSearch = (BrowserSearch) getSupportFragmentManager().findFragmentByTag(BROWSER_SEARCH_TAG);
        if (mBrowserSearch == null) {
            mBrowserSearch = BrowserSearch.newInstance();
            mBrowserSearch.setUserVisibleHint(false);
        }

        mBrowserToolbar.setOnActivateListener(new BrowserToolbar.OnActivateListener() {
            public void onActivate() {
                enterEditingMode();
            }
        });

        mBrowserToolbar.setOnCommitListener(new BrowserToolbar.OnCommitListener() {
            public void onCommit() {
                commitEditingMode();
            }
        });

        mBrowserToolbar.setOnDismissListener(new BrowserToolbar.OnDismissListener() {
            public void onDismiss() {
                dismissEditingMode();
            }
        });

        mBrowserToolbar.setOnFilterListener(new BrowserToolbar.OnFilterListener() {
            public void onFilter(String searchText, AutocompleteHandler handler) {
                filterEditingMode(searchText, handler);
            }
        });

        // Intercept key events for gamepad shortcuts
        mBrowserToolbar.setOnKeyListener(this);

        if (mTabsPanel != null) {
            mTabsPanel.setTabsLayoutChangeListener(this);
            updateSideBarState();
        }

        mFindInPageBar = (FindInPageBar) findViewById(R.id.find_in_page);

        registerEventListener("CharEncoding:Data");
        registerEventListener("CharEncoding:State");
        registerEventListener("Feedback:LastUrl");
        registerEventListener("Feedback:OpenPlayStore");
        registerEventListener("Feedback:MaybeLater");
        registerEventListener("Telemetry:Gather");
        registerEventListener("Settings:Show");
        registerEventListener("Updater:Launch");
        registerEventListener("Reader:GoToReadingList");

        Distribution.init(this, getPackageResourcePath());
        JavaAddonManager.getInstance().init(getApplicationContext());
        mSharedPreferencesHelper = new SharedPreferencesHelper(getApplicationContext());
        mOrderedBroadcastHelper = new OrderedBroadcastHelper(getApplicationContext());
        mBrowserHealthReporter = new BrowserHealthReporter();

        if (AppConstants.MOZ_ANDROID_BEAM && Build.VERSION.SDK_INT >= 14) {
            NfcAdapter nfc = NfcAdapter.getDefaultAdapter(this);
            if (nfc != null) {
                nfc.setNdefPushMessageCallback(new NfcAdapter.CreateNdefMessageCallback() {
                    @Override
                    public NdefMessage createNdefMessage(NfcEvent event) {
                        Tab tab = Tabs.getInstance().getSelectedTab();
                        if (tab == null || tab.isPrivate()) {
                            return null;
                        }
                        return new NdefMessage(new NdefRecord[] { NdefRecord.createUri(tab.getURL()) });
                    }
                }, this);
            }
        }

        if (savedInstanceState != null) {
            mDynamicToolbarEnabled = savedInstanceState.getBoolean(STATE_DYNAMIC_TOOLBAR_ENABLED);
            mHomePagerContainer.setPadding(0, savedInstanceState.getInt(STATE_ABOUT_HOME_TOP_PADDING), 0, 0);
        }

        // Listen to the dynamic toolbar pref
        mPrefObserverId = PrefsHelper.getPref(PREF_CHROME_DYNAMICTOOLBAR, new PrefsHelper.PrefHandlerBase() {
            @Override
            public void prefValue(String pref, boolean value) {
                if (value == mDynamicToolbarEnabled) {
                    return;
                }
                mDynamicToolbarEnabled = value;

                ThreadUtils.postToUiThread(new Runnable() {
                    @Override
                    public void run() {
                        // If accessibility is enabled, the dynamic toolbar is
                        // forced to be off.
                        if (!mAccessibilityEnabled) {
                            setDynamicToolbarEnabled(mDynamicToolbarEnabled);
                        }
                    }
                });
            }

            @Override
            public boolean isObserver() {
                // We want to be notified of changes to be able to switch mode
                // without restarting.
                return true;
            }
        });
    }

    @Override
    public void onBackPressed() {
        if (getSupportFragmentManager().getBackStackEntryCount() > 0) {
            super.onBackPressed();
            return;
        }

        if (dismissEditingMode()) {
            return;
        }

        if (mSiteIdentityPopup != null && mSiteIdentityPopup.isShowing()) {
            mSiteIdentityPopup.dismiss();
            return;
        }

        super.onBackPressed();
    }

    @Override
    public void onResume() {
        super.onResume();
        unregisterEventListener("Prompt:ShowTop");
    }

    @Override
    public void onPause() {
        super.onPause();
        // Register for Prompt:ShowTop so we can foreground this activity even if it's hidden.
        registerEventListener("Prompt:ShowTop");
    }

    private void showBookmarkDialog() {
        final Tab tab = Tabs.getInstance().getSelectedTab();
        final Prompt ps = new Prompt(this, new Prompt.PromptCallback() {
            @Override
            public void onPromptFinished(String result) {
                int itemId = -1;
                try {
                  itemId = new JSONObject(result).getInt("button");
                } catch(JSONException ex) {
                    Log.e(LOGTAG, "Exception reading bookmark prompt result", ex);
                }

                if (tab == null)
                    return;

                if (itemId == 0) {
                    new EditBookmarkDialog(BrowserApp.this).show(tab.getURL());
                } else if (itemId == 1) {
                    String url = tab.getURL();
                    String title = tab.getDisplayTitle();
                    Bitmap favicon = tab.getFavicon();
                    if (url != null && title != null) {
                        GeckoAppShell.createShortcut(title, url, url, favicon == null ? null : favicon, "");
                    }
                }
            }
        });

        final Prompt.PromptListItem[] items = new Prompt.PromptListItem[2];
        Resources res = getResources();
        items[0] = new Prompt.PromptListItem(res.getString(R.string.contextmenu_edit_bookmark));
        items[1] = new Prompt.PromptListItem(res.getString(R.string.contextmenu_add_to_launcher));

        ps.show("", "", items, false);
    }

    private void setDynamicToolbarEnabled(boolean enabled) {
        if (enabled) {
            if (mLayerView != null) {
                mLayerView.getLayerClient().setOnMetricsChangedListener(this);
            }
            setToolbarMargin(0);
            mHomePagerContainer.setPadding(0, mBrowserToolbar.getHeight(), 0, 0);
        } else {
            // Immediately show the toolbar when disabling the dynamic
            // toolbar.
            if (mLayerView != null) {
                mLayerView.getLayerClient().setOnMetricsChangedListener(null);
            }
            mHomePagerContainer.setPadding(0, 0, 0, 0);
            if (mBrowserToolbar != null) {
                mBrowserToolbar.scrollTo(0, 0);
            }
        }

        refreshToolbarHeight();
    }

    private boolean isDynamicToolbarEnabled() {
        return mDynamicToolbarEnabled && !mAccessibilityEnabled;
    }

    private boolean isAboutHome(Tab tab) {
        return TextUtils.equals(ABOUT_HOME, tab.getURL());
    }

    @Override
    public boolean onSearchRequested() {
        enterEditingMode();
        return true;
    }

    @Override
    public boolean onContextItemSelected(MenuItem item) {
<<<<<<< HEAD
        switch(item.getItemId()) {
            case R.id.pasteandgo: {
                String text = Clipboard.getText();
                if (!TextUtils.isEmpty(text)) {
                    Tabs.getInstance().loadUrl(text);
                }
                return true;
            }
            case R.id.site_settings: {
                GeckoAppShell.sendEventToGecko(GeckoEvent.createBroadcastEvent("Permissions:Get", null));
                return true;
            }
            case R.id.paste: {
                String text = Clipboard.getText();
                if (!TextUtils.isEmpty(text)) {
                    enterEditingMode(text);
                }
                return true;
=======
        final int itemId = item.getItemId();
        if (itemId == R.id.pasteandgo) {
            String text = Clipboard.getText();
            if (!TextUtils.isEmpty(text)) {
                Tabs.getInstance().loadUrl(text);
>>>>>>> 68706723
            }
            return true;
        }

        if (itemId == R.id.site_settings) {
            GeckoAppShell.sendEventToGecko(GeckoEvent.createBroadcastEvent("Permissions:Get", null));
            return true;
        }

        if (itemId == R.id.paste) {
            String text = Clipboard.getText();
            if (!TextUtils.isEmpty(text)) {
                showAwesomebar(AwesomeBar.Target.CURRENT_TAB, text);
            }
            return true;
        }

        if (itemId == R.id.share) {
            shareCurrentUrl();
            return true;
        }

        if (itemId == R.id.subscribe) {
            Tab tab = Tabs.getInstance().getSelectedTab();
            if (tab != null && tab.getFeedsEnabled()) {
                JSONObject args = new JSONObject();
                try {
                    args.put("tabId", tab.getId());
                } catch (JSONException e) {
                    Log.e(LOGTAG, "error building json arguments");
                }
                GeckoAppShell.sendEventToGecko(GeckoEvent.createBroadcastEvent("Feeds:Subscribe", args.toString()));
            }
            return true;
        }

        if (itemId == R.id.copyurl) {
            Tab tab = Tabs.getInstance().getSelectedTab();
            if (tab != null) {
                String url = tab.getURL();
                if (url != null) {
                    Clipboard.setText(url);
                }
            }
            return true;
        }

        if (itemId == R.id.add_to_launcher) {
            Tab tab = Tabs.getInstance().getSelectedTab();
            if (tab != null) {
                final String url = tab.getURL();
                final String title = tab.getDisplayTitle();
                if (url == null || title == null) {
                    return true;
                }

                Favicons favicons = Favicons.getInstance();
                favicons.loadFavicon(url, tab.getFaviconURL(), 0,
                new Favicons.OnFaviconLoadedListener() {
                    @Override
                    public void onFaviconLoaded(String url, Bitmap favicon) {
                        GeckoAppShell.createShortcut(title, url, url, favicon == null ? null : favicon, "");
                    }
                });
            }
            return true;
        }

        return false;
    }

    @Override
    public void setAccessibilityEnabled(boolean enabled) {
        if (mAccessibilityEnabled == enabled) {
            return;
        }

        // Disable the dynamic toolbar when accessibility features are enabled,
        // and re-read the preference when they're disabled.
        mAccessibilityEnabled = enabled;
        if (mDynamicToolbarEnabled) {
            setDynamicToolbarEnabled(!enabled);
        }
    }

    @Override
    public void onDestroy() {
        if (mPrefObserverId != null) {
            PrefsHelper.removeObserver(mPrefObserverId);
            mPrefObserverId = null;
        }
        if (mBrowserToolbar != null)
            mBrowserToolbar.onDestroy();

        if (mFindInPageBar != null) {
            mFindInPageBar.onDestroy();
            mFindInPageBar = null;
        }

        if (mSharedPreferencesHelper != null) {
            mSharedPreferencesHelper.uninit();
            mSharedPreferencesHelper = null;
        }

        if (mOrderedBroadcastHelper != null) {
            mOrderedBroadcastHelper.uninit();
            mOrderedBroadcastHelper = null;
        }

        if (mBrowserHealthReporter != null) {
            mBrowserHealthReporter.uninit();
            mBrowserHealthReporter = null;
        }

        unregisterEventListener("CharEncoding:Data");
        unregisterEventListener("CharEncoding:State");
        unregisterEventListener("Feedback:LastUrl");
        unregisterEventListener("Feedback:OpenPlayStore");
        unregisterEventListener("Feedback:MaybeLater");
        unregisterEventListener("Telemetry:Gather");
        unregisterEventListener("Settings:Show");
        unregisterEventListener("Updater:Launch");
        unregisterEventListener("Reader:GoToReadingList");

        if (AppConstants.MOZ_ANDROID_BEAM && Build.VERSION.SDK_INT >= 14) {
            NfcAdapter nfc = NfcAdapter.getDefaultAdapter(this);
            if (nfc != null) {
                // null this out even though the docs say it's not needed,
                // because the source code looks like it will only do this
                // automatically on API 14+
                nfc.setNdefPushMessageCallback(null, this);
            }
        }

        super.onDestroy();
    }

    @Override
    protected void initializeChrome() {
        super.initializeChrome();

        mBrowserToolbar.updateBackButton(false);
        mBrowserToolbar.updateForwardButton(false);

        mDoorHangerPopup.setAnchor(mBrowserToolbar.mFavicon);

        // Listen to margin changes to position the toolbar correctly
        if (isDynamicToolbarEnabled()) {
            refreshToolbarHeight();
            mLayerView.getLayerMarginsAnimator().showMargins(true);
            mLayerView.getLayerClient().setOnMetricsChangedListener(this);
        }

        // Intercept key events for gamepad shortcuts
        mLayerView.setOnKeyListener(this);
    }

    private void shareCurrentUrl() {
        Tab tab = Tabs.getInstance().getSelectedTab();
        if (tab == null)
          return;

        String url = tab.getURL();
        if (url == null)
            return;

        if (ReaderModeUtils.isAboutReader(url))
            url = ReaderModeUtils.getUrlFromAboutReader(url);

        GeckoAppShell.openUriExternal(url, "text/plain", "", "",
                                      Intent.ACTION_SEND, tab.getDisplayTitle());
    }

    @Override
    protected void loadStartupTab(String url) {
        // We aren't showing about:home, so cancel the telemetry timer
        if (url != null || mRestoreMode != RESTORE_NONE) {
            mAboutHomeStartupTimer.cancel();
        }

        super.loadStartupTab(url);
    }

    private void setToolbarMargin(int margin) {
        ((RelativeLayout.LayoutParams) mGeckoLayout.getLayoutParams()).topMargin = margin;
        mGeckoLayout.requestLayout();
    }

    @Override
    public void onMetricsChanged(ImmutableViewportMetrics aMetrics) {
        if (mHomePager.isVisible() || mBrowserToolbar == null) {
            return;
        }

        // If the page has shrunk so that the toolbar no longer scrolls, make
        // sure the toolbar is visible.
        if (aMetrics.getPageHeight() <= aMetrics.getHeight()) {
            if (mDynamicToolbarCanScroll) {
                mDynamicToolbarCanScroll = false;
                if (!mBrowserToolbar.isVisible()) {
                    ThreadUtils.postToUiThread(new Runnable() {
                        public void run() {
                            mLayerView.getLayerMarginsAnimator().showMargins(false);
                        }
                    });
                }
            }
        } else {
            mDynamicToolbarCanScroll = true;
        }

        final View toolbarLayout = mBrowserToolbar;
        final int marginTop = Math.round(aMetrics.marginTop);
        ThreadUtils.postToUiThread(new Runnable() {
            public void run() {
                toolbarLayout.scrollTo(0, toolbarLayout.getHeight() - marginTop);
            }
        });

        if (mFormAssistPopup != null)
            mFormAssistPopup.onMetricsChanged(aMetrics);
    }

    @Override
    public void onPanZoomStopped() {
        if (!isDynamicToolbarEnabled() || mHomePager.isVisible()) {
            return;
        }

        // Make sure the toolbar is fully hidden or fully shown when the user
        // lifts their finger. If the page is shorter than the viewport, the
        // toolbar is always shown.
        ImmutableViewportMetrics metrics = mLayerView.getViewportMetrics();
        if (metrics.getPageHeight() < metrics.getHeight()
              || metrics.marginTop >= mToolbarHeight / 2) {
            mLayerView.getLayerMarginsAnimator().showMargins(false);
        } else {
            mLayerView.getLayerMarginsAnimator().hideMargins(false);
        }
    }

    public void refreshToolbarHeight() {
        int height = 0;
        if (mBrowserToolbar != null) {
            height = mBrowserToolbar.getHeight();
        }

        if (!isDynamicToolbarEnabled() || mHomePager.isVisible()) {
            // Use aVisibleHeight here so that when the dynamic toolbar is
            // enabled, the padding will animate with the toolbar becoming
            // visible.
            if (isDynamicToolbarEnabled()) {
                // When the dynamic toolbar is enabled, set the padding on the
                // about:home widget directly - this is to avoid resizing the
                // LayerView, which can cause visible artifacts.
                mHomePagerContainer.setPadding(0, height, 0, 0);
            } else {
                setToolbarMargin(height);
                height = 0;
            }
        } else {
            setToolbarMargin(0);
        }

        if (mLayerView != null && height != mToolbarHeight) {
            mToolbarHeight = height;
            mLayerView.getLayerMarginsAnimator().setMaxMargins(0, height, 0, 0);
            mLayerView.getLayerMarginsAnimator().showMargins(true);
        }
    }

    @Override
    void toggleChrome(final boolean aShow) {
        ThreadUtils.postToUiThread(new Runnable() {
            @Override
            public void run() {
                if (aShow) {
                    mBrowserToolbar.show();
                } else {
                    mBrowserToolbar.hide();
                    if (hasTabsSideBar()) {
                        hideTabs();
                    }
                }
            }
        });

        super.toggleChrome(aShow);
    }

    @Override
    void focusChrome() {
        ThreadUtils.postToUiThread(new Runnable() {
            @Override
            public void run() {
                mBrowserToolbar.show();
                mBrowserToolbar.requestFocusFromTouch();
            }
        });
    }

    @Override
    public void refreshChrome() {
        invalidateOptionsMenu();
        updateSideBarState();
        mTabsPanel.refresh();
        if (mSiteIdentityPopup != null) {
            mSiteIdentityPopup.dismiss();
        }
    }

    public View getActionBarLayout() {
        RelativeLayout actionBar = (RelativeLayout) LayoutInflater.from(this).inflate(R.layout.browser_toolbar, null);
        actionBar.setLayoutParams(new RelativeLayout.LayoutParams(RelativeLayout.LayoutParams.FILL_PARENT,
                                                                  (int) getResources().getDimension(R.dimen.browser_toolbar_height)));
        return actionBar;
    }

    @Override
    public boolean hasTabsSideBar() {
        return (mTabsPanel != null && mTabsPanel.isSideBar());
    }

    private void updateSideBarState() {
        if (mMainLayoutAnimator != null)
            mMainLayoutAnimator.stop();

        boolean isSideBar = (HardwareUtils.isTablet() && mOrientation == Configuration.ORIENTATION_LANDSCAPE);
        final int sidebarWidth = getResources().getDimensionPixelSize(R.dimen.tabs_sidebar_width);

        ViewGroup.MarginLayoutParams lp = (ViewGroup.MarginLayoutParams) mTabsPanel.getLayoutParams();
        lp.width = (isSideBar ? sidebarWidth : ViewGroup.LayoutParams.FILL_PARENT);
        mTabsPanel.requestLayout();

        final boolean sidebarIsShown = (isSideBar && mTabsPanel.isShown());
        final int mainLayoutScrollX = (sidebarIsShown ? -sidebarWidth : 0);
        mMainLayout.scrollTo(mainLayoutScrollX, 0);

        mTabsPanel.setIsSideBar(isSideBar);
    }

    @Override
    public void handleMessage(String event, JSONObject message) {
        try {
            if (event.equals("Menu:Add")) {
                MenuItemInfo info = new MenuItemInfo();
                info.label = message.getString("name");
                info.id = message.getInt("id") + ADDON_MENU_OFFSET;
                info.icon = message.optString("icon", null);
                info.checked = message.optBoolean("checked", false);
                info.enabled = message.optBoolean("enabled", true);
                info.visible = message.optBoolean("visible", true);
                info.checkable = message.optBoolean("checkable", false);
                int parent = message.optInt("parent", 0);
                info.parent = parent <= 0 ? parent : parent + ADDON_MENU_OFFSET;
                final MenuItemInfo menuItemInfo = info;
                ThreadUtils.postToUiThread(new Runnable() {
                    @Override
                    public void run() {
                        addAddonMenuItem(menuItemInfo);
                    }
                });
            } else if (event.equals("Menu:Remove")) {
                final int id = message.getInt("id") + ADDON_MENU_OFFSET;
                ThreadUtils.postToUiThread(new Runnable() {
                    @Override
                    public void run() {
                        removeAddonMenuItem(id);
                    }
                });
            } else if (event.equals("Menu:Update")) {
                final int id = message.getInt("id") + ADDON_MENU_OFFSET;
                final JSONObject options = message.getJSONObject("options");
                ThreadUtils.postToUiThread(new Runnable() {
                    @Override
                    public void run() {
                        updateAddonMenuItem(id, options);
                    }
                });
            } else if (event.equals("CharEncoding:Data")) {
                final JSONArray charsets = message.getJSONArray("charsets");
                int selected = message.getInt("selected");

                final int len = charsets.length();
                final String[] titleArray = new String[len];
                for (int i = 0; i < len; i++) {
                    JSONObject charset = charsets.getJSONObject(i);
                    titleArray[i] = charset.getString("title");
                }

                final AlertDialog.Builder dialogBuilder = new AlertDialog.Builder(this);
                dialogBuilder.setSingleChoiceItems(titleArray, selected, new AlertDialog.OnClickListener() {
                    @Override
                    public void onClick(DialogInterface dialog, int which) {
                        try {
                            JSONObject charset = charsets.getJSONObject(which);
                            GeckoAppShell.sendEventToGecko(GeckoEvent.createBroadcastEvent("CharEncoding:Set", charset.getString("code")));
                            dialog.dismiss();
                        } catch (JSONException e) {
                            Log.e(LOGTAG, "error parsing json", e);
                        }
                    }
                });
                dialogBuilder.setNegativeButton(R.string.button_cancel, new AlertDialog.OnClickListener() {
                    @Override
                    public void onClick(DialogInterface dialog, int which) {
                        dialog.dismiss();
                    }
                });
                ThreadUtils.postToUiThread(new Runnable() {
                    @Override
                    public void run() {
                        dialogBuilder.show();
                    }
                });
            } else if (event.equals("CharEncoding:State")) {
                final boolean visible = message.getString("visible").equals("true");
                GeckoPreferences.setCharEncodingState(visible);
                final Menu menu = mMenu;
                ThreadUtils.postToUiThread(new Runnable() {
                    @Override
                    public void run() {
                        if (menu != null)
                            menu.findItem(R.id.char_encoding).setVisible(visible);
                    }
                });
            } else if (event.equals("Feedback:OpenPlayStore")) {
                Intent intent = new Intent(Intent.ACTION_VIEW);
                intent.setData(Uri.parse("market://details?id=" + getPackageName()));
                startActivity(intent);
            } else if (event.equals("Feedback:MaybeLater")) {
                resetFeedbackLaunchCount();
            } else if (event.equals("Feedback:LastUrl")) {
                getLastUrl();
            } else if (event.equals("Gecko:Ready")) {
                // Handle this message in GeckoApp, but also enable the Settings
                // menuitem, which is specific to BrowserApp.
                super.handleMessage(event, message);
                final Menu menu = mMenu;
                ThreadUtils.postToUiThread(new Runnable() {
                    @Override
                    public void run() {
                        if (menu != null)
                            menu.findItem(R.id.settings).setEnabled(true);
                    }
                });

                // Display notification for Mozilla data reporting, if data should be collected.
                if (AppConstants.MOZ_DATA_REPORTING) {
                    DataReportingNotification.checkAndNotifyPolicy(GeckoAppShell.getContext());
                }

            } else if (event.equals("Telemetry:Gather")) {
                Telemetry.HistogramAdd("PLACES_PAGES_COUNT", BrowserDB.getCount(getContentResolver(), "history"));
                Telemetry.HistogramAdd("PLACES_BOOKMARKS_COUNT", BrowserDB.getCount(getContentResolver(), "bookmarks"));
                Telemetry.HistogramAdd("FENNEC_FAVICONS_COUNT", BrowserDB.getCount(getContentResolver(), "favicons"));
                Telemetry.HistogramAdd("FENNEC_THUMBNAILS_COUNT", BrowserDB.getCount(getContentResolver(), "thumbnails"));
            } else if (event.equals("Reader:ListCountRequest")) {
                handleReaderListCountRequest();
            } else if (event.equals("Reader:Added")) {
                final int result = message.getInt("result");
                final String title = message.getString("title");
                final String url = message.getString("url");
                handleReaderAdded(result, title, url);
            } else if (event.equals("Reader:Removed")) {
                final String url = message.getString("url");
                handleReaderRemoved(url);
            } else if (event.equals("Reader:Share")) {
                final String title = message.getString("title");
                final String url = message.getString("url");
                GeckoAppShell.openUriExternal(url, "text/plain", "", "",
                                              Intent.ACTION_SEND, title);
            } else if (event.equals("Settings:Show")) {
                // null strings return "null" (http://code.google.com/p/android/issues/detail?id=13830)
                String resource = null;
                if (!message.isNull(GeckoPreferences.INTENT_EXTRA_RESOURCES)) {
                    resource = message.getString(GeckoPreferences.INTENT_EXTRA_RESOURCES);
                }
                Intent settingsIntent = new Intent(this, GeckoPreferences.class);
                GeckoPreferences.setResourceToOpen(settingsIntent, resource);
                startActivity(settingsIntent);
            } else if (event.equals("Updater:Launch")) {
                handleUpdaterLaunch();
            } else if (event.equals("Reader:GoToReadingList")) {
                openReadingList();
            } else if (event.equals("Prompt:ShowTop")) {
                // Bring this activity to front so the prompt is visible..
                Intent bringToFrontIntent = new Intent();
                bringToFrontIntent.setClassName(AppConstants.ANDROID_PACKAGE_NAME, AppConstants.BROWSER_INTENT_CLASS);
                bringToFrontIntent.setFlags(Intent.FLAG_ACTIVITY_REORDER_TO_FRONT);
                startActivity(bringToFrontIntent);
            } else {
                super.handleMessage(event, message);
            }
        } catch (Exception e) {
            Log.e(LOGTAG, "Exception handling message \"" + event + "\":", e);
        }
    }

    @Override
    public void addTab() {
        Tabs.getInstance().loadUrl("about:home", Tabs.LOADURL_NEW_TAB);
    }

    @Override
    public void addPrivateTab() {
        Tabs.getInstance().loadUrl("about:privatebrowsing", Tabs.LOADURL_NEW_TAB | Tabs.LOADURL_PRIVATE);
    }

    @Override
    public void showNormalTabs() {
        showTabs(TabsPanel.Panel.NORMAL_TABS);
    }

    @Override
    public void showPrivateTabs() {
        showTabs(TabsPanel.Panel.PRIVATE_TABS);
    }

    @Override
    public void showRemoteTabs() {
        showTabs(TabsPanel.Panel.REMOTE_TABS);
    }

    private void showTabs(TabsPanel.Panel panel) {
        if (Tabs.getInstance().getDisplayCount() == 0)
            return;

        mTabsPanel.show(panel);
    }

    @Override
    public void hideTabs() {
        mTabsPanel.hide();
    }

    @Override
    public boolean autoHideTabs() {
        if (areTabsShown()) {
            hideTabs();
            return true;
        }
        return false;
    }

    @Override
    public boolean areTabsShown() {
        return mTabsPanel.isShown();
    }

    @Override
    public void onTabsLayoutChange(int width, int height) {
        int animationLength = TABS_ANIMATION_DURATION;

        if (mMainLayoutAnimator != null) {
            animationLength = Math.max(1, animationLength - (int)mMainLayoutAnimator.getRemainingTime());
            mMainLayoutAnimator.stop(false);
        }

        if (areTabsShown()) {
            mTabsPanel.setDescendantFocusability(ViewGroup.FOCUS_AFTER_DESCENDANTS);
        }

        mMainLayoutAnimator = new PropertyAnimator(animationLength, sTabsInterpolator);
        mMainLayoutAnimator.addPropertyAnimationListener(this);

        if (hasTabsSideBar()) {
            mMainLayoutAnimator.attach(mMainLayout,
                                       PropertyAnimator.Property.SCROLL_X,
                                       -width);
        } else {
            mMainLayoutAnimator.attach(mMainLayout,
                                       PropertyAnimator.Property.SCROLL_Y,
                                       -height);
        }

        mTabsPanel.prepareTabsAnimation(mMainLayoutAnimator);
        mBrowserToolbar.prepareTabsAnimation(mMainLayoutAnimator, areTabsShown());

        // If the tabs layout is animating onto the screen, pin the dynamic
        // toolbar.
        if (mLayerView != null && isDynamicToolbarEnabled()) {
            if (width > 0 && height > 0) {
                mLayerView.getLayerMarginsAnimator().setMarginsPinned(true);
                mLayerView.getLayerMarginsAnimator().showMargins(false);
            } else {
                mLayerView.getLayerMarginsAnimator().setMarginsPinned(false);
            }
        }

        mMainLayoutAnimator.start();
    }

    @Override
    public void onPropertyAnimationStart() {
    }

    @Override
    public void onPropertyAnimationEnd() {
        if (!areTabsShown()) {
            mTabsPanel.setVisibility(View.INVISIBLE);
            mTabsPanel.setDescendantFocusability(ViewGroup.FOCUS_BLOCK_DESCENDANTS);
        }

        mTabsPanel.finishTabsAnimation();

        mMainLayoutAnimator = null;
    }

    @Override
    public void onSaveInstanceState(Bundle outState) {
        super.onSaveInstanceState(outState);
        mToast.onSaveInstanceState(outState);
        outState.putBoolean(STATE_DYNAMIC_TOOLBAR_ENABLED, mDynamicToolbarEnabled);
        outState.putInt(STATE_ABOUT_HOME_TOP_PADDING, mHomePagerContainer.getPaddingTop());
    }

    /**
     * Attempts to switch to an open tab with the given URL.
     *
     * @return true if we successfully switched to a tab, false otherwise.
     */
    private boolean maybeSwitchToTab(String url, EnumSet<OnUrlOpenListener.Flags> flags) {
        if (!flags.contains(OnUrlOpenListener.Flags.ALLOW_SWITCH_TO_TAB)) {
            return false;
        }

        final Tabs tabs = Tabs.getInstance();
        final int tabId = tabs.getTabIdForUrl(url);
        if (tabId < 0) {
            return false;
        }

        // If this tab is already selected, just hide the home pager.
        if (tabs.isSelectedTab(tabs.getTab(tabId))) {
            hideHomePager();
        } else {
            tabs.selectTab(tabId);
        }

        hideBrowserSearch();
        mBrowserToolbar.cancelEdit();

        return true;
    }

    private void openUrl(String url) {
        openUrl(url, null, false);
    }

    private void openUrl(String url, boolean newTab) {
        openUrl(url, null, newTab);
    }

    private void openUrl(String url, String searchEngine) {
        openUrl(url, searchEngine, false);
    }

    private void openUrl(String url, String searchEngine, boolean newTab) {
        mBrowserToolbar.setProgressVisibility(true);

        int flags = Tabs.LOADURL_NONE;
        if (newTab) {
            flags |= Tabs.LOADURL_NEW_TAB;
        }

        Tabs.getInstance().loadUrl(url, searchEngine, -1, flags);

        hideBrowserSearch();
        mBrowserToolbar.cancelEdit();
    }

    private void openReadingList() {
        Tabs.getInstance().loadUrl(ABOUT_HOME, Tabs.LOADURL_READING_LIST);
    }

    /* Favicon methods */
    private void loadFavicon(final Tab tab) {
        maybeCancelFaviconLoad(tab);

        int flags = Favicons.FLAG_SCALE | (tab.isPrivate() ? 0 : Favicons.FLAG_PERSIST);
        long id = Favicons.getInstance().loadFavicon(tab.getURL(), tab.getFaviconURL(), flags,
                        new Favicons.OnFaviconLoadedListener() {

            @Override
            public void onFaviconLoaded(String pageUrl, Bitmap favicon) {
                // Leave favicon UI untouched if we failed to load the image
                // for some reason.
                if (favicon == null)
                    return;

                // The tab might be pointing to another URL by the time the
                // favicon is finally loaded, in which case we simply ignore it.
                if (!tab.getURL().equals(pageUrl))
                    return;

                tab.updateFavicon(favicon);
                tab.setFaviconLoadId(Favicons.NOT_LOADING);

                Tabs.getInstance().notifyListeners(tab, Tabs.TabEvents.FAVICON);
            }
        });

        tab.setFaviconLoadId(id);
    }

    private void maybeCancelFaviconLoad(Tab tab) {
        long faviconLoadId = tab.getFaviconLoadId();

        if (faviconLoadId == Favicons.NOT_LOADING)
            return;

        // Cancel pending favicon load task
        Favicons.getInstance().cancelFaviconLoad(faviconLoadId);

        // Reset favicon load state
        tab.setFaviconLoadId(Favicons.NOT_LOADING);
    }

    private void enterEditingMode() {
        String url = null;

        final Tab tab = Tabs.getInstance().getSelectedTab();
        if (tab != null) {
            final String userSearch = tab.getUserSearch();

            // Check to see if there's a user-entered search term,
            // which we save whenever the user performs a search.
            url = (TextUtils.isEmpty(userSearch) ? tab.getURL() : userSearch);
        }

        enterEditingMode(url);
    }

    /**
     * Enters editing mode for the current tab. This method will
     * always open the VISITED page on about:home.
     */
    private void enterEditingMode(String url) {
        if (url == null) {
            throw new IllegalArgumentException("Cannot handle null URLs in enterEditingMode");
        }

        final PropertyAnimator animator = new PropertyAnimator(300);
        animator.setUseHardwareLayer(false);

        mBrowserToolbar.startEditing(url, animator);
        showHomePagerWithAnimator(HomePager.Page.HISTORY, animator);

        animator.start();
    }

    void commitEditingMode() {
        if (!mBrowserToolbar.isEditing()) {
            return;
        }

        final String url = mBrowserToolbar.commitEdit();
        animateHideHomePager();
        hideBrowserSearch();

        if (!TextUtils.isEmpty(url)) {
            Tabs.getInstance().loadUrl(url, Tabs.LOADURL_USER_ENTERED);
        }
    }

    boolean dismissEditingMode() {
        if (!mBrowserToolbar.isEditing()) {
            return false;
        }

        mBrowserToolbar.cancelEdit();
        animateHideHomePager();
        hideBrowserSearch();

        return true;
    }

    void filterEditingMode(String searchTerm, AutocompleteHandler handler) {
        if (TextUtils.isEmpty(searchTerm)) {
            hideBrowserSearch();
        } else {
            showBrowserSearch();
            mBrowserSearch.filter(searchTerm, handler);
        }
    }

    private void showHomePager(HomePager.Page page) {
        showHomePagerWithAnimator(page, null);
    }

    private void showHomePagerWithAnimator(HomePager.Page page, PropertyAnimator animator) {
        if (mHomePager.isVisible()) {
            return;
        }

        // Refresh toolbar height to possibly restore the toolbar padding
        refreshToolbarHeight();

        // Show the toolbar before hiding about:home so the
        // onMetricsChanged callback still works.
        if (isDynamicToolbarEnabled() && mLayerView != null) {
            mLayerView.getLayerMarginsAnimator().showMargins(true);
        }

        mHomePager.show(getSupportFragmentManager(), page, animator);
    }

    private void animateHideHomePager() {
        hideHomePagerWithAnimation(true);
    }

    private void hideHomePager() {
        hideHomePagerWithAnimation(false);
    }

    private void hideHomePagerWithAnimation(boolean animate) {
        if (!mHomePager.isVisible()) {
            return;
        }

        final Tab tab = Tabs.getInstance().getSelectedTab();
        if (tab != null && isAboutHome(tab)) {
            return;
        }

        // FIXME: do animation if animate is true
        mHomePager.hide();

        mBrowserToolbar.setShadowVisibility(true);
        mBrowserToolbar.setNextFocusDownId(R.id.layer_view);

        // Refresh toolbar height to possibly restore the toolbar padding
        refreshToolbarHeight();
    }

    private void showBrowserSearch() {
        if (mBrowserSearch.getUserVisibleHint()) {
            return;
        }

        mBrowserSearchContainer.setVisibility(View.VISIBLE);

        getSupportFragmentManager().beginTransaction()
                .add(R.id.search_container, mBrowserSearch, BROWSER_SEARCH_TAG).commitAllowingStateLoss();
        mBrowserSearch.setUserVisibleHint(true);
    }

    private void hideBrowserSearch() {
        if (!mBrowserSearch.getUserVisibleHint()) {
            return;
        }

        mBrowserSearchContainer.setVisibility(View.INVISIBLE);

        getSupportFragmentManager().beginTransaction()
                .remove(mBrowserSearch).commitAllowingStateLoss();
        mBrowserSearch.setUserVisibleHint(false);
    }

    private class HideTabsTouchListener implements TouchEventInterceptor {
        private boolean mIsHidingTabs = false;

        @Override
        public boolean onInterceptTouchEvent(View view, MotionEvent event) {
            // We need to account for scroll state for the touched view otherwise
            // tapping on an "empty" part of the view will still be considered a
            // valid touch event.
            if (view.getScrollX() != 0 || view.getScrollY() != 0) {
                Rect rect = new Rect();
                view.getHitRect(rect);
                rect.offset(-view.getScrollX(), -view.getScrollY());

                int[] viewCoords = new int[2];
                view.getLocationOnScreen(viewCoords);

                int x = (int) event.getRawX() - viewCoords[0];
                int y = (int) event.getRawY() - viewCoords[1];

                if (!rect.contains(x, y))
                    return false;
            }

            // If the tab tray is showing, hide the tab tray and don't send the event to content.
            if (event.getActionMasked() == MotionEvent.ACTION_DOWN && autoHideTabs()) {
                mIsHidingTabs = true;
                return true;
            }
            return false;
        }

        @Override
        public boolean onTouch(View view, MotionEvent event) {
            if (mIsHidingTabs) {
                // Keep consuming events until the gesture finishes.
                int action = event.getActionMasked();
                if (action == MotionEvent.ACTION_UP || action == MotionEvent.ACTION_CANCEL) {
                    mIsHidingTabs = false;
                }
                return true;
            }
            return false;
        }
    }

    private Menu findParentMenu(Menu menu, MenuItem item) {
        final int itemId = item.getItemId();

        final int count = (menu != null) ? menu.size() : 0;
        for (int i = 0; i < count; i++) {
            MenuItem menuItem = menu.getItem(i);
            if (menuItem.getItemId() == itemId) {
                return menu;
            }
            if (menuItem.hasSubMenu()) {
                Menu parent = findParentMenu(menuItem.getSubMenu(), item);
                if (parent != null) {
                    return parent;
                }
            }
        }

        return null;
    }

    private void addAddonMenuItem(final MenuItemInfo info) {
        if (mMenu == null) {
            if (mAddonMenuItemsCache == null)
                mAddonMenuItemsCache = new Vector<MenuItemInfo>();

            mAddonMenuItemsCache.add(info);
            return;
        }

        Menu menu;
        if (info.parent == 0) {
            menu = mMenu;
        } else if (info.parent == GECKO_TOOLS_MENU) {
            MenuItem tools = mMenu.findItem(R.id.tools);
            menu = tools != null ? tools.getSubMenu() : mMenu;
        } else {
            MenuItem parent = mMenu.findItem(info.parent);
            if (parent == null)
                return;

            Menu parentMenu = findParentMenu(mMenu, parent);

            if (!parent.hasSubMenu()) {
                parentMenu.removeItem(parent.getItemId());
                menu = parentMenu.addSubMenu(Menu.NONE, parent.getItemId(), Menu.NONE, parent.getTitle());
                if (parent.getIcon() != null)
                    ((SubMenu) menu).getItem().setIcon(parent.getIcon());
            } else {
                menu = parent.getSubMenu();
            }
        }

        MenuItem item = menu.add(Menu.NONE, info.id, Menu.NONE, info.label);
        item.setOnMenuItemClickListener(new MenuItem.OnMenuItemClickListener() {
            @Override
            public boolean onMenuItemClick(MenuItem item) {
                Log.i(LOGTAG, "menu item clicked");
                GeckoAppShell.sendEventToGecko(GeckoEvent.createBroadcastEvent("Menu:Clicked", Integer.toString(info.id - ADDON_MENU_OFFSET)));
                return true;
            }
        });

        if (info.icon != null) {
            final int id = info.id;
            BitmapUtils.getDrawable(this, info.icon, new BitmapUtils.BitmapLoader() {
                @Override
                public void onBitmapFound(Drawable d) {
                    MenuItem item = mMenu.findItem(id);
                    if (item == null) {
                        return;
                    }
                    if (d == null) {
                        item.setIcon(R.drawable.ic_menu_addons_filler);
                        return;
                    }
                    item.setIcon(d);
                }
            });
        } else {
            item.setIcon(R.drawable.ic_menu_addons_filler);
        }

        item.setCheckable(info.checkable);
        item.setChecked(info.checked);
        item.setEnabled(info.enabled);
        item.setVisible(info.visible);
    }

    private void removeAddonMenuItem(int id) {
        // Remove add-on menu item from cache, if available.
        if (mAddonMenuItemsCache != null && !mAddonMenuItemsCache.isEmpty()) {
            for (MenuItemInfo item : mAddonMenuItemsCache) {
                 if (item.id == id) {
                     mAddonMenuItemsCache.remove(item);
                     break;
                 }
            }
        }

        if (mMenu == null)
            return;

        MenuItem menuItem = mMenu.findItem(id);
        if (menuItem != null)
            mMenu.removeItem(id);
    }

    private void updateAddonMenuItem(int id, JSONObject options) {
        // Set attribute for the menu item in cache, if available
        if (mAddonMenuItemsCache != null && !mAddonMenuItemsCache.isEmpty()) {
            for (MenuItemInfo item : mAddonMenuItemsCache) {
                 if (item.id == id) {
                     item.checkable = options.optBoolean("checkable", item.checkable);
                     item.checked = options.optBoolean("checked", item.checked);
                     item.enabled = options.optBoolean("enabled", item.enabled);
                     item.visible = options.optBoolean("visible", item.visible);
                     break;
                 }
            }
        }

        if (mMenu == null)
            return;

        MenuItem menuItem = mMenu.findItem(id);
        if (menuItem != null) {
            menuItem.setCheckable(options.optBoolean("checkable", menuItem.isCheckable()));
            menuItem.setChecked(options.optBoolean("checked", menuItem.isChecked()));
            menuItem.setEnabled(options.optBoolean("enabled", menuItem.isEnabled()));
            menuItem.setVisible(options.optBoolean("visible", menuItem.isVisible()));
        }
    }

    @Override
    public boolean onCreateOptionsMenu(Menu menu) {
        super.onCreateOptionsMenu(menu);

        // Inform the menu about the action-items bar. 
        if (menu instanceof GeckoMenu && HardwareUtils.isTablet())
            ((GeckoMenu) menu).setActionItemBarPresenter(mBrowserToolbar);

        MenuInflater inflater = getMenuInflater();
        inflater.inflate(R.menu.browser_app_menu, mMenu);

        // Add add-on menu items if any.
        if (mAddonMenuItemsCache != null && !mAddonMenuItemsCache.isEmpty()) {
            for (MenuItemInfo item : mAddonMenuItemsCache) {
                 addAddonMenuItem(item);
            }

            mAddonMenuItemsCache.clear();
        }

        // Action providers are available only ICS+.
        if (Build.VERSION.SDK_INT >= 14) {
            MenuItem share = mMenu.findItem(R.id.share);
            GeckoActionProvider provider = new GeckoActionProvider(this);
            share.setActionProvider(provider);
        }

        return true;
    }

    @Override
    public void openOptionsMenu() {
        if (!hasTabsSideBar() && areTabsShown())
            return;

        // Scroll custom menu to the top
        if (mMenuPanel != null)
            mMenuPanel.scrollTo(0, 0);

        if (!mBrowserToolbar.openOptionsMenu())
            super.openOptionsMenu();

        if (isDynamicToolbarEnabled() && mLayerView != null)
            mLayerView.getLayerMarginsAnimator().showMargins(false);
    }

    @Override
    public void closeOptionsMenu() {
        if (!mBrowserToolbar.closeOptionsMenu())
            super.closeOptionsMenu();
    }

    @Override
    public void setFullScreen(final boolean fullscreen) {
        super.setFullScreen(fullscreen);
        ThreadUtils.postToUiThread(new Runnable() {
            @Override
            public void run() {
                if (fullscreen) {
                    mBrowserToolbar.hide();
                    if (isDynamicToolbarEnabled()) {
                        mLayerView.getLayerMarginsAnimator().hideMargins(true);
                        mLayerView.getLayerMarginsAnimator().setMaxMargins(0, 0, 0, 0);
                    }
                } else {
                    mBrowserToolbar.show();
                    if (isDynamicToolbarEnabled()) {
                        mLayerView.getLayerMarginsAnimator().showMargins(true);
                        mLayerView.getLayerMarginsAnimator().setMaxMargins(0, mToolbarHeight, 0, 0);
                    }
                }
            }
        });
    }

    @Override
    public boolean onPrepareOptionsMenu(Menu aMenu) {
        if (aMenu == null)
            return false;

        if (!GeckoThread.checkLaunchState(GeckoThread.LaunchState.GeckoRunning))
            aMenu.findItem(R.id.settings).setEnabled(false);

        Tab tab = Tabs.getInstance().getSelectedTab();
        MenuItem bookmark = aMenu.findItem(R.id.bookmark);
        MenuItem forward = aMenu.findItem(R.id.forward);
        MenuItem share = aMenu.findItem(R.id.share);
        MenuItem saveAsPDF = aMenu.findItem(R.id.save_as_pdf);
        MenuItem charEncoding = aMenu.findItem(R.id.char_encoding);
        MenuItem findInPage = aMenu.findItem(R.id.find_in_page);
        MenuItem desktopMode = aMenu.findItem(R.id.desktop_mode);
        MenuItem enterGuestMode = aMenu.findItem(R.id.new_guest_session);
        MenuItem exitGuestMode = aMenu.findItem(R.id.exit_guest_session);

        // Only show the "Quit" menu item on pre-ICS or television devices.
        // In ICS+, it's easy to kill an app through the task switcher.
        aMenu.findItem(R.id.quit).setVisible(Build.VERSION.SDK_INT < 14 || HardwareUtils.isTelevision());

        if (tab == null || tab.getURL() == null) {
            bookmark.setEnabled(false);
            forward.setEnabled(false);
            share.setEnabled(false);
            saveAsPDF.setEnabled(false);
            findInPage.setEnabled(false);
            return true;
        }

        bookmark.setEnabled(!tab.getURL().startsWith("about:reader"));
        bookmark.setCheckable(true);
        bookmark.setChecked(tab.isBookmark());
        bookmark.setIcon(tab.isBookmark() ? R.drawable.ic_menu_bookmark_remove : R.drawable.ic_menu_bookmark_add);

        forward.setEnabled(tab.canDoForward());
        desktopMode.setChecked(tab.getDesktopMode());
        desktopMode.setIcon(tab.getDesktopMode() ? R.drawable.ic_menu_desktop_mode_on : R.drawable.ic_menu_desktop_mode_off);

        String url = tab.getURL();
        if (ReaderModeUtils.isAboutReader(url)) {
            String urlFromReader = ReaderModeUtils.getUrlFromAboutReader(url);
            if (urlFromReader != null)
                url = urlFromReader;
        }

        // Disable share menuitem for about:, chrome:, file:, and resource: URIs
        String scheme = Uri.parse(url).getScheme();
        share.setEnabled(!(scheme.equals("about") || scheme.equals("chrome") ||
                           scheme.equals("file") || scheme.equals("resource")));

        // Action providers are available only ICS+.
        if (Build.VERSION.SDK_INT >= 14) {
            GeckoActionProvider provider = (GeckoActionProvider) share.getActionProvider();
            if (provider != null) {
                Intent shareIntent = provider.getIntent();

                if (shareIntent == null) {
                    shareIntent = GeckoAppShell.getShareIntent(this, url,
                                                               "text/plain", tab.getDisplayTitle());
                    provider.setIntent(shareIntent);
                } else {
                    shareIntent.putExtra(Intent.EXTRA_TEXT, url);
                    shareIntent.putExtra(Intent.EXTRA_SUBJECT, tab.getDisplayTitle());
                }
            }
        }

        // Disable save as PDF for about:home and xul pages
        saveAsPDF.setEnabled(!(tab.getURL().equals("about:home") ||
                               tab.getContentType().equals("application/vnd.mozilla.xul+xml")));

        // Disable find in page for about:home, since it won't work on Java content
        findInPage.setEnabled(!isAboutHome(tab));

        charEncoding.setVisible(GeckoPreferences.getCharEncodingState());

        if (mProfile.inGuestMode())
            exitGuestMode.setVisible(true);
        else
            enterGuestMode.setVisible(true);

        return true;
    }

    @Override
    public boolean onOptionsItemSelected(MenuItem item) {
        Tab tab = null;
        Intent intent = null;

        final int itemId = item.getItemId();

        if (itemId == R.id.bookmark) {
            tab = Tabs.getInstance().getSelectedTab();
            if (tab != null) {
                if (item.isChecked()) {
                    tab.removeBookmark();
                    Toast.makeText(this, R.string.bookmark_removed, Toast.LENGTH_SHORT).show();
                    item.setIcon(R.drawable.ic_menu_bookmark_add);
                } else {
                    tab.addBookmark();
                    mToast.show(false,
                        getResources().getString(R.string.bookmark_added),
                        getResources().getString(R.string.bookmark_options),
                        null,
                        new ButtonToast.ToastListener() {
                            @Override
                            public void onButtonClicked() {
                                showBookmarkDialog();
                            }

                            @Override
                            public void onToastHidden(ButtonToast.ReasonHidden reason) { }
                        });
                    item.setIcon(R.drawable.ic_menu_bookmark_remove);
                }
            }
            return true;
        }

        if (itemId == R.id.share) {
            shareCurrentUrl();
            return true;
        }

        if (itemId == R.id.reload) {
            tab = Tabs.getInstance().getSelectedTab();
            if (tab != null)
                tab.doReload();
            return true;
        }

        if (itemId == R.id.forward) {
            tab = Tabs.getInstance().getSelectedTab();
            if (tab != null)
                tab.doForward();
            return true;
        }

        if (itemId == R.id.save_as_pdf) {
            GeckoAppShell.sendEventToGecko(GeckoEvent.createBroadcastEvent("SaveAs:PDF", null));
            return true;
        }

        if (itemId == R.id.settings) {
            intent = new Intent(this, GeckoPreferences.class);
            startActivity(intent);
            return true;
        }

        if (itemId == R.id.addons) {
            Tabs.getInstance().loadUrlInTab("about:addons");
            return true;
        }

        if (itemId == R.id.downloads) {
            Tabs.getInstance().loadUrlInTab("about:downloads");
            return true;
        }

        if (itemId == R.id.apps) {
            Tabs.getInstance().loadUrlInTab("about:apps");
            return true;
        }

        if (itemId == R.id.char_encoding) {
            GeckoAppShell.sendEventToGecko(GeckoEvent.createBroadcastEvent("CharEncoding:Get", null));
            return true;
        }

        if (itemId == R.id.find_in_page) {
            mFindInPageBar.show();
            return true;
        }

        if (itemId == R.id.desktop_mode) {
            Tab selectedTab = Tabs.getInstance().getSelectedTab();
            if (selectedTab == null)
                return true;
            JSONObject args = new JSONObject();
            try {
                args.put("desktopMode", !item.isChecked());
                args.put("tabId", selectedTab.getId());
            } catch (JSONException e) {
                Log.e(LOGTAG, "error building json arguments");
            }
            GeckoAppShell.sendEventToGecko(GeckoEvent.createBroadcastEvent("DesktopMode:Change", args.toString()));
            return true;
        }

        if (itemId == R.id.new_tab) {
            addTab();
            return true;
        }

        if (itemId == R.id.new_private_tab) {
            addPrivateTab();
            return true;
        }

        if (itemId == R.id.new_guest_session) {
            showGuestModeDialog(GuestModeDialog.ENTERING);
            return true;
        }

        if (itemId == R.id.exit_guest_session) {
            showGuestModeDialog(GuestModeDialog.LEAVING);
            return true;
        }

        return super.onOptionsItemSelected(item);
    }

    private void showGuestModeDialog(final GuestModeDialog type) {
        final Prompt ps = new Prompt(this, new Prompt.PromptCallback() {
            @Override
            public void onPromptFinished(String result) {
                try {
                    int itemId = new JSONObject(result).getInt("button");
                    if (itemId == 0) {
                        String args = "";
                        if (type == GuestModeDialog.ENTERING) {
                            args = "--guest-mode";
                        } else {
                            GeckoProfile.leaveGuestSession(BrowserApp.this);
                        }
                        doRestart(args);
                        System.exit(0);
                    }
                } catch(JSONException ex) {
                    Log.e(LOGTAG, "Exception reading guest mode prompt result", ex);
                }
            }
        });

        Resources res = getResources();
        ps.setButtons(new String[] {
            res.getString(R.string.guest_session_dialog_continue),
            res.getString(R.string.guest_session_dialog_cancel)
        });

        int titleString = 0;
        int msgString = 0;
        if (type == GuestModeDialog.ENTERING) {
            titleString = R.string.new_guest_session_title;
            msgString = R.string.new_guest_session_text;
        } else {
            titleString = R.string.exit_guest_session_title;
            msgString = R.string.exit_guest_session_text;
        }

        ps.show(res.getString(titleString), res.getString(msgString), null, false);
    }

    /**
     * This will detect if the key pressed is back. If so, will show the history.
     */
    @Override
    public boolean onKeyLongPress(int keyCode, KeyEvent event) {
        if (keyCode == KeyEvent.KEYCODE_BACK) {
            Tab tab = Tabs.getInstance().getSelectedTab();
            if (tab != null) {
                return tab.showAllHistory();
            }
        }
        return super.onKeyLongPress(keyCode, event);
    }

    /*
     * If the app has been launched a certain number of times, and we haven't asked for feedback before,
     * open a new tab with about:feedback when launching the app from the icon shortcut.
     */ 
    @Override
    protected void onNewIntent(Intent intent) {
        super.onNewIntent(intent);

        String action = intent.getAction();

        if (AppConstants.MOZ_ANDROID_BEAM && Build.VERSION.SDK_INT >= 10 && NfcAdapter.ACTION_NDEF_DISCOVERED.equals(action)) {
            String uri = intent.getDataString();
            GeckoAppShell.sendEventToGecko(GeckoEvent.createURILoadEvent(uri));
        }

        if (!Intent.ACTION_MAIN.equals(action) || !mInitialized) {
            return;
        }

        (new UiAsyncTask<Void, Void, Boolean>(ThreadUtils.getBackgroundHandler()) {
            @Override
            public synchronized Boolean doInBackground(Void... params) {
                // Check to see how many times the app has been launched.
                SharedPreferences settings = getPreferences(Activity.MODE_PRIVATE);
                String keyName = getPackageName() + ".feedback_launch_count";
                int launchCount = settings.getInt(keyName, 0);
                if (launchCount >= FEEDBACK_LAUNCH_COUNT)
                    return false;

                // Increment the launch count and store the new value.
                launchCount++;
                settings.edit().putInt(keyName, launchCount).commit();

                // If we've reached our magic number, show the feedback page.
                return launchCount == FEEDBACK_LAUNCH_COUNT;
            }

            @Override
            public void onPostExecute(Boolean shouldShowFeedbackPage) {
                if (shouldShowFeedbackPage)
                    GeckoAppShell.sendEventToGecko(GeckoEvent.createBroadcastEvent("Feedback:Show", null));
            }
        }).execute();
    }

    @Override
    protected NotificationClient makeNotificationClient() {
        // The service is local to Fennec, so we can use it to keep
        // Fennec alive during downloads.
        return new ServiceNotificationClient(getApplicationContext());
    }

    private void resetFeedbackLaunchCount() {
        ThreadUtils.postToBackgroundThread(new Runnable() {
            @Override
            public synchronized void run() {
                SharedPreferences settings = getPreferences(Activity.MODE_PRIVATE);
                settings.edit().putInt(getPackageName() + ".feedback_launch_count", 0).commit();
            }
        });
    }

    private void getLastUrl() {
        (new UiAsyncTask<Void, Void, String>(ThreadUtils.getBackgroundHandler()) {
            @Override
            public synchronized String doInBackground(Void... params) {
                // Get the most recent URL stored in browser history.
                String url = "";
                Cursor c = null;
                try {
                    c = BrowserDB.getRecentHistory(getContentResolver(), 1);
                    if (c.moveToFirst()) {
                        url = c.getString(c.getColumnIndexOrThrow(Combined.URL));
                    }
                } finally {
                    if (c != null)
                        c.close();
                }
                return url;
            }

            @Override
            public void onPostExecute(String url) {
                // Don't bother sending a message if there is no URL.
                if (url.length() > 0)
                    GeckoAppShell.sendEventToGecko(GeckoEvent.createBroadcastEvent("Feedback:LastUrl", url));
            }
        }).execute();
    }

    // HomePager.OnNewTabsListener
    @Override
    public void onNewTabs(String[] urls) {
        for (String url : urls) {
            openUrl(url, true);
        }
    }

    // HomePager.OnUrlOpenListener
    @Override
    public void onUrlOpen(String url, EnumSet<OnUrlOpenListener.Flags> flags) {
        if (!maybeSwitchToTab(url, flags)) {
            openUrl(url);
        }
    }

    // BrowserSearch.OnSearchListener
    @Override
    public void onSearch(String engineId, String text) {
        openUrl(text, engineId);
    }

    // BrowserSearch.OnEditSuggestionListener
    @Override
    public void onEditSuggestion(String suggestion) {
        mBrowserToolbar.onEditSuggestion(suggestion);
    }

    @Override
    public int getLayout() { return R.layout.gecko_app; }

    @Override
    protected String getDefaultProfileName() {
        String profile = GeckoProfile.findDefaultProfile(this);
        return (profile != null ? profile : "default");
    }

    /**
     * Launch UI that lets the user update Firefox.
     *
     * This depends on the current channel: Release and Beta both direct to the
     * Google Play Store.  If updating is enabled, Aurora, Nightly, and custom
     * builds open about:, which provides an update interface.
     *
     * If updating is not enabled, this simply logs an error.
     *
     * @return true if update UI was launched.
     */
    protected boolean handleUpdaterLaunch() {
        if (AppConstants.RELEASE_BUILD) {
            Intent intent = new Intent(Intent.ACTION_VIEW);
            intent.setData(Uri.parse("market://details?id=" + getPackageName()));
            startActivity(intent);
            return true;
        }

        if (AppConstants.MOZ_UPDATER) {
            Tabs.getInstance().loadUrlInTab("about:");
            return true;
        }

        Log.w(LOGTAG, "No candidate updater found; ignoring launch request.");
        return false;
    }
}<|MERGE_RESOLUTION|>--- conflicted
+++ resolved
@@ -647,32 +647,11 @@
 
     @Override
     public boolean onContextItemSelected(MenuItem item) {
-<<<<<<< HEAD
-        switch(item.getItemId()) {
-            case R.id.pasteandgo: {
-                String text = Clipboard.getText();
-                if (!TextUtils.isEmpty(text)) {
-                    Tabs.getInstance().loadUrl(text);
-                }
-                return true;
-            }
-            case R.id.site_settings: {
-                GeckoAppShell.sendEventToGecko(GeckoEvent.createBroadcastEvent("Permissions:Get", null));
-                return true;
-            }
-            case R.id.paste: {
-                String text = Clipboard.getText();
-                if (!TextUtils.isEmpty(text)) {
-                    enterEditingMode(text);
-                }
-                return true;
-=======
         final int itemId = item.getItemId();
         if (itemId == R.id.pasteandgo) {
             String text = Clipboard.getText();
             if (!TextUtils.isEmpty(text)) {
                 Tabs.getInstance().loadUrl(text);
->>>>>>> 68706723
             }
             return true;
         }
@@ -685,7 +664,7 @@
         if (itemId == R.id.paste) {
             String text = Clipboard.getText();
             if (!TextUtils.isEmpty(text)) {
-                showAwesomebar(AwesomeBar.Target.CURRENT_TAB, text);
+                enterEditingMode(text);
             }
             return true;
         }
