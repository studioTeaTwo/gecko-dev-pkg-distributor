/* This Source Code Form is subject to the terms of the Mozilla Public
 * License, v. 2.0. If a copy of the MPL was not distributed with this
 * file, You can obtain one at http://mozilla.org/MPL/2.0/. */

package org.mozilla.gecko.sync;

import java.io.BufferedReader;
import java.io.FileInputStream;
import java.io.IOException;
import java.io.InputStreamReader;
import java.io.UnsupportedEncodingException;
import java.math.BigDecimal;
import java.math.BigInteger;
import java.net.URLDecoder;
import java.security.MessageDigest;
import java.security.NoSuchAlgorithmException;
import java.security.SecureRandom;
import java.text.DecimalFormat;
import java.util.ArrayList;
import java.util.Collection;
import java.util.HashMap;
import java.util.HashSet;
import java.util.Locale;
import java.util.Map;
import java.util.TreeMap;

import org.json.simple.JSONArray;
import org.mozilla.apache.commons.codec.binary.Base32;
import org.mozilla.apache.commons.codec.binary.Base64;
import org.mozilla.gecko.background.common.log.Logger;
import org.mozilla.gecko.sync.setup.Constants;

import android.content.Context;
import android.content.SharedPreferences;
import android.os.Bundle;

public class Utils {

  private static final String LOG_TAG = "Utils";

  private static SecureRandom sharedSecureRandom = new SecureRandom();

  // See <http://developer.android.com/reference/android/content/Context.html#getSharedPreferences%28java.lang.String,%20int%29>
  public static final int SHARED_PREFERENCES_MODE = 0;

  public static String generateGuid() {
    byte[] encodedBytes = Base64.encodeBase64(generateRandomBytes(9), false);
    return new String(encodedBytes).replace("+", "-").replace("/", "_");
  }

  /**
   * Helper to generate secure random bytes.
   *
   * @param length
   *        Number of bytes to generate.
   */
  public static byte[] generateRandomBytes(int length) {
    byte[] bytes = new byte[length];
    sharedSecureRandom.nextBytes(bytes);
    return bytes;
  }

  /**
   * Helper to generate a random integer in a specified range.
   *
   * @param r
   *        Generate an integer between 0 and r-1 inclusive.
   */
  public static BigInteger generateBigIntegerLessThan(BigInteger r) {
    int maxBytes = (int) Math.ceil(((double) r.bitLength()) / 8);
    BigInteger randInt = new BigInteger(generateRandomBytes(maxBytes));
    return randInt.mod(r);
  }

  /**
   * Helper to reseed the shared secure random number generator.
   */
  public static void reseedSharedRandom() {
    sharedSecureRandom.setSeed(sharedSecureRandom.generateSeed(8));
  }

  /**
   * Helper to convert a byte array to a hex-encoded string
   */
<<<<<<< HEAD
  public static String byte2hex(byte[] b) {
    return byte2hex(b, b.length);
  }

  public static String byte2hex(byte[] b, int hexLength) {
    // StringBuffer should be used instead.
    String hs = "";
=======
  public static String byte2Hex(final byte[] b) {
    final StringBuilder hs = new StringBuilder(b.length * 2);
>>>>>>> 163c022c
    String stmp;

    for (int n = 0; n < b.length; n++) {
      stmp = Integer.toHexString(b[n] & 0XFF);

      if (stmp.length() == 1) {
        hs.append("0");
      }
      hs.append(stmp);
    }

<<<<<<< HEAD
    while (hs.length() < hexLength) {
      hs = "0" + hs;
    }

    return hs;
=======
    return hs.toString();
>>>>>>> 163c022c
  }

  public static byte[] concatAll(byte[] first, byte[]... rest) {
    int totalLength = first.length;
    for (byte[] array : rest) {
      totalLength += array.length;
    }

    byte[] result = new byte[totalLength];
    int offset = first.length;

    System.arraycopy(first, 0, result, 0, offset);

    for (byte[] array : rest) {
      System.arraycopy(array, 0, result, offset, array.length);
      offset += array.length;
    }
    return result;
  }

  /**
   * Utility for Base64 decoding. Should ensure that the correct
   * Apache Commons version is used.
   *
   * @param base64
   *        An input string. Will be decoded as UTF-8.
   * @return
   *        A byte array of decoded values.
   * @throws UnsupportedEncodingException
   *         Should not occur.
   */
  public static byte[] decodeBase64(String base64) throws UnsupportedEncodingException {
    return Base64.decodeBase64(base64.getBytes("UTF-8"));
  }

  public static byte[] decodeFriendlyBase32(String base32) {
    Base32 converter = new Base32();
    final String translated = base32.replace('8', 'l').replace('9', 'o');
    return converter.decode(translated.toUpperCase());
  }

  public static byte[] hex2Byte(String str, int byteLength) {
    byte[] second = hex2Byte(str);
    if (second.length >= byteLength) {
      return second;
    }
    // New Java arrays are zeroed:
    // http://docs.oracle.com/javase/specs/jls/se7/html/jls-4.html#jls-4.12.5
    byte[] first = new byte[byteLength - second.length];
    return Utils.concatAll(first, second);
  }

  public static byte[] hex2Byte(String str) {
    if (str.length() % 2 == 1) {
      str = "0" + str;
    }

    byte[] bytes = new byte[str.length() / 2];
    for (int i = 0; i < bytes.length; i++) {
      bytes[i] = (byte) Integer.parseInt(str.substring(2 * i, 2 * i + 2), 16);
    }
    return bytes;
  }

  public static String millisecondsToDecimalSecondsString(long ms) {
    return millisecondsToDecimalSeconds(ms).toString();
  }

  // For dumping into JSON without quotes.
  public static BigDecimal millisecondsToDecimalSeconds(long ms) {
    return new BigDecimal(ms).movePointLeft(3);
  }

  // This lives until Bug 708956 lands, and we don't have to do it any more.
  public static long decimalSecondsToMilliseconds(String decimal) {
    try {
      return new BigDecimal(decimal).movePointRight(3).longValue();
    } catch (Exception e) {
      return -1;
    }
  }

  // Oh, Java.
  public static long decimalSecondsToMilliseconds(Double decimal) {
    // Truncates towards 0.
    return (long)(decimal * 1000);
  }

  public static long decimalSecondsToMilliseconds(Long decimal) {
    return decimal * 1000;
  }

  public static long decimalSecondsToMilliseconds(Integer decimal) {
    return (long)(decimal * 1000);
  }

  public static byte[] sha256(byte[] in)
      throws NoSuchAlgorithmException {
    MessageDigest sha1 = MessageDigest.getInstance("SHA-256");
    return sha1.digest(in);
  }

  protected static byte[] sha1(final String utf8)
      throws NoSuchAlgorithmException, UnsupportedEncodingException {
    MessageDigest sha1 = MessageDigest.getInstance("SHA-1");
    return sha1.digest(utf8.getBytes("UTF-8"));
  }

  protected static String sha1Base32(final String utf8)
      throws NoSuchAlgorithmException, UnsupportedEncodingException {
    return new Base32().encodeAsString(sha1(utf8)).toLowerCase(Locale.US);
  }

  /**
   * If we encounter characters not allowed by the API (as found for
   * instance in an email address), hash the value.
   * @param account
   *        An account string.
   * @return
   *        An acceptable string.
   * @throws UnsupportedEncodingException
   * @throws NoSuchAlgorithmException
   */
  public static String usernameFromAccount(final String account) throws NoSuchAlgorithmException, UnsupportedEncodingException {
    if (account == null || account.equals("")) {
      throw new IllegalArgumentException("No account name provided.");
    }
    if (account.matches("^[A-Za-z0-9._-]+$")) {
      return account.toLowerCase(Locale.US);
    }
    return sha1Base32(account.toLowerCase(Locale.US));
  }

  public static SharedPreferences getSharedPreferences(final Context context, final String product, final String username, final String serverURL, final String profile, final long version)
      throws NoSuchAlgorithmException, UnsupportedEncodingException {
    String prefsPath = getPrefsPath(product, username, serverURL, profile, version);
    return context.getSharedPreferences(prefsPath, SHARED_PREFERENCES_MODE);
  }

  /**
   * Get shared preferences path for a Sync account.
   *
   * @param product the Firefox Sync product package name (like "org.mozilla.firefox").
   * @param username the Sync account name, optionally encoded with <code>Utils.usernameFromAccount</code>.
   * @param serverURL the Sync account server URL.
   * @param profile the Firefox profile name.
   * @param version the version of preferences to reference.
   * @return the path.
   * @throws NoSuchAlgorithmException
   * @throws UnsupportedEncodingException
   */
  public static String getPrefsPath(final String product, final String username, final String serverURL, final String profile, final long version)
      throws NoSuchAlgorithmException, UnsupportedEncodingException {
    final String encodedAccount = sha1Base32(serverURL + ":" + usernameFromAccount(username));

    if (version <= 0) {
      return "sync.prefs." + encodedAccount;
    } else {
      final String sanitizedProduct = product.replace('.', '!').replace(' ', '!');
      return "sync.prefs." + sanitizedProduct + "." + encodedAccount + "." + profile + "." + version;
    }
  }

  public static void addToIndexBucketMap(TreeMap<Long, ArrayList<String>> map, long index, String value) {
    ArrayList<String> bucket = map.get(index);
    if (bucket == null) {
      bucket = new ArrayList<String>();
    }
    bucket.add(value);
    map.put(index, bucket);
  }

  /**
   * Yes, an equality method that's null-safe.
   */
  private static boolean same(Object a, Object b) {
    if (a == b) {
      return true;
    }
    if (a == null || b == null) {
      return false;      // If both null, case above applies.
    }
    return a.equals(b);
  }

  /**
   * Return true if the two arrays are both null, or are both arrays
   * containing the same elements in the same order.
   */
  public static boolean sameArrays(JSONArray a, JSONArray b) {
    if (a == b) {
      return true;
    }
    if (a == null || b == null) {
      return false;
    }
    final int size = a.size();
    if (size != b.size()) {
      return false;
    }
    for (int i = 0; i < size; ++i) {
      if (!same(a.get(i), b.get(i))) {
        return false;
      }
    }
    return true;
  }

  /**
   * Takes a URI, extracting URI components.
   * @param scheme the URI scheme on which to match.
   */
  public static Map<String, String> extractURIComponents(String scheme, String uri) {
    if (uri.indexOf(scheme) != 0) {
      throw new IllegalArgumentException("URI scheme does not match: " + scheme);
    }

    // Do this the hard way to avoid taking a large dependency on
    // HttpClient or getting all regex-tastic.
    String components = uri.substring(scheme.length());
    HashMap<String, String> out = new HashMap<String, String>();
    String[] parts = components.split("&");
    for (int i = 0; i < parts.length; ++i) {
      String part = parts[i];
      if (part.length() == 0) {
        continue;
      }
      String[] pair = part.split("=", 2);
      switch (pair.length) {
      case 0:
        continue;
      case 1:
        out.put(URLDecoder.decode(pair[0]), null);
        break;
      case 2:
        out.put(URLDecoder.decode(pair[0]), URLDecoder.decode(pair[1]));
        break;
      }
    }
    return out;
  }

  // Because TextUtils.join is not stubbed.
  public static String toDelimitedString(String delimiter, Collection<String> items) {
    if (items == null || items.size() == 0) {
      return "";
    }

    StringBuilder sb = new StringBuilder();
    int i = 0;
    int c = items.size();
    for (String string : items) {
      sb.append(string);
      if (++i < c) {
        sb.append(delimiter);
      }
    }
    return sb.toString();
  }

  public static String toCommaSeparatedString(Collection<String> items) {
    return toDelimitedString(", ", items);
  }

  /**
   * Names of stages to sync: (ALL intersect SYNC) intersect (ALL minus SKIP).
   *
   * @param knownStageNames collection of known stage names (set ALL above).
   * @param toSync set SYNC above, or <code>null</code> to sync all known stages.
   * @param toSkip set SKIP above, or <code>null</code> to not skip any stages.
   * @return stage names.
   */
  public static Collection<String> getStagesToSync(final Collection<String> knownStageNames, Collection<String> toSync, Collection<String> toSkip) {
    if (toSkip == null) {
      toSkip = new HashSet<String>();
    } else {
      toSkip = new HashSet<String>(toSkip);
    }

    if (toSync == null) {
      toSync = new HashSet<String>(knownStageNames);
    } else {
      toSync = new HashSet<String>(toSync);
    }
    toSync.retainAll(knownStageNames);
    toSync.removeAll(toSkip);
    return toSync;
  }

  /**
   * Get names of stages to sync: (ALL intersect SYNC) intersect (ALL minus SKIP).
   *
   * @param knownStageNames collection of known stage names (set ALL above).
   * @param extras
   *          a <code>Bundle</code> instance (possibly null) optionally containing keys
   *          <code>EXTRAS_KEY_STAGES_TO_SYNC</code> (set SYNC above) and
   *          <code>EXTRAS_KEY_STAGES_TO_SKIP</code> (set SKIP above).
   * @return stage names.
   */
  public static Collection<String> getStagesToSyncFromBundle(final Collection<String> knownStageNames, final Bundle extras) {
    if (extras == null) {
      return knownStageNames;
    }
    String toSyncString = extras.getString(Constants.EXTRAS_KEY_STAGES_TO_SYNC);
    String toSkipString = extras.getString(Constants.EXTRAS_KEY_STAGES_TO_SKIP);
    if (toSyncString == null && toSkipString == null) {
      return knownStageNames;
    }

    ArrayList<String> toSync = null;
    ArrayList<String> toSkip = null;
    if (toSyncString != null) {
      try {
        toSync = new ArrayList<String>(ExtendedJSONObject.parseJSONObject(toSyncString).keySet());
      } catch (Exception e) {
        Logger.warn(LOG_TAG, "Got exception parsing stages to sync: '" + toSyncString + "'.", e);
      }
    }
    if (toSkipString != null) {
      try {
        toSkip = new ArrayList<String>(ExtendedJSONObject.parseJSONObject(toSkipString).keySet());
      } catch (Exception e) {
        Logger.warn(LOG_TAG, "Got exception parsing stages to skip: '" + toSkipString + "'.", e);
      }
    }

    Logger.info(LOG_TAG, "Asked to sync '" + Utils.toCommaSeparatedString(toSync) +
                         "' and to skip '" + Utils.toCommaSeparatedString(toSkip) + "'.");
    return getStagesToSync(knownStageNames, toSync, toSkip);
  }

  /**
   * Put names of stages to sync and to skip into sync extras bundle.
   *
   * @param bundle
   *          a <code>Bundle</code> instance (possibly null).
   * @param stagesToSync
   *          collection of stage names to sync: key
   *          <code>EXTRAS_KEY_STAGES_TO_SYNC</code>; ignored if <code>null</code>.
   * @param stagesToSkip
   *          collection of stage names to skip: key
   *          <code>EXTRAS_KEY_STAGES_TO_SKIP</code>; ignored if <code>null</code>.
   */
  public static void putStageNamesToSync(final Bundle bundle, final String[] stagesToSync, final String[] stagesToSkip) {
    if (bundle == null) {
      return;
    }

    if (stagesToSync != null) {
      ExtendedJSONObject o = new ExtendedJSONObject();
      for (String stageName : stagesToSync) {
        o.put(stageName, 0);
      }
      bundle.putString(Constants.EXTRAS_KEY_STAGES_TO_SYNC, o.toJSONString());
    }

    if (stagesToSkip != null) {
      ExtendedJSONObject o = new ExtendedJSONObject();
      for (String stageName : stagesToSkip) {
        o.put(stageName, 0);
      }
      bundle.putString(Constants.EXTRAS_KEY_STAGES_TO_SKIP, o.toJSONString());
    }
  }

  /**
   * Read contents of file as a string.
   *
   * @param context Android context.
   * @param filename name of file to read; must not be null.
   * @return <code>String</code> instance.
   */
  public static String readFile(final Context context, final String filename) {
    if (filename == null) {
      throw new IllegalArgumentException("Passed null filename in readFile.");
    }

    FileInputStream fis = null;
    InputStreamReader isr = null;
    BufferedReader br = null;

    try {
      fis = context.openFileInput(filename);
      isr = new InputStreamReader(fis);
      br = new BufferedReader(isr);
      StringBuilder sb = new StringBuilder();
      String line;
      while ((line = br.readLine()) != null) {
        sb.append(line);
      }
      return sb.toString();
    } catch (Exception e) {
      return null;
    } finally {
      if (isr != null) {
        try {
          isr.close();
        } catch (IOException e) {
          // Ignore.
        }
      }
      if (fis != null) {
        try {
          fis.close();
        } catch (IOException e) {
          // Ignore.
        }
      }
    }
  }

  /**
   * Format a duration as a string, like "0.56 seconds".
   *
   * @param startMillis start time in milliseconds.
   * @param endMillis end time in milliseconds.
   * @return formatted string.
   */
  public static String formatDuration(long startMillis, long endMillis) {
    final long duration = endMillis - startMillis;
    return new DecimalFormat("#0.00 seconds").format(((double) duration) / 1000);
  }

  /**
   * This will take a string containing a UTF-8 representation of a UTF-8
   * byte array — e.g., "pÃ¯gÃ©ons1" — and return UTF-8 (e.g., "pïgéons1").
   *
   * This is the format produced by desktop Firefox when exchanging credentials
   * containing non-ASCII characters.
   */
  public static String decodeUTF8(final String in) throws UnsupportedEncodingException {
    final int length = in.length();
    final byte[] asciiBytes = new byte[length];
    for (int i = 0; i < length; ++i) {
      asciiBytes[i] = (byte) in.codePointAt(i);
    }
    return new String(asciiBytes, "UTF-8");
  }

  /**
   * Replace "foo@bar.com" with "XXX@XXX.XXX".
   */
  public static String obfuscateEmail(final String in) {
    return in.replaceAll("[^@\\.]", "X");
  }
}<|MERGE_RESOLUTION|>--- conflicted
+++ resolved
@@ -82,19 +82,17 @@
   /**
    * Helper to convert a byte array to a hex-encoded string
    */
-<<<<<<< HEAD
-  public static String byte2hex(byte[] b) {
-    return byte2hex(b, b.length);
-  }
-
-  public static String byte2hex(byte[] b, int hexLength) {
-    // StringBuffer should be used instead.
-    String hs = "";
-=======
   public static String byte2Hex(final byte[] b) {
+    return byte2Hex(b, b.length);
+  }
+
+  public static String byte2Hex(final byte[] b, int hexLength) {
     final StringBuilder hs = new StringBuilder(b.length * 2);
->>>>>>> 163c022c
     String stmp;
+
+    for (int n = 0; n < hexLength - b.length; n++) {
+      hs.append("0");
+    }
 
     for (int n = 0; n < b.length; n++) {
       stmp = Integer.toHexString(b[n] & 0XFF);
@@ -105,15 +103,7 @@
       hs.append(stmp);
     }
 
-<<<<<<< HEAD
-    while (hs.length() < hexLength) {
-      hs = "0" + hs;
-    }
-
-    return hs;
-=======
     return hs.toString();
->>>>>>> 163c022c
   }
 
   public static byte[] concatAll(byte[] first, byte[]... rest) {
