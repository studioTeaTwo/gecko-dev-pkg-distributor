--- conflicted
+++ resolved
@@ -269,7 +269,6 @@
         toolchain-artifact: project/gecko/android-sdk/android-sdk-linux.tar.xz
         toolchain-alias: android-sdk-linux
 
-<<<<<<< HEAD
 linux64-android-gradle-dependencies:
     description: "Android Gradle dependencies toolchain task"
     treeherder:
@@ -302,10 +301,7 @@
         - linux64-android-sdk-linux-repack
         - linux64-proguard-jar-repack
 
-linux64-rust-1.19:
-=======
 linux64-rust-1.20:
->>>>>>> a46c92c8
     description: "rust repack"
     treeherder:
         kind: build
