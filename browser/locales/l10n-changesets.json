--- conflicted
+++ resolved
@@ -12,1004 +12,778 @@
             "win64",
             "win64-devedition"
         ],
-<<<<<<< HEAD
         "revision": "41c236ba496f"
-=======
+    },
+    "af": {
+        "platforms": [
+            "linux",
+            "linux-devedition",
+            "linux64",
+            "linux64-devedition",
+            "macosx64",
+            "macosx64-devedition",
+            "win32",
+            "win32-devedition",
+            "win64",
+            "win64-devedition"
+        ],
+        "revision": "88c47510fa47"
+    },
+    "an": {
+        "platforms": [
+            "linux",
+            "linux-devedition",
+            "linux64",
+            "linux64-devedition",
+            "macosx64",
+            "macosx64-devedition",
+            "win32",
+            "win32-devedition",
+            "win64",
+            "win64-devedition"
+        ],
+        "revision": "4e12f30a32d5"
+    },
+    "ar": {
+        "platforms": [
+            "linux",
+            "linux-devedition",
+            "linux64",
+            "linux64-devedition",
+            "macosx64",
+            "macosx64-devedition",
+            "win32",
+            "win32-devedition",
+            "win64",
+            "win64-devedition"
+        ],
+        "revision": "e0aaa1db5256"
+    },
+    "as": {
+        "platforms": [
+            "linux",
+            "linux-devedition",
+            "linux64",
+            "linux64-devedition",
+            "macosx64",
+            "macosx64-devedition",
+            "win32",
+            "win32-devedition",
+            "win64",
+            "win64-devedition"
+        ],
+        "revision": "000c4c75feae"
+    },
+    "ast": {
+        "platforms": [
+            "linux",
+            "linux-devedition",
+            "linux64",
+            "linux64-devedition",
+            "macosx64",
+            "macosx64-devedition",
+            "win32",
+            "win32-devedition",
+            "win64",
+            "win64-devedition"
+        ],
+        "revision": "4a2dab80f0cd"
+    },
+    "az": {
+        "platforms": [
+            "linux",
+            "linux-devedition",
+            "linux64",
+            "linux64-devedition",
+            "macosx64",
+            "macosx64-devedition",
+            "win32",
+            "win32-devedition",
+            "win64",
+            "win64-devedition"
+        ],
+        "revision": "d968c4833864"
+    },
+    "be": {
+        "platforms": [
+            "linux",
+            "linux-devedition",
+            "linux64",
+            "linux64-devedition",
+            "macosx64",
+            "macosx64-devedition",
+            "win32",
+            "win32-devedition",
+            "win64",
+            "win64-devedition"
+        ],
+        "revision": "5e50feb8b489"
+    },
+    "bg": {
+        "platforms": [
+            "linux",
+            "linux-devedition",
+            "linux64",
+            "linux64-devedition",
+            "macosx64",
+            "macosx64-devedition",
+            "win32",
+            "win32-devedition",
+            "win64",
+            "win64-devedition"
+        ],
+        "revision": "d8059a7b1a4a"
+    },
+    "bn-BD": {
+        "platforms": [
+            "linux",
+            "linux-devedition",
+            "linux64",
+            "linux64-devedition",
+            "macosx64",
+            "macosx64-devedition",
+            "win32",
+            "win32-devedition",
+            "win64",
+            "win64-devedition"
+        ],
+        "revision": "c803a144687d"
+    },
+    "bn-IN": {
+        "platforms": [
+            "linux",
+            "linux-devedition",
+            "linux64",
+            "linux64-devedition",
+            "macosx64",
+            "macosx64-devedition",
+            "win32",
+            "win32-devedition",
+            "win64",
+            "win64-devedition"
+        ],
+        "revision": "1ec7df2dabab"
+    },
+    "br": {
+        "platforms": [
+            "linux",
+            "linux-devedition",
+            "linux64",
+            "linux64-devedition",
+            "macosx64",
+            "macosx64-devedition",
+            "win32",
+            "win32-devedition",
+            "win64",
+            "win64-devedition"
+        ],
+        "revision": "35a29a974409"
+    },
+    "bs": {
+        "platforms": [
+            "linux",
+            "linux-devedition",
+            "linux64",
+            "linux64-devedition",
+            "macosx64",
+            "macosx64-devedition",
+            "win32",
+            "win32-devedition",
+            "win64",
+            "win64-devedition"
+        ],
+        "revision": "4c42531abb99"
+    },
+    "ca": {
+        "platforms": [
+            "linux",
+            "linux-devedition",
+            "linux64",
+            "linux64-devedition",
+            "macosx64",
+            "macosx64-devedition",
+            "win32",
+            "win32-devedition",
+            "win64",
+            "win64-devedition"
+        ],
+        "revision": "aebb7ca5e577"
+    },
+    "cak": {
+        "platforms": [
+            "linux",
+            "linux-devedition",
+            "linux64",
+            "linux64-devedition",
+            "macosx64",
+            "macosx64-devedition",
+            "win32",
+            "win32-devedition",
+            "win64",
+            "win64-devedition"
+        ],
+        "revision": "e5b703f6ff9e"
+    },
+    "cs": {
+        "platforms": [
+            "linux",
+            "linux-devedition",
+            "linux64",
+            "linux64-devedition",
+            "macosx64",
+            "macosx64-devedition",
+            "win32",
+            "win32-devedition",
+            "win64",
+            "win64-devedition"
+        ],
+        "revision": "2bff14cc7ede"
+    },
+    "cy": {
+        "platforms": [
+            "linux",
+            "linux-devedition",
+            "linux64",
+            "linux64-devedition",
+            "macosx64",
+            "macosx64-devedition",
+            "win32",
+            "win32-devedition",
+            "win64",
+            "win64-devedition"
+        ],
+        "revision": "c91f51da756a"
+    },
+    "da": {
+        "platforms": [
+            "linux",
+            "linux-devedition",
+            "linux64",
+            "linux64-devedition",
+            "macosx64",
+            "macosx64-devedition",
+            "win32",
+            "win32-devedition",
+            "win64",
+            "win64-devedition"
+        ],
+        "revision": "b2731c7271ae"
+    },
+    "de": {
+        "platforms": [
+            "linux",
+            "linux-devedition",
+            "linux64",
+            "linux64-devedition",
+            "macosx64",
+            "macosx64-devedition",
+            "win32",
+            "win32-devedition",
+            "win64",
+            "win64-devedition"
+        ],
+        "revision": "f978b7efb4a2"
+    },
+    "dsb": {
+        "platforms": [
+            "linux",
+            "linux-devedition",
+            "linux64",
+            "linux64-devedition",
+            "macosx64",
+            "macosx64-devedition",
+            "win32",
+            "win32-devedition",
+            "win64",
+            "win64-devedition"
+        ],
+        "revision": "607c675c75ad"
+    },
+    "el": {
+        "platforms": [
+            "linux",
+            "linux-devedition",
+            "linux64",
+            "linux64-devedition",
+            "macosx64",
+            "macosx64-devedition",
+            "win32",
+            "win32-devedition",
+            "win64",
+            "win64-devedition"
+        ],
+        "revision": "24f4a9b3c058"
+    },
+    "en-CA": {
+        "platforms": [
+            "linux",
+            "linux-devedition",
+            "linux64",
+            "linux64-devedition",
+            "macosx64",
+            "macosx64-devedition",
+            "win32",
+            "win32-devedition",
+            "win64",
+            "win64-devedition"
+        ],
+        "revision": "1072f671a283"
+    },
+    "en-GB": {
+        "platforms": [
+            "linux",
+            "linux-devedition",
+            "linux64",
+            "linux64-devedition",
+            "macosx64",
+            "macosx64-devedition",
+            "win32",
+            "win32-devedition",
+            "win64",
+            "win64-devedition"
+        ],
+        "revision": "660eb4fe29cc"
+    },
+    "en-ZA": {
+        "platforms": [
+            "linux",
+            "linux-devedition",
+            "linux64",
+            "linux64-devedition",
+            "macosx64",
+            "macosx64-devedition",
+            "win32",
+            "win32-devedition",
+            "win64",
+            "win64-devedition"
+        ],
+        "revision": "5c27ccac9660"
+    },
+    "eo": {
+        "platforms": [
+            "linux",
+            "linux-devedition",
+            "linux64",
+            "linux64-devedition",
+            "macosx64",
+            "macosx64-devedition",
+            "win32",
+            "win32-devedition",
+            "win64",
+            "win64-devedition"
+        ],
+        "revision": "25118ea30e57"
+    },
+    "es-AR": {
+        "platforms": [
+            "linux",
+            "linux-devedition",
+            "linux64",
+            "linux64-devedition",
+            "macosx64",
+            "macosx64-devedition",
+            "win32",
+            "win32-devedition",
+            "win64",
+            "win64-devedition"
+        ],
+        "revision": "4ce8adeffe6c"
+    },
+    "es-CL": {
+        "platforms": [
+            "linux",
+            "linux-devedition",
+            "linux64",
+            "linux64-devedition",
+            "macosx64",
+            "macosx64-devedition",
+            "win32",
+            "win32-devedition",
+            "win64",
+            "win64-devedition"
+        ],
+        "revision": "7ac529a04ce3"
+    },
+    "es-ES": {
+        "platforms": [
+            "linux",
+            "linux-devedition",
+            "linux64",
+            "linux64-devedition",
+            "macosx64",
+            "macosx64-devedition",
+            "win32",
+            "win32-devedition",
+            "win64",
+            "win64-devedition"
+        ],
+        "revision": "c8b968b362dc"
+    },
+    "es-MX": {
+        "platforms": [
+            "linux",
+            "linux-devedition",
+            "linux64",
+            "linux64-devedition",
+            "macosx64",
+            "macosx64-devedition",
+            "win32",
+            "win32-devedition",
+            "win64",
+            "win64-devedition"
+        ],
+        "revision": "e8ca88b8e74d"
+    },
+    "et": {
+        "platforms": [
+            "linux",
+            "linux-devedition",
+            "linux64",
+            "linux64-devedition",
+            "macosx64",
+            "macosx64-devedition",
+            "win32",
+            "win32-devedition",
+            "win64",
+            "win64-devedition"
+        ],
+        "revision": "608a93a11558"
+    },
+    "eu": {
+        "platforms": [
+            "linux",
+            "linux-devedition",
+            "linux64",
+            "linux64-devedition",
+            "macosx64",
+            "macosx64-devedition",
+            "win32",
+            "win32-devedition",
+            "win64",
+            "win64-devedition"
+        ],
+        "revision": "a16ca275f079"
+    },
+    "fa": {
+        "platforms": [
+            "linux",
+            "linux-devedition",
+            "linux64",
+            "linux64-devedition",
+            "macosx64",
+            "macosx64-devedition",
+            "win32",
+            "win32-devedition",
+            "win64",
+            "win64-devedition"
+        ],
+        "revision": "d9fed4094f6c"
+    },
+    "ff": {
+        "platforms": [
+            "linux",
+            "linux-devedition",
+            "linux64",
+            "linux64-devedition",
+            "macosx64",
+            "macosx64-devedition",
+            "win32",
+            "win32-devedition",
+            "win64",
+            "win64-devedition"
+        ],
+        "revision": "0dc8184ca867"
+    },
+    "fi": {
+        "platforms": [
+            "linux",
+            "linux-devedition",
+            "linux64",
+            "linux64-devedition",
+            "macosx64",
+            "macosx64-devedition",
+            "win32",
+            "win32-devedition",
+            "win64",
+            "win64-devedition"
+        ],
+        "revision": "c52ec41f3d58"
+    },
+    "fr": {
+        "platforms": [
+            "linux",
+            "linux-devedition",
+            "linux64",
+            "linux64-devedition",
+            "macosx64",
+            "macosx64-devedition",
+            "win32",
+            "win32-devedition",
+            "win64",
+            "win64-devedition"
+        ],
+        "revision": "a49519349a75"
+    },
+    "fy-NL": {
+        "platforms": [
+            "linux",
+            "linux-devedition",
+            "linux64",
+            "linux64-devedition",
+            "macosx64",
+            "macosx64-devedition",
+            "win32",
+            "win32-devedition",
+            "win64",
+            "win64-devedition"
+        ],
+        "revision": "4cab16009e60"
+    },
+    "ga-IE": {
+        "platforms": [
+            "linux",
+            "linux-devedition",
+            "linux64",
+            "linux64-devedition",
+            "macosx64",
+            "macosx64-devedition",
+            "win32",
+            "win32-devedition",
+            "win64",
+            "win64-devedition"
+        ],
+        "revision": "51cd66f29630"
+    },
+    "gd": {
+        "platforms": [
+            "linux",
+            "linux-devedition",
+            "linux64",
+            "linux64-devedition",
+            "macosx64",
+            "macosx64-devedition",
+            "win32",
+            "win32-devedition",
+            "win64",
+            "win64-devedition"
+        ],
+        "revision": "a40d53c9f98d"
+    },
+    "gl": {
+        "platforms": [
+            "linux",
+            "linux-devedition",
+            "linux64",
+            "linux64-devedition",
+            "macosx64",
+            "macosx64-devedition",
+            "win32",
+            "win32-devedition",
+            "win64",
+            "win64-devedition"
+        ],
+        "revision": "42e54beb14e0"
+    },
+    "gn": {
+        "platforms": [
+            "linux",
+            "linux-devedition",
+            "linux64",
+            "linux64-devedition",
+            "macosx64",
+            "macosx64-devedition",
+            "win32",
+            "win32-devedition",
+            "win64",
+            "win64-devedition"
+        ],
+        "revision": "d48f9559cd33"
+    },
+    "gu-IN": {
+        "platforms": [
+            "linux",
+            "linux-devedition",
+            "linux64",
+            "linux64-devedition",
+            "macosx64",
+            "macosx64-devedition",
+            "win32",
+            "win32-devedition",
+            "win64",
+            "win64-devedition"
+        ],
+        "revision": "0baffe47ec54"
+    },
+    "he": {
+        "platforms": [
+            "linux",
+            "linux-devedition",
+            "linux64",
+            "linux64-devedition",
+            "macosx64",
+            "macosx64-devedition",
+            "win32",
+            "win32-devedition",
+            "win64",
+            "win64-devedition"
+        ],
+        "revision": "5f7d2eaf06cf"
+    },
+    "hi-IN": {
+        "platforms": [
+            "linux",
+            "linux-devedition",
+            "linux64",
+            "linux64-devedition",
+            "macosx64",
+            "macosx64-devedition",
+            "win32",
+            "win32-devedition",
+            "win64",
+            "win64-devedition"
+        ],
+        "revision": "a9d06635164b"
+    },
+    "hr": {
+        "platforms": [
+            "linux",
+            "linux-devedition",
+            "linux64",
+            "linux64-devedition",
+            "macosx64",
+            "macosx64-devedition",
+            "win32",
+            "win32-devedition",
+            "win64",
+            "win64-devedition"
+        ],
+        "revision": "49037100d4dc"
+    },
+    "hsb": {
+        "platforms": [
+            "linux",
+            "linux-devedition",
+            "linux64",
+            "linux64-devedition",
+            "macosx64",
+            "macosx64-devedition",
+            "win32",
+            "win32-devedition",
+            "win64",
+            "win64-devedition"
+        ],
+        "revision": "ef21428e35d3"
+    },
+    "hu": {
+        "platforms": [
+            "linux",
+            "linux-devedition",
+            "linux64",
+            "linux64-devedition",
+            "macosx64",
+            "macosx64-devedition",
+            "win32",
+            "win32-devedition",
+            "win64",
+            "win64-devedition"
+        ],
+        "revision": "54272100f394"
+    },
+    "hy-AM": {
+        "platforms": [
+            "linux",
+            "linux-devedition",
+            "linux64",
+            "linux64-devedition",
+            "macosx64",
+            "macosx64-devedition",
+            "win32",
+            "win32-devedition",
+            "win64",
+            "win64-devedition"
+        ],
+        "revision": "1a00aa3e13fa"
+    },
+    "ia": {
+        "platforms": [
+            "linux",
+            "linux-devedition",
+            "linux64",
+            "linux64-devedition",
+            "macosx64",
+            "macosx64-devedition",
+            "win32",
+            "win32-devedition",
+            "win64",
+            "win64-devedition"
+        ],
+        "revision": "f63e8913b482"
+    },
+    "id": {
+        "platforms": [
+            "linux",
+            "linux-devedition",
+            "linux64",
+            "linux64-devedition",
+            "macosx64",
+            "macosx64-devedition",
+            "win32",
+            "win32-devedition",
+            "win64",
+            "win64-devedition"
+        ],
+        "revision": "4713b39388ab"
+    },
+    "is": {
+        "platforms": [
+            "linux",
+            "linux-devedition",
+            "linux64",
+            "linux64-devedition",
+            "macosx64",
+            "macosx64-devedition",
+            "win32",
+            "win32-devedition",
+            "win64",
+            "win64-devedition"
+        ],
+        "revision": "11618178d02e"
+    },
+    "it": {
+        "platforms": [
+            "linux",
+            "linux-devedition",
+            "linux64",
+            "linux64-devedition",
+            "macosx64",
+            "macosx64-devedition",
+            "win32",
+            "win32-devedition",
+            "win64",
+            "win64-devedition"
+        ],
+        "revision": "37f107d7aa99"
+    },
+    "ja": {
+        "platforms": [
+            "linux",
+            "linux-devedition",
+            "linux64",
+            "linux64-devedition",
+            "win32",
+            "win32-devedition",
+            "win64",
+            "win64-devedition"
+        ],
+        "revision": "9711f4ca9034"
+    },
+    "ja-JP-mac": {
+        "platforms": [
+            "macosx64",
+            "macosx64-devedition"
+        ],
+        "revision": "7f61ec50b1c3"
         "revision": "default"
->>>>>>> 7df3c5ba
-    },
-    "af": {
-        "platforms": [
-            "linux",
-            "linux-devedition",
-            "linux64",
-            "linux64-devedition",
-            "macosx64",
-            "macosx64-devedition",
-            "win32",
-            "win32-devedition",
-            "win64",
-            "win64-devedition"
-        ],
-<<<<<<< HEAD
-        "revision": "88c47510fa47"
-=======
-        "revision": "default"
->>>>>>> 7df3c5ba
-    },
-    "an": {
-        "platforms": [
-            "linux",
-            "linux-devedition",
-            "linux64",
-            "linux64-devedition",
-            "macosx64",
-            "macosx64-devedition",
-            "win32",
-            "win32-devedition",
-            "win64",
-            "win64-devedition"
-        ],
-<<<<<<< HEAD
-        "revision": "4e12f30a32d5"
-=======
-        "revision": "default"
->>>>>>> 7df3c5ba
-    },
-    "ar": {
-        "platforms": [
-            "linux",
-            "linux-devedition",
-            "linux64",
-            "linux64-devedition",
-            "macosx64",
-            "macosx64-devedition",
-            "win32",
-            "win32-devedition",
-            "win64",
-            "win64-devedition"
-        ],
-<<<<<<< HEAD
-        "revision": "e0aaa1db5256"
-=======
-        "revision": "default"
->>>>>>> 7df3c5ba
-    },
-    "as": {
-        "platforms": [
-            "linux",
-            "linux-devedition",
-            "linux64",
-            "linux64-devedition",
-            "macosx64",
-            "macosx64-devedition",
-            "win32",
-            "win32-devedition",
-            "win64",
-            "win64-devedition"
-        ],
-<<<<<<< HEAD
-        "revision": "000c4c75feae"
-=======
-        "revision": "default"
->>>>>>> 7df3c5ba
-    },
-    "ast": {
-        "platforms": [
-            "linux",
-            "linux-devedition",
-            "linux64",
-            "linux64-devedition",
-            "macosx64",
-            "macosx64-devedition",
-            "win32",
-            "win32-devedition",
-            "win64",
-            "win64-devedition"
-        ],
-<<<<<<< HEAD
-        "revision": "4a2dab80f0cd"
-=======
-        "revision": "default"
->>>>>>> 7df3c5ba
-    },
-    "az": {
-        "platforms": [
-            "linux",
-            "linux-devedition",
-            "linux64",
-            "linux64-devedition",
-            "macosx64",
-            "macosx64-devedition",
-            "win32",
-            "win32-devedition",
-            "win64",
-            "win64-devedition"
-        ],
-<<<<<<< HEAD
-        "revision": "d968c4833864"
-=======
-        "revision": "default"
->>>>>>> 7df3c5ba
-    },
-    "be": {
-        "platforms": [
-            "linux",
-            "linux-devedition",
-            "linux64",
-            "linux64-devedition",
-            "macosx64",
-            "macosx64-devedition",
-            "win32",
-            "win32-devedition",
-            "win64",
-            "win64-devedition"
-        ],
-<<<<<<< HEAD
-        "revision": "5e50feb8b489"
-=======
-        "revision": "default"
->>>>>>> 7df3c5ba
-    },
-    "bg": {
-        "platforms": [
-            "linux",
-            "linux-devedition",
-            "linux64",
-            "linux64-devedition",
-            "macosx64",
-            "macosx64-devedition",
-            "win32",
-            "win32-devedition",
-            "win64",
-            "win64-devedition"
-        ],
-<<<<<<< HEAD
-        "revision": "d8059a7b1a4a"
-=======
-        "revision": "default"
->>>>>>> 7df3c5ba
-    },
-    "bn-BD": {
-        "platforms": [
-            "linux",
-            "linux-devedition",
-            "linux64",
-            "linux64-devedition",
-            "macosx64",
-            "macosx64-devedition",
-            "win32",
-            "win32-devedition",
-            "win64",
-            "win64-devedition"
-        ],
-<<<<<<< HEAD
-        "revision": "c803a144687d"
-=======
-        "revision": "default"
->>>>>>> 7df3c5ba
-    },
-    "bn-IN": {
-        "platforms": [
-            "linux",
-            "linux-devedition",
-            "linux64",
-            "linux64-devedition",
-            "macosx64",
-            "macosx64-devedition",
-            "win32",
-            "win32-devedition",
-            "win64",
-            "win64-devedition"
-        ],
-<<<<<<< HEAD
-        "revision": "1ec7df2dabab"
-=======
-        "revision": "default"
->>>>>>> 7df3c5ba
-    },
-    "br": {
-        "platforms": [
-            "linux",
-            "linux-devedition",
-            "linux64",
-            "linux64-devedition",
-            "macosx64",
-            "macosx64-devedition",
-            "win32",
-            "win32-devedition",
-            "win64",
-            "win64-devedition"
-        ],
-<<<<<<< HEAD
-        "revision": "35a29a974409"
-=======
-        "revision": "default"
->>>>>>> 7df3c5ba
-    },
-    "bs": {
-        "platforms": [
-            "linux",
-            "linux-devedition",
-            "linux64",
-            "linux64-devedition",
-            "macosx64",
-            "macosx64-devedition",
-            "win32",
-            "win32-devedition",
-            "win64",
-            "win64-devedition"
-        ],
-<<<<<<< HEAD
-        "revision": "4c42531abb99"
-=======
-        "revision": "default"
->>>>>>> 7df3c5ba
-    },
-    "ca": {
-        "platforms": [
-            "linux",
-            "linux-devedition",
-            "linux64",
-            "linux64-devedition",
-            "macosx64",
-            "macosx64-devedition",
-            "win32",
-            "win32-devedition",
-            "win64",
-            "win64-devedition"
-        ],
-<<<<<<< HEAD
-        "revision": "aebb7ca5e577"
-=======
-        "revision": "default"
->>>>>>> 7df3c5ba
-    },
-    "cak": {
-        "platforms": [
-            "linux",
-            "linux-devedition",
-            "linux64",
-            "linux64-devedition",
-            "macosx64",
-            "macosx64-devedition",
-            "win32",
-            "win32-devedition",
-            "win64",
-            "win64-devedition"
-        ],
-<<<<<<< HEAD
-        "revision": "e5b703f6ff9e"
-=======
-        "revision": "default"
-    },
-    "crh": {
-        "platforms": [
-            "linux",
-            "linux-devedition",
-            "linux64",
-            "linux64-devedition",
-            "macosx64",
-            "macosx64-devedition",
-            "win32",
-            "win32-devedition",
-            "win64",
-            "win64-devedition"
-        ],
-        "revision": "default"
->>>>>>> 7df3c5ba
-    },
-    "cs": {
-        "platforms": [
-            "linux",
-            "linux-devedition",
-            "linux64",
-            "linux64-devedition",
-            "macosx64",
-            "macosx64-devedition",
-            "win32",
-            "win32-devedition",
-            "win64",
-            "win64-devedition"
-        ],
-<<<<<<< HEAD
-        "revision": "2bff14cc7ede"
-=======
-        "revision": "default"
->>>>>>> 7df3c5ba
-    },
-    "cy": {
-        "platforms": [
-            "linux",
-            "linux-devedition",
-            "linux64",
-            "linux64-devedition",
-            "macosx64",
-            "macosx64-devedition",
-            "win32",
-            "win32-devedition",
-            "win64",
-            "win64-devedition"
-        ],
-<<<<<<< HEAD
-        "revision": "c91f51da756a"
-=======
-        "revision": "default"
->>>>>>> 7df3c5ba
-    },
-    "da": {
-        "platforms": [
-            "linux",
-            "linux-devedition",
-            "linux64",
-            "linux64-devedition",
-            "macosx64",
-            "macosx64-devedition",
-            "win32",
-            "win32-devedition",
-            "win64",
-            "win64-devedition"
-        ],
-<<<<<<< HEAD
-        "revision": "b2731c7271ae"
-=======
-        "revision": "default"
->>>>>>> 7df3c5ba
-    },
-    "de": {
-        "platforms": [
-            "linux",
-            "linux-devedition",
-            "linux64",
-            "linux64-devedition",
-            "macosx64",
-            "macosx64-devedition",
-            "win32",
-            "win32-devedition",
-            "win64",
-            "win64-devedition"
-        ],
-<<<<<<< HEAD
-        "revision": "f978b7efb4a2"
-=======
-        "revision": "default"
->>>>>>> 7df3c5ba
-    },
-    "dsb": {
-        "platforms": [
-            "linux",
-            "linux-devedition",
-            "linux64",
-            "linux64-devedition",
-            "macosx64",
-            "macosx64-devedition",
-            "win32",
-            "win32-devedition",
-            "win64",
-            "win64-devedition"
-        ],
-<<<<<<< HEAD
-        "revision": "607c675c75ad"
-=======
-        "revision": "default"
->>>>>>> 7df3c5ba
-    },
-    "el": {
-        "platforms": [
-            "linux",
-            "linux-devedition",
-            "linux64",
-            "linux64-devedition",
-            "macosx64",
-            "macosx64-devedition",
-            "win32",
-            "win32-devedition",
-            "win64",
-            "win64-devedition"
-        ],
-<<<<<<< HEAD
-        "revision": "24f4a9b3c058"
-=======
-        "revision": "default"
->>>>>>> 7df3c5ba
-    },
-    "en-CA": {
-        "platforms": [
-            "linux",
-            "linux-devedition",
-            "linux64",
-            "linux64-devedition",
-            "macosx64",
-            "macosx64-devedition",
-            "win32",
-            "win32-devedition",
-            "win64",
-            "win64-devedition"
-        ],
-<<<<<<< HEAD
-        "revision": "1072f671a283"
-=======
-        "revision": "default"
->>>>>>> 7df3c5ba
-    },
-    "en-GB": {
-        "platforms": [
-            "linux",
-            "linux-devedition",
-            "linux64",
-            "linux64-devedition",
-            "macosx64",
-            "macosx64-devedition",
-            "win32",
-            "win32-devedition",
-            "win64",
-            "win64-devedition"
-        ],
-<<<<<<< HEAD
-        "revision": "660eb4fe29cc"
-=======
-        "revision": "default"
->>>>>>> 7df3c5ba
-    },
-    "en-ZA": {
-        "platforms": [
-            "linux",
-            "linux-devedition",
-            "linux64",
-            "linux64-devedition",
-            "macosx64",
-            "macosx64-devedition",
-            "win32",
-            "win32-devedition",
-            "win64",
-            "win64-devedition"
-        ],
-<<<<<<< HEAD
-        "revision": "5c27ccac9660"
-=======
-        "revision": "default"
->>>>>>> 7df3c5ba
-    },
-    "eo": {
-        "platforms": [
-            "linux",
-            "linux-devedition",
-            "linux64",
-            "linux64-devedition",
-            "macosx64",
-            "macosx64-devedition",
-            "win32",
-            "win32-devedition",
-            "win64",
-            "win64-devedition"
-        ],
-<<<<<<< HEAD
-        "revision": "25118ea30e57"
-=======
-        "revision": "default"
->>>>>>> 7df3c5ba
-    },
-    "es-AR": {
-        "platforms": [
-            "linux",
-            "linux-devedition",
-            "linux64",
-            "linux64-devedition",
-            "macosx64",
-            "macosx64-devedition",
-            "win32",
-            "win32-devedition",
-            "win64",
-            "win64-devedition"
-        ],
-<<<<<<< HEAD
-        "revision": "4ce8adeffe6c"
-=======
-        "revision": "default"
->>>>>>> 7df3c5ba
-    },
-    "es-CL": {
-        "platforms": [
-            "linux",
-            "linux-devedition",
-            "linux64",
-            "linux64-devedition",
-            "macosx64",
-            "macosx64-devedition",
-            "win32",
-            "win32-devedition",
-            "win64",
-            "win64-devedition"
-        ],
-<<<<<<< HEAD
-        "revision": "7ac529a04ce3"
-=======
-        "revision": "default"
->>>>>>> 7df3c5ba
-    },
-    "es-ES": {
-        "platforms": [
-            "linux",
-            "linux-devedition",
-            "linux64",
-            "linux64-devedition",
-            "macosx64",
-            "macosx64-devedition",
-            "win32",
-            "win32-devedition",
-            "win64",
-            "win64-devedition"
-        ],
-<<<<<<< HEAD
-        "revision": "c8b968b362dc"
-=======
-        "revision": "default"
->>>>>>> 7df3c5ba
-    },
-    "es-MX": {
-        "platforms": [
-            "linux",
-            "linux-devedition",
-            "linux64",
-            "linux64-devedition",
-            "macosx64",
-            "macosx64-devedition",
-            "win32",
-            "win32-devedition",
-            "win64",
-            "win64-devedition"
-        ],
-<<<<<<< HEAD
-        "revision": "e8ca88b8e74d"
-=======
-        "revision": "default"
->>>>>>> 7df3c5ba
-    },
-    "et": {
-        "platforms": [
-            "linux",
-            "linux-devedition",
-            "linux64",
-            "linux64-devedition",
-            "macosx64",
-            "macosx64-devedition",
-            "win32",
-            "win32-devedition",
-            "win64",
-            "win64-devedition"
-        ],
-<<<<<<< HEAD
-        "revision": "608a93a11558"
-=======
-        "revision": "default"
->>>>>>> 7df3c5ba
-    },
-    "eu": {
-        "platforms": [
-            "linux",
-            "linux-devedition",
-            "linux64",
-            "linux64-devedition",
-            "macosx64",
-            "macosx64-devedition",
-            "win32",
-            "win32-devedition",
-            "win64",
-            "win64-devedition"
-        ],
-<<<<<<< HEAD
-        "revision": "a16ca275f079"
-=======
-        "revision": "default"
->>>>>>> 7df3c5ba
-    },
-    "fa": {
-        "platforms": [
-            "linux",
-            "linux-devedition",
-            "linux64",
-            "linux64-devedition",
-            "macosx64",
-            "macosx64-devedition",
-            "win32",
-            "win32-devedition",
-            "win64",
-            "win64-devedition"
-        ],
-<<<<<<< HEAD
-        "revision": "d9fed4094f6c"
-=======
-        "revision": "default"
->>>>>>> 7df3c5ba
-    },
-    "ff": {
-        "platforms": [
-            "linux",
-            "linux-devedition",
-            "linux64",
-            "linux64-devedition",
-            "macosx64",
-            "macosx64-devedition",
-            "win32",
-            "win32-devedition",
-            "win64",
-            "win64-devedition"
-        ],
-<<<<<<< HEAD
-        "revision": "0dc8184ca867"
-=======
-        "revision": "default"
->>>>>>> 7df3c5ba
-    },
-    "fi": {
-        "platforms": [
-            "linux",
-            "linux-devedition",
-            "linux64",
-            "linux64-devedition",
-            "macosx64",
-            "macosx64-devedition",
-            "win32",
-            "win32-devedition",
-            "win64",
-            "win64-devedition"
-        ],
-<<<<<<< HEAD
-        "revision": "c52ec41f3d58"
-=======
-        "revision": "default"
->>>>>>> 7df3c5ba
-    },
-    "fr": {
-        "platforms": [
-            "linux",
-            "linux-devedition",
-            "linux64",
-            "linux64-devedition",
-            "macosx64",
-            "macosx64-devedition",
-            "win32",
-            "win32-devedition",
-            "win64",
-            "win64-devedition"
-        ],
-<<<<<<< HEAD
-        "revision": "a49519349a75"
-=======
-        "revision": "default"
->>>>>>> 7df3c5ba
-    },
-    "fy-NL": {
-        "platforms": [
-            "linux",
-            "linux-devedition",
-            "linux64",
-            "linux64-devedition",
-            "macosx64",
-            "macosx64-devedition",
-            "win32",
-            "win32-devedition",
-            "win64",
-            "win64-devedition"
-        ],
-<<<<<<< HEAD
-        "revision": "4cab16009e60"
-=======
-        "revision": "default"
->>>>>>> 7df3c5ba
-    },
-    "ga-IE": {
-        "platforms": [
-            "linux",
-            "linux-devedition",
-            "linux64",
-            "linux64-devedition",
-            "macosx64",
-            "macosx64-devedition",
-            "win32",
-            "win32-devedition",
-            "win64",
-            "win64-devedition"
-        ],
-<<<<<<< HEAD
-        "revision": "51cd66f29630"
-=======
-        "revision": "default"
->>>>>>> 7df3c5ba
-    },
-    "gd": {
-        "platforms": [
-            "linux",
-            "linux-devedition",
-            "linux64",
-            "linux64-devedition",
-            "macosx64",
-            "macosx64-devedition",
-            "win32",
-            "win32-devedition",
-            "win64",
-            "win64-devedition"
-        ],
-<<<<<<< HEAD
-        "revision": "a40d53c9f98d"
-=======
-        "revision": "default"
->>>>>>> 7df3c5ba
-    },
-    "gl": {
-        "platforms": [
-            "linux",
-            "linux-devedition",
-            "linux64",
-            "linux64-devedition",
-            "macosx64",
-            "macosx64-devedition",
-            "win32",
-            "win32-devedition",
-            "win64",
-            "win64-devedition"
-        ],
-<<<<<<< HEAD
-        "revision": "42e54beb14e0"
-=======
-        "revision": "default"
->>>>>>> 7df3c5ba
-    },
-    "gn": {
-        "platforms": [
-            "linux",
-            "linux-devedition",
-            "linux64",
-            "linux64-devedition",
-            "macosx64",
-            "macosx64-devedition",
-            "win32",
-            "win32-devedition",
-            "win64",
-            "win64-devedition"
-        ],
-<<<<<<< HEAD
-        "revision": "d48f9559cd33"
-=======
-        "revision": "default"
->>>>>>> 7df3c5ba
-    },
-    "gu-IN": {
-        "platforms": [
-            "linux",
-            "linux-devedition",
-            "linux64",
-            "linux64-devedition",
-            "macosx64",
-            "macosx64-devedition",
-            "win32",
-            "win32-devedition",
-            "win64",
-            "win64-devedition"
-        ],
-<<<<<<< HEAD
-        "revision": "0baffe47ec54"
-=======
-        "revision": "default"
->>>>>>> 7df3c5ba
-    },
-    "he": {
-        "platforms": [
-            "linux",
-            "linux-devedition",
-            "linux64",
-            "linux64-devedition",
-            "macosx64",
-            "macosx64-devedition",
-            "win32",
-            "win32-devedition",
-            "win64",
-            "win64-devedition"
-        ],
-<<<<<<< HEAD
-        "revision": "5f7d2eaf06cf"
-=======
-        "revision": "default"
->>>>>>> 7df3c5ba
-    },
-    "hi-IN": {
-        "platforms": [
-            "linux",
-            "linux-devedition",
-            "linux64",
-            "linux64-devedition",
-            "macosx64",
-            "macosx64-devedition",
-            "win32",
-            "win32-devedition",
-            "win64",
-            "win64-devedition"
-        ],
-<<<<<<< HEAD
-        "revision": "a9d06635164b"
-=======
-        "revision": "default"
->>>>>>> 7df3c5ba
-    },
-    "hr": {
-        "platforms": [
-            "linux",
-            "linux-devedition",
-            "linux64",
-            "linux64-devedition",
-            "macosx64",
-            "macosx64-devedition",
-            "win32",
-            "win32-devedition",
-            "win64",
-            "win64-devedition"
-        ],
-<<<<<<< HEAD
-        "revision": "49037100d4dc"
-=======
-        "revision": "default"
->>>>>>> 7df3c5ba
-    },
-    "hsb": {
-        "platforms": [
-            "linux",
-            "linux-devedition",
-            "linux64",
-            "linux64-devedition",
-            "macosx64",
-            "macosx64-devedition",
-            "win32",
-            "win32-devedition",
-            "win64",
-            "win64-devedition"
-        ],
-<<<<<<< HEAD
-        "revision": "ef21428e35d3"
-=======
-        "revision": "default"
->>>>>>> 7df3c5ba
-    },
-    "hu": {
-        "platforms": [
-            "linux",
-            "linux-devedition",
-            "linux64",
-            "linux64-devedition",
-            "macosx64",
-            "macosx64-devedition",
-            "win32",
-            "win32-devedition",
-            "win64",
-            "win64-devedition"
-        ],
-<<<<<<< HEAD
-        "revision": "54272100f394"
-=======
-        "revision": "default"
->>>>>>> 7df3c5ba
-    },
-    "hy-AM": {
-        "platforms": [
-            "linux",
-            "linux-devedition",
-            "linux64",
-            "linux64-devedition",
-            "macosx64",
-            "macosx64-devedition",
-            "win32",
-            "win32-devedition",
-            "win64",
-            "win64-devedition"
-        ],
-<<<<<<< HEAD
-        "revision": "1a00aa3e13fa"
-=======
-        "revision": "default"
->>>>>>> 7df3c5ba
-    },
-    "ia": {
-        "platforms": [
-            "linux",
-            "linux-devedition",
-            "linux64",
-            "linux64-devedition",
-            "macosx64",
-            "macosx64-devedition",
-            "win32",
-            "win32-devedition",
-            "win64",
-            "win64-devedition"
-        ],
-<<<<<<< HEAD
-        "revision": "f63e8913b482"
-=======
-        "revision": "default"
->>>>>>> 7df3c5ba
-    },
-    "id": {
-        "platforms": [
-            "linux",
-            "linux-devedition",
-            "linux64",
-            "linux64-devedition",
-            "macosx64",
-            "macosx64-devedition",
-            "win32",
-            "win32-devedition",
-            "win64",
-            "win64-devedition"
-        ],
-<<<<<<< HEAD
-        "revision": "4713b39388ab"
-=======
-        "revision": "default"
->>>>>>> 7df3c5ba
-    },
-    "is": {
-        "platforms": [
-            "linux",
-            "linux-devedition",
-            "linux64",
-            "linux64-devedition",
-            "macosx64",
-            "macosx64-devedition",
-            "win32",
-            "win32-devedition",
-            "win64",
-            "win64-devedition"
-        ],
-<<<<<<< HEAD
-        "revision": "11618178d02e"
-=======
-        "revision": "default"
->>>>>>> 7df3c5ba
-    },
-    "it": {
-        "platforms": [
-            "linux",
-            "linux-devedition",
-            "linux64",
-            "linux64-devedition",
-            "macosx64",
-            "macosx64-devedition",
-            "win32",
-            "win32-devedition",
-            "win64",
-            "win64-devedition"
-        ],
-<<<<<<< HEAD
-        "revision": "37f107d7aa99"
-=======
-        "revision": "default"
->>>>>>> 7df3c5ba
-    },
-    "ja": {
-        "platforms": [
-            "linux",
-            "linux-devedition",
-            "linux64",
-            "linux64-devedition",
-            "win32",
-            "win32-devedition",
-            "win64",
-            "win64-devedition"
-        ],
-<<<<<<< HEAD
-        "revision": "9711f4ca9034"
-=======
-        "revision": "default"
->>>>>>> 7df3c5ba
-    },
-    "ja-JP-mac": {
-        "platforms": [
-            "macosx64",
-            "macosx64-devedition"
-        ],
-<<<<<<< HEAD
-        "revision": "7f61ec50b1c3"
-=======
-        "revision": "default"
->>>>>>> 7df3c5ba
     },
     "ka": {
         "platforms": [
@@ -1024,11 +798,7 @@
             "win64",
             "win64-devedition"
         ],
-<<<<<<< HEAD
         "revision": "e55117666769"
-=======
-        "revision": "default"
->>>>>>> 7df3c5ba
     },
     "kab": {
         "platforms": [
@@ -1043,11 +813,7 @@
             "win64",
             "win64-devedition"
         ],
-<<<<<<< HEAD
         "revision": "0972dbf3a499"
-=======
-        "revision": "default"
->>>>>>> 7df3c5ba
     },
     "kk": {
         "platforms": [
@@ -1062,11 +828,7 @@
             "win64",
             "win64-devedition"
         ],
-<<<<<<< HEAD
         "revision": "f9ce7abd0e03"
-=======
-        "revision": "default"
->>>>>>> 7df3c5ba
     },
     "km": {
         "platforms": [
@@ -1081,11 +843,7 @@
             "win64",
             "win64-devedition"
         ],
-<<<<<<< HEAD
         "revision": "3bdf31c8eff1"
-=======
-        "revision": "default"
->>>>>>> 7df3c5ba
     },
     "kn": {
         "platforms": [
@@ -1100,11 +858,7 @@
             "win64",
             "win64-devedition"
         ],
-<<<<<<< HEAD
         "revision": "797c5af06642"
-=======
-        "revision": "default"
->>>>>>> 7df3c5ba
     },
     "ko": {
         "platforms": [
@@ -1119,11 +873,7 @@
             "win64",
             "win64-devedition"
         ],
-<<<<<<< HEAD
         "revision": "373fe842dbd1"
-=======
-        "revision": "default"
->>>>>>> 7df3c5ba
     },
     "lij": {
         "platforms": [
@@ -1138,26 +888,7 @@
             "win64",
             "win64-devedition"
         ],
-<<<<<<< HEAD
         "revision": "e8959dc47e79"
-=======
-        "revision": "default"
-    },
-    "lo": {
-        "platforms": [
-            "linux",
-            "linux-devedition",
-            "linux64",
-            "linux64-devedition",
-            "macosx64",
-            "macosx64-devedition",
-            "win32",
-            "win32-devedition",
-            "win64",
-            "win64-devedition"
-        ],
-        "revision": "default"
->>>>>>> 7df3c5ba
     },
     "lt": {
         "platforms": [
@@ -1172,26 +903,7 @@
             "win64",
             "win64-devedition"
         ],
-<<<<<<< HEAD
         "revision": "70f75f891a14"
-=======
-        "revision": "default"
-    },
-    "ltg": {
-        "platforms": [
-            "linux",
-            "linux-devedition",
-            "linux64",
-            "linux64-devedition",
-            "macosx64",
-            "macosx64-devedition",
-            "win32",
-            "win32-devedition",
-            "win64",
-            "win64-devedition"
-        ],
-        "revision": "default"
->>>>>>> 7df3c5ba
     },
     "lv": {
         "platforms": [
@@ -1206,11 +918,7 @@
             "win64",
             "win64-devedition"
         ],
-<<<<<<< HEAD
         "revision": "0716a313e624"
-=======
-        "revision": "default"
->>>>>>> 7df3c5ba
     },
     "mai": {
         "platforms": [
@@ -1225,11 +933,7 @@
             "win64",
             "win64-devedition"
         ],
-<<<<<<< HEAD
         "revision": "25ba63467b52"
-=======
-        "revision": "default"
->>>>>>> 7df3c5ba
     },
     "mk": {
         "platforms": [
@@ -1244,11 +948,7 @@
             "win64",
             "win64-devedition"
         ],
-<<<<<<< HEAD
         "revision": "78e3451db8ef"
-=======
-        "revision": "default"
->>>>>>> 7df3c5ba
     },
     "ml": {
         "platforms": [
@@ -1263,11 +963,7 @@
             "win64",
             "win64-devedition"
         ],
-<<<<<<< HEAD
         "revision": "2b5f39025bde"
-=======
-        "revision": "default"
->>>>>>> 7df3c5ba
     },
     "mr": {
         "platforms": [
@@ -1282,11 +978,7 @@
             "win64",
             "win64-devedition"
         ],
-<<<<<<< HEAD
         "revision": "61b32ea5d1a3"
-=======
-        "revision": "default"
->>>>>>> 7df3c5ba
     },
     "ms": {
         "platforms": [
@@ -1301,11 +993,7 @@
             "win64",
             "win64-devedition"
         ],
-<<<<<<< HEAD
         "revision": "52b83118d915"
-=======
-        "revision": "default"
->>>>>>> 7df3c5ba
     },
     "my": {
         "platforms": [
@@ -1320,11 +1008,7 @@
             "win64",
             "win64-devedition"
         ],
-<<<<<<< HEAD
         "revision": "0a6b0cf9d6f2"
-=======
-        "revision": "default"
->>>>>>> 7df3c5ba
     },
     "nb-NO": {
         "platforms": [
@@ -1339,11 +1023,7 @@
             "win64",
             "win64-devedition"
         ],
-<<<<<<< HEAD
         "revision": "e2548b02b7b1"
-=======
-        "revision": "default"
->>>>>>> 7df3c5ba
     },
     "ne-NP": {
         "platforms": [
@@ -1358,11 +1038,7 @@
             "win64",
             "win64-devedition"
         ],
-<<<<<<< HEAD
         "revision": "cb2def2287c3"
-=======
-        "revision": "default"
->>>>>>> 7df3c5ba
     },
     "nl": {
         "platforms": [
@@ -1377,11 +1053,7 @@
             "win64",
             "win64-devedition"
         ],
-<<<<<<< HEAD
         "revision": "246285196368"
-=======
-        "revision": "default"
->>>>>>> 7df3c5ba
     },
     "nn-NO": {
         "platforms": [
@@ -1396,11 +1068,7 @@
             "win64",
             "win64-devedition"
         ],
-<<<<<<< HEAD
         "revision": "65e372f6030c"
-=======
-        "revision": "default"
->>>>>>> 7df3c5ba
     },
     "oc": {
         "platforms": [
@@ -1415,11 +1083,7 @@
             "win64",
             "win64-devedition"
         ],
-<<<<<<< HEAD
         "revision": "8c83b411bfb9"
-=======
-        "revision": "default"
->>>>>>> 7df3c5ba
     },
     "or": {
         "platforms": [
@@ -1434,11 +1098,7 @@
             "win64",
             "win64-devedition"
         ],
-<<<<<<< HEAD
         "revision": "46c1f0309b60"
-=======
-        "revision": "default"
->>>>>>> 7df3c5ba
     },
     "pa-IN": {
         "platforms": [
@@ -1453,11 +1113,7 @@
             "win64",
             "win64-devedition"
         ],
-<<<<<<< HEAD
         "revision": "5b00688c7f71"
-=======
-        "revision": "default"
->>>>>>> 7df3c5ba
     },
     "pl": {
         "platforms": [
@@ -1472,11 +1128,7 @@
             "win64",
             "win64-devedition"
         ],
-<<<<<<< HEAD
         "revision": "7b8fe18e38a1"
-=======
-        "revision": "default"
->>>>>>> 7df3c5ba
     },
     "pt-BR": {
         "platforms": [
@@ -1491,11 +1143,7 @@
             "win64",
             "win64-devedition"
         ],
-<<<<<<< HEAD
         "revision": "de6184cf287b"
-=======
-        "revision": "default"
->>>>>>> 7df3c5ba
     },
     "pt-PT": {
         "platforms": [
@@ -1510,11 +1158,7 @@
             "win64",
             "win64-devedition"
         ],
-<<<<<<< HEAD
         "revision": "d47e6c5486bc"
-=======
-        "revision": "default"
->>>>>>> 7df3c5ba
     },
     "rm": {
         "platforms": [
@@ -1529,11 +1173,7 @@
             "win64",
             "win64-devedition"
         ],
-<<<<<<< HEAD
         "revision": "5c1876d02125"
-=======
-        "revision": "default"
->>>>>>> 7df3c5ba
     },
     "ro": {
         "platforms": [
@@ -1548,11 +1188,7 @@
             "win64",
             "win64-devedition"
         ],
-<<<<<<< HEAD
         "revision": "18a066170f0d"
-=======
-        "revision": "default"
->>>>>>> 7df3c5ba
     },
     "ru": {
         "platforms": [
@@ -1567,11 +1203,7 @@
             "win64",
             "win64-devedition"
         ],
-<<<<<<< HEAD
         "revision": "42951559d8d2"
-=======
-        "revision": "default"
->>>>>>> 7df3c5ba
     },
     "si": {
         "platforms": [
@@ -1586,11 +1218,7 @@
             "win64",
             "win64-devedition"
         ],
-<<<<<<< HEAD
         "revision": "c37d27e0609c"
-=======
-        "revision": "default"
->>>>>>> 7df3c5ba
     },
     "sk": {
         "platforms": [
@@ -1605,11 +1233,7 @@
             "win64",
             "win64-devedition"
         ],
-<<<<<<< HEAD
         "revision": "ad4f072320ec"
-=======
-        "revision": "default"
->>>>>>> 7df3c5ba
     },
     "sl": {
         "platforms": [
@@ -1624,11 +1248,7 @@
             "win64",
             "win64-devedition"
         ],
-<<<<<<< HEAD
         "revision": "6b729e17298e"
-=======
-        "revision": "default"
->>>>>>> 7df3c5ba
     },
     "son": {
         "platforms": [
@@ -1643,11 +1263,7 @@
             "win64",
             "win64-devedition"
         ],
-<<<<<<< HEAD
         "revision": "666492744b42"
-=======
-        "revision": "default"
->>>>>>> 7df3c5ba
     },
     "sq": {
         "platforms": [
@@ -1662,11 +1278,7 @@
             "win64",
             "win64-devedition"
         ],
-<<<<<<< HEAD
         "revision": "737e1c29a05e"
-=======
-        "revision": "default"
->>>>>>> 7df3c5ba
     },
     "sr": {
         "platforms": [
@@ -1681,11 +1293,7 @@
             "win64",
             "win64-devedition"
         ],
-<<<<<<< HEAD
         "revision": "e2b8322f922e"
-=======
-        "revision": "default"
->>>>>>> 7df3c5ba
     },
     "sv-SE": {
         "platforms": [
@@ -1700,11 +1308,7 @@
             "win64",
             "win64-devedition"
         ],
-<<<<<<< HEAD
         "revision": "2682cda55da4"
-=======
-        "revision": "default"
->>>>>>> 7df3c5ba
     },
     "ta": {
         "platforms": [
@@ -1719,11 +1323,7 @@
             "win64",
             "win64-devedition"
         ],
-<<<<<<< HEAD
         "revision": "7ff4d7649770"
-=======
-        "revision": "default"
->>>>>>> 7df3c5ba
     },
     "te": {
         "platforms": [
@@ -1738,11 +1338,7 @@
             "win64",
             "win64-devedition"
         ],
-<<<<<<< HEAD
         "revision": "3261dc3c6ee3"
-=======
-        "revision": "default"
->>>>>>> 7df3c5ba
     },
     "th": {
         "platforms": [
@@ -1757,26 +1353,7 @@
             "win64",
             "win64-devedition"
         ],
-<<<<<<< HEAD
         "revision": "64eb1238cd1b"
-=======
-        "revision": "default"
-    },
-    "tl": {
-        "platforms": [
-            "linux",
-            "linux-devedition",
-            "linux64",
-            "linux64-devedition",
-            "macosx64",
-            "macosx64-devedition",
-            "win32",
-            "win32-devedition",
-            "win64",
-            "win64-devedition"
-        ],
-        "revision": "default"
->>>>>>> 7df3c5ba
     },
     "tr": {
         "platforms": [
@@ -1791,11 +1368,7 @@
             "win64",
             "win64-devedition"
         ],
-<<<<<<< HEAD
         "revision": "fb3e99fcf6e2"
-=======
-        "revision": "default"
->>>>>>> 7df3c5ba
     },
     "uk": {
         "platforms": [
@@ -1810,11 +1383,7 @@
             "win64",
             "win64-devedition"
         ],
-<<<<<<< HEAD
         "revision": "5f37cc186b6b"
-=======
-        "revision": "default"
->>>>>>> 7df3c5ba
     },
     "ur": {
         "platforms": [
@@ -1829,11 +1398,7 @@
             "win64",
             "win64-devedition"
         ],
-<<<<<<< HEAD
         "revision": "fdd178397622"
-=======
-        "revision": "default"
->>>>>>> 7df3c5ba
     },
     "uz": {
         "platforms": [
@@ -1848,11 +1413,7 @@
             "win64",
             "win64-devedition"
         ],
-<<<<<<< HEAD
         "revision": "0a7fb6ad71ae"
-=======
-        "revision": "default"
->>>>>>> 7df3c5ba
     },
     "vi": {
         "platforms": [
@@ -1867,26 +1428,6 @@
             "win64",
             "win64-devedition"
         ],
-<<<<<<< HEAD
-        "revision": "7673a6208f62"
-=======
-        "revision": "default"
-    },
-    "wo": {
-        "platforms": [
-            "linux",
-            "linux-devedition",
-            "linux64",
-            "linux64-devedition",
-            "macosx64",
-            "macosx64-devedition",
-            "win32",
-            "win32-devedition",
-            "win64",
-            "win64-devedition"
-        ],
-        "revision": "default"
->>>>>>> 7df3c5ba
     },
     "xh": {
         "platforms": [
@@ -1901,11 +1442,7 @@
             "win64",
             "win64-devedition"
         ],
-<<<<<<< HEAD
         "revision": "6ba83f33a641"
-=======
-        "revision": "default"
->>>>>>> 7df3c5ba
     },
     "zh-CN": {
         "platforms": [
@@ -1920,11 +1457,7 @@
             "win64",
             "win64-devedition"
         ],
-<<<<<<< HEAD
         "revision": "4f35e62170de"
-=======
-        "revision": "default"
->>>>>>> 7df3c5ba
     },
     "zh-TW": {
         "platforms": [
@@ -1939,10 +1472,6 @@
             "win64",
             "win64-devedition"
         ],
-<<<<<<< HEAD
         "revision": "0c6a1bb4c59a"
-=======
-        "revision": "default"
->>>>>>> 7df3c5ba
     }
 }