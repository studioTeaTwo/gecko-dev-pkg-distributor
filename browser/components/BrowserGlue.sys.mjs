--- conflicted
+++ resolved
@@ -458,7 +458,6 @@
         AboutSelfsovereignidentityPrefChanged: {},
       },
     },
-<<<<<<< HEAD
     matches: ["about:selfsovereignidentity", "about:selfsovereignidentity?*"],
     allFrames: true,
     remoteTypes: ["privilegedabout"],
@@ -474,8 +473,6 @@
         DOMDocElementInserted: { capture: true },
       },
     },
-=======
->>>>>>> 2ef0eee7
     matches: ["about:messagepreview", "about:messagepreview?*"],
   },
 
@@ -551,10 +548,6 @@
         DOMContentLoaded: {},
         L10nMutationsFinished: {},
         SubmitSearchOnionize: { wantUntrusted: true },
-<<<<<<< HEAD
-        YECHidden: { wantUntrusted: true },
-=======
->>>>>>> 2ef0eee7
       },
     },
 
@@ -2486,7 +2479,6 @@
 
     try {
       let addon = await lazy.AddonManager.getAddonByID(ID);
-<<<<<<< HEAD
 
       // first time install of addon and install on firefox update
       addon =
@@ -2519,21 +2511,6 @@
     if (!addon.isActive) {
       await addon.enable({ allowSystemAddons: true });
     }
-=======
-
-      // first time install of addon and install on firefox update
-      addon =
-        (await lazy.AddonManager.maybeInstallBuiltinAddon(
-          ID,
-          "2.0.0",
-          "resource://builtin-addons/search-detection/"
-        )) || addon;
-
-      if (addon && !addon.isActive) {
-        addon.enable();
-      }
-    } catch (e) {}
->>>>>>> 2ef0eee7
   },
 
   _monitorHTTPSOnlyPref() {
