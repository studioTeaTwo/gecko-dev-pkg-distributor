--- conflicted
+++ resolved
@@ -1696,55 +1696,6 @@
     BrowserOffline.uninit();
   },
 #endif
-<<<<<<< HEAD
-
-  _initializeSanitizer: function() {
-    const kDidSanitizeDomain = "privacy.sanitize.didShutdownSanitize";
-    if (gPrefService.prefHasUserValue(kDidSanitizeDomain)) {
-      gPrefService.clearUserPref(kDidSanitizeDomain);
-      // We need to persist this preference change, since we want to
-      // check it at next app start even if the browser exits abruptly
-      gPrefService.savePrefFile(null);
-    }
-
-    /**
-     * Migrate Firefox 3.0 privacy.item prefs under one of these conditions:
-     *
-     * a) User has customized any privacy.item prefs
-     * b) privacy.sanitize.sanitizeOnShutdown is set
-     */
-    if (!gPrefService.getBoolPref("privacy.sanitize.migrateFx3Prefs")) {
-      let itemBranch = gPrefService.getBranch("privacy.item.");
-      let itemArray = itemBranch.getChildList("");
-
-      // See if any privacy.item prefs are set
-      let doMigrate = itemArray.some(name => itemBranch.prefHasUserValue(name));
-      // Or if sanitizeOnShutdown is set
-      if (!doMigrate)
-        doMigrate = gPrefService.getBoolPref("privacy.sanitize.sanitizeOnShutdown");
-
-      if (doMigrate) {
-        let cpdBranch = gPrefService.getBranch("privacy.cpd.");
-        let clearOnShutdownBranch = gPrefService.getBranch("privacy.clearOnShutdown.");
-        for (let name of itemArray) {
-          try {
-            // don't migrate password or offlineApps clearing in the CRH dialog since
-            // there's no UI for those anymore. They default to false. bug 497656
-            if (name != "passwords" && name != "offlineApps")
-              cpdBranch.setBoolPref(name, itemBranch.getBoolPref(name));
-            clearOnShutdownBranch.setBoolPref(name, itemBranch.getBoolPref(name));
-          }
-          catch(e) {
-            Cu.reportError("Exception thrown during privacy pref migration: " + e);
-          }
-        }
-      }
-
-      gPrefService.setBoolPref("privacy.sanitize.migrateFx3Prefs", true);
-    }
-  },
-=======
->>>>>>> e53dc84f
 }
 
 
