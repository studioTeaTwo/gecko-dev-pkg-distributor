/* -*- Mode: C++; tab-width: 8; indent-tabs-mode: nil; c-basic-offset: 4 -*-
 * vim: set ts=4 sw=4 et tw=79 ft=cpp:
 *
 * ***** BEGIN LICENSE BLOCK *****
 * Version: MPL 1.1/GPL 2.0/LGPL 2.1
 *
 * The contents of this file are subject to the Mozilla Public License Version
 * 1.1 (the "License"); you may not use this file except in compliance with
 * the License. You may obtain a copy of the License at
 * http://www.mozilla.org/MPL/
 *
 * Software distributed under the License is distributed on an "AS IS" basis,
 * WITHOUT WARRANTY OF ANY KIND, either express or implied. See the License
 * for the specific language governing rights and limitations under the
 * License.
 *
 * The Original Code is Mozilla Communicator client code, released
 * March 31, 1998.
 *
 * The Initial Developer of the Original Code is
 * Netscape Communications Corporation.
 * Portions created by the Initial Developer are Copyright (C) 1998
 * the Initial Developer. All Rights Reserved.
 *
 * Contributor(s):
 *
 * Alternatively, the contents of this file may be used under the terms of
 * either of the GNU General Public License Version 2 or later (the "GPL"),
 * or the GNU Lesser General Public License Version 2.1 or later (the "LGPL"),
 * in which case the provisions of the GPL or the LGPL are applicable instead
 * of those above. If you wish to allow use of your version of this file only
 * under the terms of either the GPL or the LGPL, and not to allow others to
 * use your version of this file under the terms of the MPL, indicate your
 * decision by deleting the provisions above and replace them with the notice
 * and other provisions required by the GPL or the LGPL. If you do not delete
 * the provisions above, a recipient may use your version of this file under
 * the terms of any one of the MPL, the GPL or the LGPL.
 *
 * ***** END LICENSE BLOCK ***** */

#ifndef jsscript_h___
#define jsscript_h___
/*
 * JS script descriptor.
 */
#include "jsatom.h"
#include "jsprvtd.h"
#include "jsdbgapi.h"
#include "jsclist.h"
#include "jsinfer.h"
#include "jsopcode.h"
#include "jsscope.h"

#include "gc/Barrier.h"

namespace js { namespace ion { struct IonScript; }}
# define ION_DISABLED_SCRIPT ((js::ion::IonScript *)0x1)

/*
 * Type of try note associated with each catch or finally block, and also with
 * for-in loops.
 */
typedef enum JSTryNoteKind {
    JSTRY_CATCH,
    JSTRY_FINALLY,
    JSTRY_ITER
} JSTryNoteKind;

/*
 * Exception handling record.
 */
struct JSTryNote {
    uint8_t         kind;       /* one of JSTryNoteKind */
    uint8_t         padding;    /* explicit padding on uint16_t boundary */
    uint16_t        stackDepth; /* stack depth upon exception handler entry */
    uint32_t        start;      /* start of the try statement or for-in loop
                                   relative to script->main */
    uint32_t        length;     /* length of the try statement or for-in loop */
};

typedef struct JSTryNoteArray {
    JSTryNote       *vector;    /* array of indexed try notes */
    uint32_t        length;     /* count of indexed try notes */
} JSTryNoteArray;

typedef struct JSObjectArray {
    js::HeapPtrObject *vector;  /* array of indexed objects */
    uint32_t        length;     /* count of indexed objects */
} JSObjectArray;

typedef struct JSConstArray {
    js::HeapValue   *vector;    /* array of indexed constant values */
    uint32_t        length;
} JSConstArray;

namespace js {

struct GlobalSlotArray {
    struct Entry {
        uint32_t    atomIndex;  /* index into atom table */
        uint32_t    slot;       /* global obj slot number */
    };
    Entry           *vector;
    uint32_t        length;
};

struct ClosedSlotArray {
    uint32_t        *vector;    /* array of closed slots */
    uint32_t        length;     /* count of closed slots */
};

struct Shape;

enum BindingKind { NONE, ARGUMENT, VARIABLE, CONSTANT };

/*
 * Formal parameters and local variables are stored in a shape tree
 * path encapsulated within this class.  This class represents bindings for
 * both function and top-level scripts (the latter is needed to track names in
 * strict mode eval code, to give such code its own lexical environment).
 */
class Bindings
{
    HeapPtr<Shape> lastBinding;
    uint16_t nargs;
    uint16_t nvars;
    bool     hasDup_:1;     // true if there are duplicate argument names

    inline Shape *initialShape(JSContext *cx) const;
  public:
    inline Bindings(JSContext *cx);

    /*
     * Transfers ownership of bindings data from bindings into this fresh
     * Bindings instance. Once such a transfer occurs, the old bindings must
     * not be used again.
     */
    inline void transfer(JSContext *cx, Bindings *bindings);

    /*
     * Clones bindings data from bindings, which must be immutable, into this
     * fresh Bindings instance. A Bindings instance may be cloned multiple
     * times.
     */
    inline void clone(JSContext *cx, Bindings *bindings);

    uint16_t numArgs() const { return nargs; }
    uint16_t numVars() const { return nvars; }
    unsigned count() const { return nargs + nvars; }

    /*
     * These functions map between argument/var indices [0, nargs/nvars) and
     * and Bindings indices [0, nargs + nvars).
     */
    bool bindingIsArg(uint16_t i) const { return i < nargs; }
    bool bindingIsLocal(uint16_t i) const { return i >= nargs; }
    uint16_t argToBinding(uint16_t i) { JS_ASSERT(i < nargs); return i; }
    uint16_t localToBinding(uint16_t i) { return i + nargs; }
    uint16_t bindingToArg(uint16_t i) { JS_ASSERT(bindingIsArg(i)); return i; }
    uint16_t bindingToLocal(uint16_t i) { JS_ASSERT(bindingIsLocal(i)); return i - nargs; }

    /* Ensure these bindings have a shape lineage. */
    inline bool ensureShape(JSContext *cx);

    /* Return the shape lineage generated for these bindings. */
    inline Shape *lastShape() const;

    /*
     * Return the shape to use to create a call object for these bindings.
     * The result is guaranteed not to have duplicate property names.
     */
    Shape *callObjectShape(JSContext *cx) const;

    /* See Scope::extensibleParents */
    inline bool extensibleParents();
    bool setExtensibleParents(JSContext *cx);

    bool setParent(JSContext *cx, JSObject *obj);

    enum {
        /* A script may have no more than this many arguments or variables. */
        BINDING_COUNT_LIMIT = 0xFFFF
    };

    /*
     * Add a local binding for the given name, of the given type, for the code
     * being compiled.  If fun is non-null, this binding set is being created
     * for that function, so adjust corresponding metadata in that function
     * while adding.  Otherwise this set must correspond to a top-level script.
     *
     * A binding may be added twice with different kinds; the last one for a
     * given name prevails.  (We preserve both bindings for the decompiler,
     * which must deal with such cases.)  Pass null for name when indicating a
     * destructuring argument.  Return true on success.
     *
     * The parser builds shape paths for functions, usable by Call objects at
     * runtime, by calling an "add" method. All ARGUMENT bindings must be added
     * before before any VARIABLE or CONSTANT bindings.
     */
    bool add(JSContext *cx, HandleAtom name, BindingKind kind);

    /* Convenience specializations. */
    bool addVariable(JSContext *cx, HandleAtom name) {
        return add(cx, name, VARIABLE);
    }
    bool addConstant(JSContext *cx, HandleAtom name) {
        return add(cx, name, CONSTANT);
    }
    bool addArgument(JSContext *cx, HandleAtom name, uint16_t *slotp) {
        JS_ASSERT(name != NULL); /* not destructuring */
        *slotp = nargs;
        return add(cx, name, ARGUMENT);
    }
    bool addDestructuring(JSContext *cx, uint16_t *slotp) {
        *slotp = nargs;
        return add(cx, RootedVarAtom(cx), ARGUMENT);
    }

    void noteDup() { hasDup_ = true; }
    bool hasDup() const { return hasDup_; }

    /*
     * Look up an argument or variable name, returning its kind when found or
     * NONE when no such name exists. When indexp is not null and the name
     * exists, *indexp will receive the index of the corresponding argument or
     * variable.
     */
    BindingKind lookup(JSContext *cx, JSAtom *name, unsigned *indexp) const;

    /* Convenience method to check for any binding for a name. */
    bool hasBinding(JSContext *cx, JSAtom *name) const {
        return lookup(cx, name, NULL) != NONE;
    }

    /*
     * This method returns the local variable, argument, etc. names used by a
     * script.  This function must be called only when count() > 0.
     *
     * The elements of the vector with index less than nargs correspond to the
     * the names of arguments. An index >= nargs addresses a var binding.
     * The name at an element will be null when the element is for an argument
     * corresponding to a destructuring pattern.
     */
    bool getLocalNameArray(JSContext *cx, Vector<JSAtom *> *namesp);

    /*
     * Protect stored bindings from mutation.  Subsequent attempts to add
     * bindings will copy the existing bindings before adding to them, allowing
     * the original bindings to be safely shared.
     */
    void makeImmutable();

    /*
     * These methods provide direct access to the shape path normally
     * encapsulated by js::Bindings. These methods may be used to make a
     * Shape::Range for iterating over the relevant shapes from youngest to
     * oldest (i.e., last or right-most to first or left-most in source order).
     *
     * Sometimes iteration order must be from oldest to youngest, however. For
     * such cases, use js::Bindings::getLocalNameArray.
     */
    const js::Shape *lastArgument() const;
    const js::Shape *lastVariable() const;

    void trace(JSTracer *trc);

    /* Rooter for stack allocated Bindings. */
    struct StackRoot {
        RootShape root;
        StackRoot(JSContext *cx, Bindings *bindings)
            : root(cx, (Shape **) &bindings->lastBinding)
        {}
    };
};

} /* namespace js */

#define JS_OBJECT_ARRAY_SIZE(length)                                          \
    (offsetof(JSObjectArray, vector) + sizeof(JSObject *) * (length))

#ifdef JS_METHODJIT
namespace JSC {
    class ExecutablePool;
}

namespace js {
namespace mjit {
    struct JITScript;
    class CallCompiler;
}
}

#endif

namespace js {
namespace ion {
    struct IonScript;
}
}

namespace js {

namespace analyze { class ScriptAnalysis; }

class ScriptCounts
{
    friend struct ::JSScript;
    friend struct ScriptAndCounts;
    /*
     * This points to a single block that holds an array of PCCounts followed
     * by an array of doubles.  Each element in the PCCounts array has a
     * pointer into the array of doubles.
     */
    PCCounts *pcCountsVector;

 public:
    ScriptCounts() : pcCountsVector(NULL) { }

    inline void destroy(FreeOp *fop);

    void set(js::ScriptCounts counts) {
        pcCountsVector = counts.pcCountsVector;
    }
};

typedef HashMap<JSScript *,
                ScriptCounts,
                DefaultHasher<JSScript *>,
                SystemAllocPolicy> ScriptCountsMap;

typedef HashMap<JSScript *,
                jschar *,
                DefaultHasher<JSScript *>,
                SystemAllocPolicy> SourceMapMap;

class DebugScript
{
    friend struct ::JSScript;

    /*
     * When non-zero, compile script in single-step mode. The top bit is set and
     * cleared by setStepMode, as used by JSD. The lower bits are a count,
     * adjusted by changeStepModeCount, used by the Debugger object. Only
     * when the bit is clear and the count is zero may we compile the script
     * without single-step support.
     */
    uint32_t        stepMode;

    /* Number of breakpoint sites at opcodes in the script. */
    uint32_t        numSites;

    /*
     * Array with all breakpoints installed at opcodes in the script, indexed
     * by the offset of the opcode into the script.
     */
    BreakpointSite  *breakpoints[1];
};

typedef HashMap<JSScript *,
                DebugScript *,
                DefaultHasher<JSScript *>,
                SystemAllocPolicy> DebugScriptMap;

} /* namespace js */

static const uint32_t JS_SCRIPT_COOKIE = 0xc00cee;

struct JSScript : public js::gc::Cell
{
  private:
    static const uint32_t stepFlagMask = 0x80000000U;
    static const uint32_t stepCountMask = 0x7fffffffU;

  public:
#ifdef JS_METHODJIT
    // This type wraps JITScript.  It has three possible states.
    // - "Empty": no compilation has been attempted and there is no JITScript.
    // - "Unjittable": compilation failed and there is no JITScript.
    // - "Valid": compilation succeeded and there is a JITScript.
    class JITScriptHandle
    {
        // CallCompiler must be a friend because it generates code that uses
        // UNJITTABLE.
        friend class js::mjit::CallCompiler;

        // The exact representation:
        // - NULL means "empty".
        // - UNJITTABLE means "unjittable".
        // - Any other value means "valid".
        // UNJITTABLE = 1 so that we can check that a JITScript is valid
        // with a single |> 1| test.  It's defined outside the class because
        // non-integral static const fields can't be defined in the class.
        static const js::mjit::JITScript *UNJITTABLE;   // = (JITScript *)1;
        js::mjit::JITScript *value;

      public:
        JITScriptHandle()       { value = NULL; }

        bool isEmpty()          { return value == NULL; }
        bool isUnjittable()     { return value == UNJITTABLE; }
        bool isValid()          { return value  > UNJITTABLE; }

        js::mjit::JITScript *getValid() {
            JS_ASSERT(isValid());
            return value;
        }

        void setEmpty()         { value = NULL; }
        void setUnjittable()    { value = const_cast<js::mjit::JITScript *>(UNJITTABLE); }
        void setValid(js::mjit::JITScript *jit) {
            value = jit;
            JS_ASSERT(isValid());
        }

        static void staticAsserts();
    };
#endif  // JS_METHODJIT

    //
    // We order fields according to their size in order to avoid wasting space
    // for alignment.
    //

    // Larger-than-word-sized fields.

  public:
    js::Bindings    bindings;   /* names of top-level variables in this script
                                   (and arguments if this is a function script) */

    // Word-sized fields.

  public:
    jsbytecode      *code;      /* bytecodes and their immediate operands */
    uint8_t         *data;      /* pointer to variable-length data array (see 
                                   comment above NewScript() for details) */

    const char      *filename;  /* source filename or null */
    js::HeapPtrAtom *atoms;     /* maps immediate index to literal struct */

    JSPrincipals    *principals;/* principals for this script */
    JSPrincipals    *originPrincipals; /* see jsapi.h 'originPrincipals' comment */

    /*
     * A global object for the script.
     * - All scripts returned by JSAPI functions (JS_CompileScript,
     *   JS_CompileUTF8File, etc.) have a non-null globalObject.
     * - A function script has a globalObject if the function comes from a
     *   compile-and-go script.
     * - Temporary scripts created by obj_eval, JS_EvaluateScript, and
     *   similar functions never have the globalObject field set; for such
     *   scripts the global should be extracted from the JS frame that
     *   execute scripts.
     */
    js::HeapPtr<js::GlobalObject, JSScript*> globalObject;

    /* Persistent type information retained across GCs. */
    js::types::TypeScript *types;

  public:
#ifdef JS_METHODJIT
    JITScriptHandle jitHandleNormal; // extra JIT info for normal scripts
    JITScriptHandle jitHandleCtor;   // extra JIT info for constructors
#endif

  private:
    js::HeapPtrFunction function_;

    size_t          useCount;   /* Number of times the script has been called
                                 * or has had backedges taken. Reset if the
                                 * script's JIT code is forcibly discarded. */

    // 32-bit fields.

  public:
    uint32_t        length;     /* length of code vector */

    uint32_t        lineno;     /* base line number of script */

    uint32_t        mainOffset; /* offset of main entry point from code, after
                                   predef'ing prolog */

    uint32_t        natoms;     /* length of atoms array */

#ifdef DEBUG
    // Unique identifier within the compartment for this script, used for
    // printing analysis information.
    uint32_t        id_;
  private:
    uint32_t        idpad;
#endif

#if JS_BITS_PER_WORD == 32
  private:
    uint32_t        pad32;
#endif

    // 16-bit fields.

  private:
    uint16_t        version;    /* JS version under which script was compiled */

  public:
    uint16_t        nfixed;     /* number of slots besides stack operands in
                                   slot array */

    uint16_t        nTypeSets;  /* number of type sets used in this script for
                                   dynamic type monitoring */

    uint16_t        nslots;     /* vars plus maximum stack depth */
    uint16_t        staticLevel;/* static level for display maintenance */

  private:
    uint16_t        argsSlot_;  /* slot holding 'arguments' (if argumentsHasLocalBindings) */

    // 8-bit fields.

  public:
    // Offsets to various array structures from the end of this script, or
    // JSScript::INVALID_OFFSET if the array has length 0.
    uint8_t         constsOffset;   /* offset to the array of constants */
    uint8_t         objectsOffset;  /* offset to the array of nested function,
                                       block, scope, xml and one-time regexps
                                       objects */
    uint8_t         regexpsOffset;  /* offset to the array of to-be-cloned
                                       regexps  */
    uint8_t         trynotesOffset; /* offset to the array of try notes */
    uint8_t         globalsOffset;  /* offset to the array of global slots */
    uint8_t         closedArgsOffset; /* offset to the array of closed args */
    uint8_t         closedVarsOffset; /* offset to the array of closed vars */

    // 1-bit fields.

  public:
    bool            noScriptRval:1; /* no need for result value of last
                                       expression statement */
    bool            savedCallerFun:1; /* can call getCallerFunction() */
    bool            strictModeCode:1; /* code is in strict mode */
    bool            compileAndGo:1;   /* script was compiled with TCF_COMPILE_N_GO */
    bool            bindingsAccessedDynamically:1; /* see TCF_BINDINGS_ACCESSED_DYNAMICALLY */
    bool            warnedAboutTwoArgumentEval:1; /* have warned about use of
                                                     obsolete eval(s, o) in
                                                     this script */
    bool            warnedAboutUndefinedProp:1; /* have warned about uses of
                                                   undefined properties in this
                                                   script */
    bool            hasSingletons:1;  /* script has singleton objects */
    bool            isOuterFunction:1; /* function is heavyweight, with inner functions */
    bool            isInnerFunction:1; /* function is directly nested in a heavyweight
                                        * outer function */
    bool            isActiveEval:1;   /* script came from eval(), and is still active */
    bool            isCachedEval:1;   /* script came from eval(), and is in eval cache */
    bool            uninlineable:1;   /* script is considered uninlineable by analysis */
    bool            reentrantOuterFunction:1; /* outer function marked reentrant */
    bool            typesPurged:1;    /* TypeScript has been purged at some point */
#ifdef JS_METHODJIT
    bool            debugMode:1;      /* script was compiled in debug mode */
    bool            failedBoundsCheck:1; /* script has had hoisted bounds checks fail */
#endif
    bool            callDestroyHook:1;/* need to call destroy hook */
    bool            isGenerator:1;    /* is a generator */
    bool            hasScriptCounts:1;/* script has an entry in
                                         JSCompartment::scriptCountsMap */
    bool            hasSourceMap:1;   /* script has an entry in
                                         JSCompartment::sourceMapMap */
    bool            hasDebugScript:1; /* script has an entry in
                                         JSCompartment::debugScriptMap */

  private:
    /* See comments below. */
    bool            argsHasLocalBinding_:1;
    bool            needsArgsAnalysis_:1;
    bool            needsArgsObj_:1;

    //
    // End of fields.  Start methods.
    //

    /*
     * Two successively less primitive ways to make a new JSScript.  The first
     * does *not* call a non-null cx->runtime->newScriptHook -- only the second,
     * NewScriptFromEmitter, calls this optional debugger hook.
     *
     * The NewScript function can't know whether the script it creates belongs
     * to a function, or is top-level or eval code, but the debugger wants access
     * to the newly made script's function, if any -- so callers of NewScript
     * are responsible for notifying the debugger after successfully creating any
     * kind (function or other) of new JSScript.
     */
  public:
    static JSScript *NewScript(JSContext *cx, uint32_t length, uint32_t nsrcnotes, uint32_t natoms,
                               uint32_t nobjects, uint32_t nregexps,
                               uint32_t ntrynotes, uint32_t nconsts, uint32_t nglobals,
                               uint16_t nClosedArgs, uint16_t nClosedVars, uint32_t nTypeSets,
                               JSVersion version);
    static JSScript *NewScriptFromEmitter(JSContext *cx, js::BytecodeEmitter *bce);

    /* See TCF_ARGUMENTS_HAS_LOCAL_BINDING comment. */
    bool argumentsHasLocalBinding() const { return argsHasLocalBinding_; }
    jsbytecode *argumentsBytecode() const { JS_ASSERT(code[0] == JSOP_ARGUMENTS); return code; }
    unsigned argumentsLocalSlot() const { JS_ASSERT(argsHasLocalBinding_); return argsSlot_; }
    void setArgumentsHasLocalBinding(uint16_t slot);

    /*
     * As an optimization, even when argsHasLocalBinding, the function prologue
     * may not need to create an arguments object. This is determined by
     * needsArgsObj which is set by ScriptAnalysis::analyzeSSA before running
     * the script the first time. When !needsArgsObj, the prologue may simply
     * write MagicValue(JS_OPTIMIZED_ARGUMENTS) to 'arguments's slot and any
     * uses of 'arguments' will be guaranteed to handle this magic value.
     * So avoid spurious arguments object creation, we maintain the invariant
     * that needsArgsObj is only called after the script has been analyzed.
     */
    bool analyzedArgsUsage() const { return !needsArgsAnalysis_; }
    bool needsArgsObj() const { JS_ASSERT(analyzedArgsUsage()); return needsArgsObj_; }
    void setNeedsArgsObj(bool needsArgsObj);
    bool applySpeculationFailed(JSContext *cx);

    /* Hash table chaining for JSCompartment::evalCache. */
    JSScript *&evalHashLink() { return *globalObject.unsafeGetUnioned(); }

    js::ion::IonScript *ion;          /* Information attached by Ion */

#if JS_BITS_PER_WORD == 32
    void *padding_;
#endif

    bool hasIonScript() const {
        return ion && ion != ION_DISABLED_SCRIPT;
    }
    bool canIonCompile() const {
        return ion != ION_DISABLED_SCRIPT;
    }
    js::ion::IonScript *ionScript() const {
        JS_ASSERT(hasIonScript());
        return ion;
    }

    /*
     * Original compiled function for the script, if it has a function.
     * NULL for global and eval scripts.
     */
    JSFunction *function() const { return function_; }
    void setFunction(JSFunction *fun);

#ifdef DEBUG
    unsigned id();
#else
    unsigned id() { return 0; }
#endif

    /* Ensure the script has a TypeScript. */
    inline bool ensureHasTypes(JSContext *cx);

    /*
     * Ensure the script has scope and bytecode analysis information.
     * Performed when the script first runs, or first runs after a TypeScript
     * GC purge. If scope is NULL then the script must already have types with
     * scope information.
     */
    inline bool ensureRanAnalysis(JSContext *cx, JSObject *scope);

    /* Ensure the script has type inference analysis information. */
    inline bool ensureRanInference(JSContext *cx);

    inline bool hasAnalysis();
    inline void clearAnalysis();
    inline js::analyze::ScriptAnalysis *analysis();

    /*
     * Associates this script with a specific function, constructing a new type
     * object for the function if necessary.
     */
    bool typeSetFunction(JSContext *cx, JSFunction *fun, bool singleton = false);

    inline bool hasGlobal() const;
    inline bool hasClearedGlobal() const;

    inline js::GlobalObject *global() const;
    inline js::types::TypeScriptNesting *nesting() const;

    inline void clearNesting();

    /* Return creation time global or null. */
    js::GlobalObject *getGlobalObjectOrNull() const {
        return isCachedEval ? NULL : globalObject.get();
    }

  private:
    bool makeTypes(JSContext *cx);
    bool makeAnalysis(JSContext *cx);

#ifdef JS_METHODJIT
  private:
    // CallCompiler must be a friend because it generates code that directly
    // accesses jitHandleNormal/jitHandleCtor, via jitHandleOffset().
    friend class js::mjit::CallCompiler;

    static size_t jitHandleOffset(bool constructing) {
        return constructing ? offsetof(JSScript, jitHandleCtor)
                            : offsetof(JSScript, jitHandleNormal);
    }

  public:
    bool hasJITCode()   { return jitHandleNormal.isValid() || jitHandleCtor.isValid(); }

    JITScriptHandle *jitHandle(bool constructing) {
        return constructing ? &jitHandleCtor : &jitHandleNormal;
    }

    js::mjit::JITScript *getJIT(bool constructing) {
        JITScriptHandle *jith = jitHandle(constructing);
        return jith->isValid() ? jith->getValid() : NULL;
    }

    static void ReleaseCode(js::FreeOp *fop, JITScriptHandle *jith);

    // These methods are implemented in MethodJIT.h.
    inline void **nativeMap(bool constructing);
    inline void *nativeCodeForPC(bool constructing, jsbytecode *pc);

    size_t getUseCount() const  { return useCount; }
    size_t incUseCount() { return ++useCount; }
    size_t *addressOfUseCount() { return &useCount; }
    void resetUseCount() { useCount = 0; }

    /*
     * Size of the JITScript and all sections.  If |mallocSizeOf| is NULL, the
     * size is computed analytically.  (This method is implemented in
     * MethodJIT.cpp.)
     */
    size_t sizeOfJitScripts(JSMallocSizeOfFun mallocSizeOf);
#endif

  public:
    bool initScriptCounts(JSContext *cx);
    js::PCCounts getPCCounts(jsbytecode *pc);
    js::ScriptCounts releaseScriptCounts();
    void destroyScriptCounts(js::FreeOp *fop);

    bool setSourceMap(JSContext *cx, jschar *sourceMap);
    jschar *getSourceMap();
    jschar *releaseSourceMap();
    void destroySourceMap(js::FreeOp *fop);

    jsbytecode *main() {
        return code + mainOffset;
    }

    /*
     * computedSizeOfData() is the in-use size of all the data sections.
     * sizeOfData() is the size of the block allocated to hold all the data sections
     * (which can be larger than the in-use size).
     */
    size_t computedSizeOfData();
    size_t sizeOfData(JSMallocSizeOfFun mallocSizeOf);

    uint32_t numNotes();  /* Number of srcnote slots in the srcnotes section */

    /* Script notes are allocated right after the code. */
    jssrcnote *notes() { return (jssrcnote *)(code + length); }

    static const uint8_t INVALID_OFFSET = 0xFF;
    static bool isValidOffset(uint8_t offset) { return offset != INVALID_OFFSET; }

    JSConstArray *consts() {
        JS_ASSERT(isValidOffset(constsOffset));
        return reinterpret_cast<JSConstArray *>(data + constsOffset);
    }

    JSObjectArray *objects() {
        JS_ASSERT(isValidOffset(objectsOffset));
        return reinterpret_cast<JSObjectArray *>(data + objectsOffset);
    }

    JSObjectArray *regexps() {
        JS_ASSERT(isValidOffset(regexpsOffset));
        return reinterpret_cast<JSObjectArray *>(data + regexpsOffset);
    }

    JSTryNoteArray *trynotes() {
        JS_ASSERT(isValidOffset(trynotesOffset));
        return reinterpret_cast<JSTryNoteArray *>(data + trynotesOffset);
    }

    js::GlobalSlotArray *globals() {
        JS_ASSERT(isValidOffset(globalsOffset));
        return reinterpret_cast<js::GlobalSlotArray *>(data + globalsOffset);
    }

    js::ClosedSlotArray *closedArgs() {
        JS_ASSERT(isValidOffset(closedArgsOffset));
        return reinterpret_cast<js::ClosedSlotArray *>(data + closedArgsOffset);
    }

    js::ClosedSlotArray *closedVars() {
        JS_ASSERT(isValidOffset(closedVarsOffset));
        return reinterpret_cast<js::ClosedSlotArray *>(data + closedVarsOffset);
    }

    uint32_t numClosedArgs() {
        return isValidOffset(closedArgsOffset) ? closedArgs()->length : 0;
    }

    uint32_t numClosedVars() {
        return isValidOffset(closedVarsOffset) ? closedVars()->length : 0;
    }

    js::HeapPtrAtom &getAtom(size_t index) const {
        JS_ASSERT(index < natoms);
        return atoms[index];
    }

    js::PropertyName *getName(size_t index) {
        return getAtom(index)->asPropertyName();
    }

    JSObject *getObject(size_t index) {
        JSObjectArray *arr = objects();
        JS_ASSERT(index < arr->length);
        return arr->vector[index];
    }

    JSVersion getVersion() const {
        return JSVersion(version);
    }

    inline JSFunction *getFunction(size_t index);
    inline JSFunction *getCallerFunction();

    inline js::RegExpObject *getRegExp(size_t index);

    const js::Value &getConst(size_t index) {
        JSConstArray *arr = consts();
        JS_ASSERT(index < arr->length);
        return arr->vector[index];
    }

    /*
     * The isEmpty method tells whether this script has code that computes any
     * result (not return value, result AKA normal completion value) other than
     * JSVAL_VOID, or any other effects.
     */
    inline bool isEmpty() const;

    uint32_t getClosedArg(uint32_t index) {
        js::ClosedSlotArray *arr = closedArgs();
        JS_ASSERT(index < arr->length);
        return arr->vector[index];
    }

    uint32_t getClosedVar(uint32_t index) {
        js::ClosedSlotArray *arr = closedVars();
        JS_ASSERT(index < arr->length);
        return arr->vector[index];
    }


#ifdef DEBUG
    bool varIsAliased(unsigned varSlot);
    bool argIsAliased(unsigned argSlot);
    bool argLivesInArgumentsObject(unsigned argSlot);
    bool argLivesInCallObject(unsigned argSlot);
#endif
  private:
    /*
     * Recompile with or without single-stepping support, as directed
     * by stepModeEnabled().
     */
    void recompileForStepMode(js::FreeOp *fop);

    /* Attempt to change this->stepMode to |newValue|. */
    bool tryNewStepMode(JSContext *cx, uint32_t newValue);

    bool ensureHasDebugScript(JSContext *cx);
    js::DebugScript *debugScript();
    js::DebugScript *releaseDebugScript();
    void destroyDebugScript(js::FreeOp *fop);

  public:
    bool hasBreakpointsAt(jsbytecode *pc) { return !!getBreakpointSite(pc); }
    bool hasAnyBreakpointsOrStepMode() { return hasDebugScript; }

    js::BreakpointSite *getBreakpointSite(jsbytecode *pc)
    {
        JS_ASSERT(size_t(pc - code) < length);
        return hasDebugScript ? debugScript()->breakpoints[pc - code] : NULL;
    }

    js::BreakpointSite *getOrCreateBreakpointSite(JSContext *cx, jsbytecode *pc,
                                                  js::GlobalObject *scriptGlobal);

    void destroyBreakpointSite(js::FreeOp *fop, jsbytecode *pc);

    void clearBreakpointsIn(js::FreeOp *fop, js::Debugger *dbg, JSObject *handler);
    void clearTraps(js::FreeOp *fop);

    void markTrapClosures(JSTracer *trc);

    /*
     * Set or clear the single-step flag. If the flag is set or the count
     * (adjusted by changeStepModeCount) is non-zero, then the script is in
     * single-step mode. (JSD uses an on/off-style interface; Debugger uses a
     * count-style interface.)
     */
    bool setStepModeFlag(JSContext *cx, bool step);

    /*
     * Increment or decrement the single-step count. If the count is non-zero or
     * the flag (set by setStepModeFlag) is set, then the script is in
     * single-step mode. (JSD uses an on/off-style interface; Debugger uses a
     * count-style interface.)
     */
    bool changeStepModeCount(JSContext *cx, int delta);

    bool stepModeEnabled() { return hasDebugScript && !!debugScript()->stepMode; }

#ifdef DEBUG
    uint32_t stepModeCount() { return hasDebugScript ? (debugScript()->stepMode & stepCountMask) : 0; }
#endif

    void finalize(js::FreeOp *fop);

    static inline void writeBarrierPre(JSScript *script);
    static inline void writeBarrierPost(JSScript *script, void *addr);

    static inline js::ThingRootKind rootKind() { return js::THING_ROOT_SCRIPT; }

    static JSPrincipals *normalizeOriginPrincipals(JSPrincipals *principals,
                                                   JSPrincipals *originPrincipals) {
        return originPrincipals ? originPrincipals : principals;
    }

    void markChildren(JSTracer *trc);
};

<<<<<<< HEAD
/* If this fails, padding_ can be removed or added. */
=======
/* If this fails, add/remove padding within JSScript. */
>>>>>>> 7cd13806
JS_STATIC_ASSERT(sizeof(JSScript) % js::gc::Cell::CellSize == 0);

static JS_INLINE unsigned
StackDepth(JSScript *script)
{
    return script->nslots - script->nfixed;
}

/*
 * New-script-hook calling is factored from NewScriptFromEmitter so that it
 * and callers of XDRScript can share this code.  In the case of callers
 * of XDRScript, the hook should be invoked only after successful decode
 * of any owning function (the fun parameter) or script object (null fun).
 */
extern JS_FRIEND_API(void)
js_CallNewScriptHook(JSContext *cx, JSScript *script, JSFunction *fun);

namespace js {

extern void
CallDestroyScriptHook(FreeOp *fop, JSScript *script);

extern const char *
SaveScriptFilename(JSContext *cx, const char *filename);

extern void
MarkScriptFilename(const char *filename);

extern void
SweepScriptFilenames(JSCompartment *comp);

extern void
FreeScriptFilenames(JSCompartment *comp);

struct ScriptAndCounts
{
    JSScript *script;
    ScriptCounts scriptCounts;

    PCCounts &getPCCounts(jsbytecode *pc) const {
        JS_ASSERT(unsigned(pc - script->code) < script->length);
        return scriptCounts.pcCountsVector[pc - script->code];
    }
};

} /* namespace js */

/*
 * To perturb as little code as possible, we introduce a js_GetSrcNote lookup
 * cache without adding an explicit cx parameter.  Thus js_GetSrcNote becomes
 * a macro that uses cx from its calls' lexical environments.
 */
#define js_GetSrcNote(script,pc) js_GetSrcNoteCached(cx, script, pc)

extern jssrcnote *
js_GetSrcNoteCached(JSContext *cx, JSScript *script, jsbytecode *pc);

extern jsbytecode *
js_LineNumberToPC(JSScript *script, unsigned lineno);

extern JS_FRIEND_API(unsigned)
js_GetScriptLineExtent(JSScript *script);

namespace js {

extern unsigned
PCToLineNumber(JSScript *script, jsbytecode *pc);

extern unsigned
PCToLineNumber(unsigned startLine, jssrcnote *notes, jsbytecode *code, jsbytecode *pc);

extern unsigned
CurrentLine(JSContext *cx);

/*
 * This function returns the file and line number of the script currently
 * executing on cx. If there is no current script executing on cx (e.g., a
 * native called directly through JSAPI (e.g., by setTimeout)), NULL and 0 are
 * returned as the file and line. Additionally, this function avoids the full
 * linear scan to compute line number when the caller guarnatees that the
 * script compilation occurs at a JSOP_EVAL.
 */

enum LineOption {
    CALLED_FROM_JSOP_EVAL,
    NOT_CALLED_FROM_JSOP_EVAL
};

inline void
CurrentScriptFileLineOrigin(JSContext *cx, unsigned *linenop, LineOption = NOT_CALLED_FROM_JSOP_EVAL);

extern JSScript *
CloneScript(JSContext *cx, JSScript *script);

/*
 * NB: after a successful XDR_DECODE, XDRScript callers must do any required
 * subsequent set-up of owning function or script object and then call
 * js_CallNewScriptHook.
 */
template<XDRMode mode>
bool
XDRScript(XDRState<mode> *xdr, JSScript **scriptp, JSScript *parentScript);

} /* namespace js */

#endif /* jsscript_h___ */<|MERGE_RESOLUTION|>--- conflicted
+++ resolved
@@ -933,11 +933,7 @@
     void markChildren(JSTracer *trc);
 };
 
-<<<<<<< HEAD
-/* If this fails, padding_ can be removed or added. */
-=======
 /* If this fails, add/remove padding within JSScript. */
->>>>>>> 7cd13806
 JS_STATIC_ASSERT(sizeof(JSScript) % js::gc::Cell::CellSize == 0);
 
 static JS_INLINE unsigned
