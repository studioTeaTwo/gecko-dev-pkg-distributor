--- conflicted
+++ resolved
@@ -622,16 +622,9 @@
 #ifdef DEBUG_NOT_THROWING
         JSBool alreadyThrowing = cx->throwing;
 #endif
-<<<<<<< HEAD
         /* Primitive |this| should not be passed to slow natives. */
-        JSObject *thisp = fun ? fp->getThisObject(cx) : fp->thisv.toObjectOrNull();
+        JSObject *thisp = fun ? fp->getThisObject(cx) : fp->getThisValue().toObjectOrNull();
         ok = callJSNative(cx, native, thisp, fp->argc, fp->argv, &fp->rval);
-=======
-
-        JSObject *thisp = fp->getThisValue().toObjectOrNull();
-        ok = callJSNative(cx, native, thisp, fp->argc, fp->argv,
-                          fp->addressReturnValue());
->>>>>>> 7cbcc50f
 
         JS_ASSERT(cx->fp == fp);
         JS_RUNTIME_METER(cx->runtime, nativeCalls);
@@ -890,15 +883,9 @@
         /* Propagate arg state for eval and the debugger API. */
         fp->setCallObj(down->maybeCallObj());
         fp->setArgsObj(NULL);
-<<<<<<< HEAD
-        fp->fun = (script->staticLevel > 0) ? down->fun : NULL;
-        fp->thisv = down->thisv;
-        fp->flags = flags;
-=======
         fp->setFunction((script->staticLevel > 0) ? down->maybeFunction() : NULL);
         fp->setThisValue(down->getThisValue());
-        fp->flags = flags | (down->flags & JSFRAME_COMPUTED_THIS);
->>>>>>> 7cbcc50f
+        fp->flags = flags;
         fp->argc = down->argc;
         fp->argv = down->argv;
         fp->setAnnotation(down->maybeAnnotation());
@@ -917,15 +904,9 @@
     } else {
         fp->setCallObj(NULL);
         fp->setArgsObj(NULL);
-<<<<<<< HEAD
-        fp->fun = NULL;
-        /* Ininitialize fp->thisv after pushExecuteFrame. */
-        fp->flags = flags;
-=======
         fp->setFunction(NULL);
         fp->setThisValue(UndefinedValue());  /* Make GC-safe until initialized below. */
-        fp->flags = flags | JSFRAME_COMPUTED_THIS;
->>>>>>> 7cbcc50f
+        fp->flags = flags;
         fp->argc = 0;
         fp->argv = NULL;
         fp->setAnnotation(NULL);
@@ -2759,15 +2740,10 @@
 #endif
 
     JS_ASSERT(regs.sp == fp->base());
-<<<<<<< HEAD
-    if ((fp->flags & JSFRAME_CONSTRUCTING) && fp->rval.isPrimitive()) {
-        JS_ASSERT(!fp->thisv.isPrimitive());
-        fp->rval = fp->thisv;
-    }
-=======
-    if ((fp->flags & JSFRAME_CONSTRUCTING) && fp->getReturnValue().isPrimitive())
+    if ((fp->flags & JSFRAME_CONSTRUCTING) && fp->getReturnValue().isPrimitive()) {
+        JS_ASSERT(!fp->getThisValue().isPrimitive());
         fp->setReturnValue(fp->getThisValue());
->>>>>>> 7cbcc50f
+    }
 
     interpReturnOK = true;
     if (entryFrame != fp)
@@ -2804,23 +2780,14 @@
          * passed in via |this|, and instrument this constructor invocation.
          */
         if (fp->flags & JSFRAME_CONSTRUCTING) {
-<<<<<<< HEAD
-            if (fp->rval.isPrimitive()) {
-                JS_ASSERT(!fp->thisv.isPrimitive());
-                fp->rval = fp->thisv;
+            if (fp->getReturnValue().isPrimitive()) {
+                JS_ASSERT(!fp->getThisValue().isPrimitive());
+                fp->setReturnValue(fp->getThisValue());
             }
-=======
-            if (fp->getReturnValue().isPrimitive())
-                fp->setReturnValue(fp->getThisValue());
->>>>>>> 7cbcc50f
             JS_RUNTIME_METER(cx->runtime, constructs);
         }
 
         JSStackFrame *down = fp->down;
-<<<<<<< HEAD
-=======
-        bool recursive = fp->getScript() == down->getScript();
->>>>>>> 7cbcc50f
         Value *newsp = fp->argv - 1;
 
         /* Pop the frame. */
@@ -4771,12 +4738,8 @@
             newfp->flags = flags;
             newfp->setBlockChain(NULL);
             JS_ASSERT(!JSFUN_BOUND_METHOD_TEST(fun->flags));
-<<<<<<< HEAD
             JS_ASSERT_IF(!vp[1].isPrimitive(), IsSaneThisObject(vp[1].toObject()));
-            newfp->thisv = vp[1];
-=======
             newfp->setThisValue(vp[1]);
->>>>>>> 7cbcc50f
             JS_ASSERT(!newfp->hasIMacroPC());
 
             /* Push void to initialize local variables. */
@@ -4834,7 +4797,6 @@
                     if (status == ARECORD_ERROR)
                         goto error;
                 }
-<<<<<<< HEAD
             }
 #endif
 
@@ -4851,12 +4813,6 @@
                     interpReturnOK = true;
                     goto inline_return;
                 }
-=======
-            } else if (fp->getScript() == fp->down->getScript() &&
-                       *fp->down->savedPC == JSOP_CALL &&
-                       *regs.pc == JSOP_TRACE) {
-                MONITOR_BRANCH(Record_EnterFrame);
->>>>>>> 7cbcc50f
             }
 #endif
 
@@ -5548,34 +5504,6 @@
         obj2 = obj;
     }
 
-<<<<<<< HEAD
-=======
-    /*
-     * Try to optimize a property we either just created, or found
-     * directly in the global object, that is permanent, has a slot,
-     * and has stub getter and setter, into a "fast global" accessed
-     * by the JSOP_*GVAR opcodes.
-     */
-    if (!fp->hasFunction() &&
-        index < GlobalVarCount(fp) &&
-        obj2 == obj &&
-        obj->isNative()) {
-        JSScopeProperty *sprop = (JSScopeProperty *) prop;
-        if (!sprop->configurable() &&
-            SPROP_HAS_VALID_SLOT(sprop, obj->scope()) &&
-            sprop->hasDefaultGetterOrIsMethod() &&
-            sprop->hasDefaultSetter()) {
-            /*
-             * Fast globals use frame variables to map the global name's atom
-             * index to the permanent varobj slot number, tagged as a jsval.
-             * The atom index for the global's name literal is identical to its
-             * variable index.
-             */
-            fp->slots()[index].setInt32(sprop->slot);
-        }
-    }
-
->>>>>>> 7cbcc50f
     obj2->dropProperty(cx, prop);
 }
 END_CASE(JSOP_DEFVAR)
