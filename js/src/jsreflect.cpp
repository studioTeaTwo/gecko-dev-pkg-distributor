--- conflicted
+++ resolved
@@ -2950,11 +2950,7 @@
 
     bool isGenerator =
 #if JS_HAS_GENERATORS
-<<<<<<< HEAD
-        pn->pn_funbox->tcflags & TCF_FUN_IS_GENERATOR;
-=======
         pn->pn_funbox->funIsGenerator();
->>>>>>> fd4271cf
 #else
         false;
 #endif
