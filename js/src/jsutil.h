/* -*- Mode: C; tab-width: 8; indent-tabs-mode: nil; c-basic-offset: 4 -*-
 * vim: set ts=4 sw=4 tw=99 et:
 *
 * ***** BEGIN LICENSE BLOCK *****
 * Version: MPL 1.1/GPL 2.0/LGPL 2.1
 *
 * The contents of this file are subject to the Mozilla Public License Version
 * 1.1 (the "License"); you may not use this file except in compliance with
 * the License. You may obtain a copy of the License at
 * http://www.mozilla.org/MPL/
 *
 * Software distributed under the License is distributed on an "AS IS" basis,
 * WITHOUT WARRANTY OF ANY KIND, either express or implied. See the License
 * for the specific language governing rights and limitations under the
 * License.
 *
 * The Original Code is Mozilla Communicator client code, released
 * March 31, 1998.
 *
 * The Initial Developer of the Original Code is
 * Netscape Communications Corporation.
 * Portions created by the Initial Developer are Copyright (C) 1998
 * the Initial Developer. All Rights Reserved.
 *
 * Contributor(s):
 *
 * Alternatively, the contents of this file may be used under the terms of
 * either of the GNU General Public License Version 2 or later (the "GPL"),
 * or the GNU Lesser General Public License Version 2.1 or later (the "LGPL"),
 * in which case the provisions of the GPL or the LGPL are applicable instead
 * of those above. If you wish to allow use of your version of this file only
 * under the terms of either the GPL or the LGPL, and not to allow others to
 * use your version of this file under the terms of the MPL, indicate your
 * decision by deleting the provisions above and replace them with the notice
 * and other provisions required by the GPL or the LGPL. If you do not delete
 * the provisions above, a recipient may use your version of this file under
 * the terms of any one of the MPL, the GPL or the LGPL.
 *
 * ***** END LICENSE BLOCK ***** */

/*
 * PR assertion checker.
 */

#ifndef jsutil_h___
#define jsutil_h___

#include "js/Utility.h"

/* Forward declarations. */
struct JSContext;

#ifdef __cplusplus
namespace js {

template <class T>
class AlignedPtrAndFlag
{
    uintptr_t bits;

  public:
    AlignedPtrAndFlag(T *t, bool flag) {
        JS_ASSERT((uintptr_t(t) & 1) == 0);
        bits = uintptr_t(t) | uintptr_t(flag);
    }

    T *ptr() const {
        return (T *)(bits & ~uintptr_t(1));
    }

    bool flag() const {
        return (bits & 1) != 0;
    }

    void setPtr(T *t) {
        JS_ASSERT((uintptr_t(t) & 1) == 0);
        bits = uintptr_t(t) | uintptr_t(flag());
    }

    void setFlag() {
        bits |= 1;
    }

    void unsetFlag() {
        bits &= ~uintptr_t(1);
    }

    void set(T *t, bool flag) {
        JS_ASSERT((uintptr_t(t) & 1) == 0);
        bits = uintptr_t(t) | flag;
    }
};

template <class T>
static inline void
Reverse(T *beg, T *end)
{
    while (beg != end) {
        if (--end == beg)
            return;
        T tmp = *beg;
        *beg = *end;
        *end = tmp;
        ++beg;
    }
}

template <class T>
static inline T *
Find(T *beg, T *end, const T &v)
{
    for (T *p = beg; p != end; ++p) {
        if (*p == v)
            return p;
    }
    return end;
}

template <class Container>
static inline typename Container::ElementType *
Find(Container &c, const typename Container::ElementType &v)
{
    return Find(c.begin(), c.end(), v);
}

template <typename InputIterT, typename CallableT>
void
ForEach(InputIterT begin, InputIterT end, CallableT f)
{
    for (; begin != end; ++begin)
        f(*begin);
}

template <class T>
static inline T
Min(T t1, T t2)
{
    return t1 < t2 ? t1 : t2;
}

template <class T>
static inline T
Max(T t1, T t2)
{
    return t1 > t2 ? t1 : t2;
}

/* Allows a const variable to be initialized after its declaration. */
template <class T>
static T&
InitConst(const T &t)
{
    return const_cast<T &>(t);
}

template <class T, class U>
JS_ALWAYS_INLINE T &
ImplicitCast(U &u)
{
    T &t = u;
    return t;
}

template<typename T>
class AutoScopedAssign
{
  private:
    JS_DECL_USE_GUARD_OBJECT_NOTIFIER
    T *addr;
    T old;

  public:
    AutoScopedAssign(T *addr, const T &value JS_GUARD_OBJECT_NOTIFIER_PARAM)
        : addr(addr), old(*addr)
    {
        JS_GUARD_OBJECT_NOTIFIER_INIT;
        *addr = value;
    }

    ~AutoScopedAssign() { *addr = old; }
};

template <class RefCountable>
class AlreadyIncRefed
{
    typedef RefCountable *****ConvertibleToBool;

    RefCountable *obj;

  public:
    explicit AlreadyIncRefed(RefCountable *obj) : obj(obj) {}

    bool null() const { return obj == NULL; }
    operator ConvertibleToBool() const { return (ConvertibleToBool)obj; }

    RefCountable *operator->() const { JS_ASSERT(!null()); return obj; }
    RefCountable &operator*() const { JS_ASSERT(!null()); return *obj; }
    RefCountable *get() const { return obj; }
};

template <class RefCountable>
class NeedsIncRef
{
    typedef RefCountable *****ConvertibleToBool;

    RefCountable *obj;

  public:
    explicit NeedsIncRef(RefCountable *obj) : obj(obj) {}

    bool null() const { return obj == NULL; }
    operator ConvertibleToBool() const { return (ConvertibleToBool)obj; }

    RefCountable *operator->() const { JS_ASSERT(!null()); return obj; }
    RefCountable &operator*() const { JS_ASSERT(!null()); return *obj; }
    RefCountable *get() const { return obj; }
};

template <class RefCountable>
class AutoRefCount
{
    typedef RefCountable *****ConvertibleToBool;

    JSContext *const cx;
    RefCountable *obj;

    AutoRefCount(const AutoRefCount &);
    void operator=(const AutoRefCount &);

  public:
    explicit AutoRefCount(JSContext *cx)
      : cx(cx), obj(NULL)
    {}

    AutoRefCount(JSContext *cx, NeedsIncRef<RefCountable> aobj)
      : cx(cx), obj(aobj.get())
    {
        if (obj)
            obj->incref(cx);
    }

    AutoRefCount(JSContext *cx, AlreadyIncRefed<RefCountable> aobj)
      : cx(cx), obj(aobj.get())
    {}

    ~AutoRefCount() {
        if (obj)
            obj->decref(cx);
    }

    void reset(NeedsIncRef<RefCountable> aobj) {
        if (obj)
            obj->decref(cx);
        obj = aobj.get();
        if (obj)
            obj->incref(cx);
    }

    void reset(AlreadyIncRefed<RefCountable> aobj) {
        if (obj)
            obj->decref(cx);
        obj = aobj.get();
    }

    bool null() const { return obj == NULL; }
    operator ConvertibleToBool() const { return (ConvertibleToBool)obj; }

    RefCountable *operator->() const { JS_ASSERT(!null()); return obj; }
    RefCountable &operator*() const { JS_ASSERT(!null()); return *obj; }
    RefCountable *get() const { return obj; }
};

template <class T>
JS_ALWAYS_INLINE static void
PodZero(T *t)
{
    memset(t, 0, sizeof(T));
}

template <class T>
JS_ALWAYS_INLINE static void
PodZero(T *t, size_t nelem)
{
    memset(t, 0, nelem * sizeof(T));
}

/*
 * Arrays implicitly convert to pointers to their first element, which is
 * dangerous when combined with the above PodZero definitions. Adding an
 * overload for arrays is ambiguous, so we need another identifier. The
 * ambiguous overload is left to catch mistaken uses of PodZero; if you get a
 * compile error involving PodZero and array types, use PodArrayZero instead.
 */
template <class T, size_t N> static void PodZero(T (&)[N]);          /* undefined */
template <class T, size_t N> static void PodZero(T (&)[N], size_t);  /* undefined */

template <class T, size_t N>
JS_ALWAYS_INLINE static void
PodArrayZero(T (&t)[N])
{
    memset(t, 0, N * sizeof(T));
}

template <class T>
JS_ALWAYS_INLINE static void
PodCopy(T *dst, const T *src, size_t nelem)
{
    /* Cannot find portable word-sized abs(). */
    JS_ASSERT_IF(dst >= src, size_t(dst - src) >= nelem);
    JS_ASSERT_IF(src >= dst, size_t(src - dst) >= nelem);

    if (nelem < 128) {
        for (const T *srcend = src + nelem; src != srcend; ++src, ++dst)
            *dst = *src;
    } else {
        memcpy(dst, src, nelem * sizeof(T));
    }
}

template <class T>
JS_ALWAYS_INLINE static bool
PodEqual(T *one, T *two, size_t len)
{
    if (len < 128) {
        T *p1end = one + len;
        for (T *p1 = one, *p2 = two; p1 != p1end; ++p1, ++p2) {
            if (*p1 != *p2)
                return false;
        }
        return true;
    }

    return !memcmp(one, two, len * sizeof(T));
}

<<<<<<< HEAD
template <typename T>
static inline bool
IsPowerOfTwo(T t)
{
    return t && !(t & (t - 1));
}

template <typename T, typename U>
static inline U
ComputeByteAlignment(T bytes, U alignment)
{
    JS_ASSERT(IsPowerOfTwo(alignment));
    return (alignment - (bytes % alignment)) % alignment;
}

template <typename T, typename U>
static inline T
AlignBytes(T bytes, U alignment)
{
    return bytes + ComputeByteAlignment(bytes, alignment);
=======
JS_ALWAYS_INLINE static size_t
UnsignedPtrDiff(const void *bigger, const void *smaller)
{
    return size_t(bigger) - size_t(smaller);
>>>>>>> 36e98e28
}

/*
 * Ordinarily, a function taking a JSContext* 'cx' paremter reports errors on
 * the context. In some cases, functions optionally report and indicate this by
 * taking a nullable 'maybecx' parameter. In some cases, though, a function
 * always needs a 'cx', but optionally reports. This option is presented by the
 * MaybeReportError.
 */
enum MaybeReportError { REPORT_ERROR = true, DONT_REPORT_ERROR = false };

}  /* namespace js */
#endif  /* __cplusplus */

/*
 * JS_ROTATE_LEFT32
 *
 * There is no rotate operation in the C Language so the construct (a << 4) |
 * (a >> 28) is used instead. Most compilers convert this to a rotate
 * instruction but some versions of MSVC don't without a little help.  To get
 * MSVC to generate a rotate instruction, we have to use the _rotl intrinsic
 * and use a pragma to make _rotl inline.
 *
 * MSVC in VS2005 will do an inline rotate instruction on the above construct.
 */
#if defined(_MSC_VER) && (defined(_M_IX86) || defined(_M_AMD64) || \
    defined(_M_X64))
#include <stdlib.h>
#pragma intrinsic(_rotl)
#define JS_ROTATE_LEFT32(a, bits) _rotl(a, bits)
#else
#define JS_ROTATE_LEFT32(a, bits) (((a) << (bits)) | ((a) >> (32 - (bits))))
#endif

/* Static control-flow checks. */
#ifdef NS_STATIC_CHECKING
/* Trigger a control flow check to make sure that code flows through label */
inline __attribute__ ((unused)) void MUST_FLOW_THROUGH(const char *label) {}

/* Avoid unused goto-label warnings. */
# define MUST_FLOW_LABEL(label) goto label; label:

inline JS_FORCES_STACK void VOUCH_DOES_NOT_REQUIRE_STACK() {}

inline JS_FORCES_STACK void
JS_ASSERT_NOT_ON_TRACE(JSContext *cx)
{
    JS_ASSERT(!JS_ON_TRACE(cx));
}
#else
# define MUST_FLOW_THROUGH(label)            ((void) 0)
# define MUST_FLOW_LABEL(label)
# define VOUCH_DOES_NOT_REQUIRE_STACK()      ((void) 0)
# define JS_ASSERT_NOT_ON_TRACE(cx)          JS_ASSERT(!JS_ON_TRACE(cx))
#endif

/* Crash diagnostics */
#ifdef DEBUG
# define JS_CRASH_DIAGNOSTICS 1
#endif
#ifdef JS_CRASH_DIAGNOSTICS
# define JS_POISON(p, val, size) memset((p), (val), (size))
# define JS_OPT_ASSERT(expr)                                                  \
    ((expr) ? (void)0 : JS_Assert(#expr, __FILE__, __LINE__))
# define JS_OPT_ASSERT_IF(cond, expr)                                         \
    ((!(cond) || (expr)) ? (void)0 : JS_Assert(#expr, __FILE__, __LINE__))
#else
# define JS_POISON(p, val, size) ((void) 0)
# define JS_OPT_ASSERT(expr) ((void) 0)
# define JS_OPT_ASSERT_IF(cond, expr) ((void) 0)
#endif

/* Basic stats */
#ifdef DEBUG
# define JS_BASIC_STATS 1
#endif
#ifdef JS_BASIC_STATS
# include <stdio.h>
typedef struct JSBasicStats {
    uint32      num;
    uint32      max;
    double      sum;
    double      sqsum;
    uint32      logscale;           /* logarithmic scale: 0 (linear), 2, 10 */
    uint32      hist[11];
} JSBasicStats;
# define JS_INIT_STATIC_BASIC_STATS  {0,0,0,0,0,{0,0,0,0,0,0,0,0,0,0,0}}
# define JS_BASIC_STATS_INIT(bs)     memset((bs), 0, sizeof(JSBasicStats))
# define JS_BASIC_STATS_ACCUM(bs,val)                                         \
    JS_BasicStatsAccum(bs, val)
# define JS_MeanAndStdDevBS(bs,sigma)                                         \
    JS_MeanAndStdDev((bs)->num, (bs)->sum, (bs)->sqsum, sigma)
extern void
JS_BasicStatsAccum(JSBasicStats *bs, uint32 val);
extern double
JS_MeanAndStdDev(uint32 num, double sum, double sqsum, double *sigma);
extern void
JS_DumpBasicStats(JSBasicStats *bs, const char *title, FILE *fp);
extern void
JS_DumpHistogram(JSBasicStats *bs, FILE *fp);
#else
# define JS_BASIC_STATS_ACCUM(bs,val)
#endif

/* A jsbitmap_t is a long integer that can be used for bitmaps. */
typedef size_t jsbitmap;
#define JS_TEST_BIT(_map,_bit)  ((_map)[(_bit)>>JS_BITS_PER_WORD_LOG2] &      \
                                 ((jsbitmap)1<<((_bit)&(JS_BITS_PER_WORD-1))))
#define JS_SET_BIT(_map,_bit)   ((_map)[(_bit)>>JS_BITS_PER_WORD_LOG2] |=     \
                                 ((jsbitmap)1<<((_bit)&(JS_BITS_PER_WORD-1))))
#define JS_CLEAR_BIT(_map,_bit) ((_map)[(_bit)>>JS_BITS_PER_WORD_LOG2] &=     \
                                 ~((jsbitmap)1<<((_bit)&(JS_BITS_PER_WORD-1))))

#define VOUCH_HAVE_STACK                    VOUCH_DOES_NOT_REQUIRE_STACK

#endif /* jsutil_h___ */<|MERGE_RESOLUTION|>--- conflicted
+++ resolved
@@ -333,7 +333,6 @@
     return !memcmp(one, two, len * sizeof(T));
 }
 
-<<<<<<< HEAD
 template <typename T>
 static inline bool
 IsPowerOfTwo(T t)
@@ -354,12 +353,12 @@
 AlignBytes(T bytes, U alignment)
 {
     return bytes + ComputeByteAlignment(bytes, alignment);
-=======
+}
+
 JS_ALWAYS_INLINE static size_t
 UnsignedPtrDiff(const void *bigger, const void *smaller)
 {
     return size_t(bigger) - size_t(smaller);
->>>>>>> 36e98e28
 }
 
 /*
