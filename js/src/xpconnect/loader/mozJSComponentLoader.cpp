--- conflicted
+++ resolved
@@ -225,17 +225,9 @@
     if (!str)
         return JS_FALSE;
 
-<<<<<<< HEAD
-    JSAutoByteString base64Bytes(cx, str);
-    if (!base64Bytes)
-        return JS_FALSE;
-    const char *base64Str = base64Bytes.ptr();
-    size_t base64StrLength = JS_GetStringLength(str);
-=======
     const char* bytes = JS_GetStringBytesZ(cx, str);
     if (!bytes)
         return JS_FALSE;
->>>>>>> ed4fdc8e
 
     nsDependentCString string(bytes, JS_GetStringLength(str));
     nsCAutoString result;
@@ -263,17 +255,9 @@
     if (!str)
         return JS_FALSE;
 
-<<<<<<< HEAD
-    JSAutoByteString bin_dataBytes(cx, str);
-    if (!bin_dataBytes)
-        return JS_FALSE;
-    const char *bin_data = bin_dataBytes.ptr();
-    size_t bin_dataLength = JS_GetStringLength(str);
-=======
     const char* bytes = JS_GetStringBytesZ(cx, str);
     if (!bytes)
         return JS_FALSE;
->>>>>>> ed4fdc8e
 
     nsDependentCString data(bytes, JS_GetStringLength(str));
     nsCAutoString result;
