--- conflicted
+++ resolved
@@ -4809,15 +4809,6 @@
 JS_TriggerOperationCallback(JSContext *cx)
 {
     /*
-<<<<<<< HEAD
-     * Use JS_ATOMIC_SET_MASK in the hope that it will make sure the write
-     * will become immediately visible to other processors polling
-     * cx->interruptFlag. Note that we only care about visibility here,
-     * not read/write ordering.
-     */
-    JS_ATOMIC_SET_MASK(const_cast<jsword*>(&cx->interruptFlags),
-                       JSContext::INTERRUPT_OPERATION_CALLBACK);
-=======
      * We allow for cx to come from another thread. Thus we must deal with
      * possible JS_ClearContextThread calls when accessing cx->thread. But we
      * assume that the calling thread is in a request so JSThread cannot be
@@ -4833,7 +4824,6 @@
     td = JS_THREAD_DATA(cx);
 #endif
     td->triggerOperationCallback();
->>>>>>> 0d6cf598
 }
 
 JS_PUBLIC_API(void)
