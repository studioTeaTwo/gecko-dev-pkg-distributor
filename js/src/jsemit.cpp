/* -*- Mode: C++; tab-width: 8; indent-tabs-mode: nil; c-basic-offset: 4 -*-
 * vim: set ts=8 sw=4 et tw=99:
 *
 * ***** BEGIN LICENSE BLOCK *****
 * Version: MPL 1.1/GPL 2.0/LGPL 2.1
 *
 * The contents of this file are subject to the Mozilla Public License Version
 * 1.1 (the "License"); you may not use this file except in compliance with
 * the License. You may obtain a copy of the License at
 * http://www.mozilla.org/MPL/
 *
 * Software distributed under the License is distributed on an "AS IS" basis,
 * WITHOUT WARRANTY OF ANY KIND, either express or implied. See the License
 * for the specific language governing rights and limitations under the
 * License.
 *
 * The Original Code is Mozilla Communicator client code, released
 * March 31, 1998.
 *
 * The Initial Developer of the Original Code is
 * Netscape Communications Corporation.
 * Portions created by the Initial Developer are Copyright (C) 1998
 * the Initial Developer. All Rights Reserved.
 *
 * Contributor(s):
 *
 * Alternatively, the contents of this file may be used under the terms of
 * either of the GNU General Public License Version 2 or later (the "GPL"),
 * or the GNU Lesser General Public License Version 2.1 or later (the "LGPL"),
 * in which case the provisions of the GPL or the LGPL are applicable instead
 * of those above. If you wish to allow use of your version of this file only
 * under the terms of either the GPL or the LGPL, and not to allow others to
 * use your version of this file under the terms of the MPL, indicate your
 * decision by deleting the provisions above and replace them with the notice
 * and other provisions required by the GPL or the LGPL. If you do not delete
 * the provisions above, a recipient may use your version of this file under
 * the terms of any one of the MPL, the GPL or the LGPL.
 *
 * ***** END LICENSE BLOCK ***** */

#define __STDC_LIMIT_MACROS

/*
 * JS bytecode generation.
 */
#ifdef HAVE_MEMORY_H
#include <memory.h>
#endif
#include <new>
#include <string.h>
#include "jstypes.h"
#include "jsstdint.h"
#include "jsarena.h" /* Added by JSIFY */
#include "jsutil.h" /* Added by JSIFY */
#include "jsbit.h"
#include "jsprf.h"
#include "jsapi.h"
#include "jsatom.h"
#include "jsbool.h"
#include "jscntxt.h"
#include "jsversion.h"
#include "jsemit.h"
#include "jsfun.h"
#include "jsnum.h"
#include "jsopcode.h"
#include "jsparse.h"
#include "jsregexp.h"
#include "jsscan.h"
#include "jsscope.h"
#include "jsscopeinlines.h"
#include "jsscript.h"
#include "jsautooplen.h"        // generated headers last
#include "jsstaticcheck.h"

#include "jsobjinlines.h"

/* Allocation chunk counts, must be powers of two in general. */
#define BYTECODE_CHUNK  256     /* code allocation increment */
#define SRCNOTE_CHUNK   64      /* initial srcnote allocation increment */
#define TRYNOTE_CHUNK   64      /* trynote allocation increment */

/* Macros to compute byte sizes from typed element counts. */
#define BYTECODE_SIZE(n)        ((n) * sizeof(jsbytecode))
#define SRCNOTE_SIZE(n)         ((n) * sizeof(jssrcnote))
#define TRYNOTE_SIZE(n)         ((n) * sizeof(JSTryNote))

using namespace js;

static JSBool
NewTryNote(JSContext *cx, JSCodeGenerator *cg, JSTryNoteKind kind,
           uintN stackDepth, size_t start, size_t end);

JSCodeGenerator::JSCodeGenerator(Parser *parser,
                                 JSArenaPool *cpool, JSArenaPool *npool,
                                 uintN lineno)
  : JSTreeContext(parser),
    codePool(cpool), notePool(npool),
    codeMark(JS_ARENA_MARK(cpool)), noteMark(JS_ARENA_MARK(npool)),
    stackDepth(0), maxStackDepth(0),
    ntrynotes(0), lastTryNode(NULL),
    spanDeps(NULL), jumpTargets(NULL), jtFreeList(NULL),
    numSpanDeps(0), numJumpTargets(0), spanDepTodo(0),
    arrayCompDepth(0),
    emitLevel(0),
    constMap(parser->context),
<<<<<<< HEAD
    globalUses(ContextAllocPolicy(parser->context))
=======
    constList(parser->context)
>>>>>>> 6526b8ae
{
    flags = TCF_COMPILING;
    memset(&prolog, 0, sizeof prolog);
    memset(&main, 0, sizeof main);
    current = &main;
    firstLine = prolog.currentLine = main.currentLine = lineno;
    prolog.noteMask = main.noteMask = SRCNOTE_CHUNK - 1;
    memset(&upvarMap, 0, sizeof upvarMap);
}

bool JSCodeGenerator::init()
{
    return constMap.init();
}

JSCodeGenerator::~JSCodeGenerator()
{
    JS_ARENA_RELEASE(codePool, codeMark);
    JS_ARENA_RELEASE(notePool, noteMark);

    /* NB: non-null only after OOM. */
    if (spanDeps)
        parser->context->free(spanDeps);

    if (upvarMap.vector)
        parser->context->free(upvarMap.vector);
}

static ptrdiff_t
EmitCheck(JSContext *cx, JSCodeGenerator *cg, JSOp op, ptrdiff_t delta)
{
    jsbytecode *base, *limit, *next;
    ptrdiff_t offset, length;
    size_t incr, size;

    base = CG_BASE(cg);
    next = CG_NEXT(cg);
    limit = CG_LIMIT(cg);
    offset = next - base;
    if (next + delta > limit) {
        length = offset + delta;
        length = (length <= BYTECODE_CHUNK)
                 ? BYTECODE_CHUNK
                 : JS_BIT(JS_CeilingLog2(length));
        incr = BYTECODE_SIZE(length);
        if (!base) {
            JS_ARENA_ALLOCATE_CAST(base, jsbytecode *, cg->codePool, incr);
        } else {
            size = BYTECODE_SIZE(limit - base);
            incr -= size;
            JS_ARENA_GROW_CAST(base, jsbytecode *, cg->codePool, size, incr);
        }
        if (!base) {
            js_ReportOutOfScriptQuota(cx);
            return -1;
        }
        CG_BASE(cg) = base;
        CG_LIMIT(cg) = base + length;
        CG_NEXT(cg) = base + offset;
    }
    return offset;
}

static void
UpdateDepth(JSContext *cx, JSCodeGenerator *cg, ptrdiff_t target)
{
    jsbytecode *pc;
    JSOp op;
    const JSCodeSpec *cs;
    uintN extra, depth, nuses;
    intN ndefs;

    pc = CG_CODE(cg, target);
    op = (JSOp) *pc;
    cs = &js_CodeSpec[op];
#ifdef JS_TRACER
    extern uint8 js_opcode2extra[];
    extra = js_opcode2extra[op];
#else
    extra = 0;
#endif
    if ((cs->format & JOF_TMPSLOT_MASK) || extra) {
        depth = (uintN) cg->stackDepth +
                ((cs->format & JOF_TMPSLOT_MASK) >> JOF_TMPSLOT_SHIFT) +
                extra;
        if (depth > cg->maxStackDepth)
            cg->maxStackDepth = depth;
    }

    nuses = js_GetStackUses(cs, op, pc);
    cg->stackDepth -= nuses;
    JS_ASSERT(cg->stackDepth >= 0);
    if (cg->stackDepth < 0) {
        char numBuf[12];
        TokenStream *ts;

        JS_snprintf(numBuf, sizeof numBuf, "%d", target);
        ts = &cg->parser->tokenStream;
        JS_ReportErrorFlagsAndNumber(cx, JSREPORT_WARNING,
                                     js_GetErrorMessage, NULL,
                                     JSMSG_STACK_UNDERFLOW,
                                     ts->getFilename() ? ts->getFilename() : "stdin",
                                     numBuf);
    }
    ndefs = cs->ndefs;
    if (ndefs < 0) {
        JSObject *blockObj;

        /* We just executed IndexParsedObject */
        JS_ASSERT(op == JSOP_ENTERBLOCK);
        JS_ASSERT(nuses == 0);
        blockObj = cg->objectList.lastbox->object;
        JS_ASSERT(blockObj->getClass() == &js_BlockClass);
        JS_ASSERT(blockObj->fslots[JSSLOT_BLOCK_DEPTH].isUndefined());

        OBJ_SET_BLOCK_DEPTH(cx, blockObj, cg->stackDepth);
        ndefs = OBJ_BLOCK_COUNT(cx, blockObj);
    }
    cg->stackDepth += ndefs;
    if ((uintN)cg->stackDepth > cg->maxStackDepth)
        cg->maxStackDepth = cg->stackDepth;
}

ptrdiff_t
js_Emit1(JSContext *cx, JSCodeGenerator *cg, JSOp op)
{
    ptrdiff_t offset = EmitCheck(cx, cg, op, 1);

    if (offset >= 0) {
        *CG_NEXT(cg)++ = (jsbytecode)op;
        UpdateDepth(cx, cg, offset);
    }
    return offset;
}

ptrdiff_t
js_Emit2(JSContext *cx, JSCodeGenerator *cg, JSOp op, jsbytecode op1)
{
    ptrdiff_t offset = EmitCheck(cx, cg, op, 2);

    if (offset >= 0) {
        jsbytecode *next = CG_NEXT(cg);
        next[0] = (jsbytecode)op;
        next[1] = op1;
        CG_NEXT(cg) = next + 2;
        UpdateDepth(cx, cg, offset);
    }
    return offset;
}

ptrdiff_t
js_Emit3(JSContext *cx, JSCodeGenerator *cg, JSOp op, jsbytecode op1,
         jsbytecode op2)
{
    ptrdiff_t offset = EmitCheck(cx, cg, op, 3);

    if (offset >= 0) {
        jsbytecode *next = CG_NEXT(cg);
        next[0] = (jsbytecode)op;
        next[1] = op1;
        next[2] = op2;
        CG_NEXT(cg) = next + 3;
        UpdateDepth(cx, cg, offset);
    }
    return offset;
}

ptrdiff_t
js_EmitN(JSContext *cx, JSCodeGenerator *cg, JSOp op, size_t extra)
{
    ptrdiff_t length = 1 + (ptrdiff_t)extra;
    ptrdiff_t offset = EmitCheck(cx, cg, op, length);

    if (offset >= 0) {
        jsbytecode *next = CG_NEXT(cg);
        *next = (jsbytecode)op;
        memset(next + 1, 0, BYTECODE_SIZE(extra));
        CG_NEXT(cg) = next + length;

        /*
         * Don't UpdateDepth if op's use-count comes from the immediate
         * operand yet to be stored in the extra bytes after op.
         */
        if (js_CodeSpec[op].nuses >= 0)
            UpdateDepth(cx, cg, offset);
    }
    return offset;
}

/* XXX too many "... statement" L10N gaffes below -- fix via js.msg! */
const char js_with_statement_str[] = "with statement";
const char js_finally_block_str[]  = "finally block";
const char js_script_str[]         = "script";

static const char *statementName[] = {
    "label statement",       /* LABEL */
    "if statement",          /* IF */
    "else statement",        /* ELSE */
    "destructuring body",    /* BODY */
    "switch statement",      /* SWITCH */
    "block",                 /* BLOCK */
    js_with_statement_str,   /* WITH */
    "catch block",           /* CATCH */
    "try block",             /* TRY */
    js_finally_block_str,    /* FINALLY */
    js_finally_block_str,    /* SUBROUTINE */
    "do loop",               /* DO_LOOP */
    "for loop",              /* FOR_LOOP */
    "for/in loop",           /* FOR_IN_LOOP */
    "while loop",            /* WHILE_LOOP */
};

JS_STATIC_ASSERT(JS_ARRAY_LENGTH(statementName) == STMT_LIMIT);

static const char *
StatementName(JSCodeGenerator *cg)
{
    if (!cg->topStmt)
        return js_script_str;
    return statementName[cg->topStmt->type];
}

static void
ReportStatementTooLarge(JSContext *cx, JSCodeGenerator *cg)
{
    JS_ReportErrorNumber(cx, js_GetErrorMessage, NULL, JSMSG_NEED_DIET,
                         StatementName(cg));
}

/**
  Span-dependent instructions in JS bytecode consist of the jump (JOF_JUMP)
  and switch (JOF_LOOKUPSWITCH, JOF_TABLESWITCH) format opcodes, subdivided
  into unconditional (gotos and gosubs), and conditional jumps or branches
  (which pop a value, test it, and jump depending on its value).  Most jumps
  have just one immediate operand, a signed offset from the jump opcode's pc
  to the target bytecode.  The lookup and table switch opcodes may contain
  many jump offsets.

  Mozilla bug #80981 (http://bugzilla.mozilla.org/show_bug.cgi?id=80981) was
  fixed by adding extended "X" counterparts to the opcodes/formats (NB: X is
  suffixed to prefer JSOP_ORX thereby avoiding a JSOP_XOR name collision for
  the extended form of the JSOP_OR branch opcode).  The unextended or short
  formats have 16-bit signed immediate offset operands, the extended or long
  formats have 32-bit signed immediates.  The span-dependency problem consists
  of selecting as few long instructions as possible, or about as few -- since
  jumps can span other jumps, extending one jump may cause another to need to
  be extended.

  Most JS scripts are short, so need no extended jumps.  We optimize for this
  case by generating short jumps until we know a long jump is needed.  After
  that point, we keep generating short jumps, but each jump's 16-bit immediate
  offset operand is actually an unsigned index into cg->spanDeps, an array of
  JSSpanDep structs.  Each struct tells the top offset in the script of the
  opcode, the "before" offset of the jump (which will be the same as top for
  simplex jumps, but which will index further into the bytecode array for a
  non-initial jump offset in a lookup or table switch), the after "offset"
  adjusted during span-dependent instruction selection (initially the same
  value as the "before" offset), and the jump target (more below).

  Since we generate cg->spanDeps lazily, from within js_SetJumpOffset, we must
  ensure that all bytecode generated so far can be inspected to discover where
  the jump offset immediate operands lie within CG_CODE(cg).  But the bonus is
  that we generate span-dependency records sorted by their offsets, so we can
  binary-search when trying to find a JSSpanDep for a given bytecode offset,
  or the nearest JSSpanDep at or above a given pc.

  To avoid limiting scripts to 64K jumps, if the cg->spanDeps index overflows
  65534, we store SPANDEP_INDEX_HUGE in the jump's immediate operand.  This
  tells us that we need to binary-search for the cg->spanDeps entry by the
  jump opcode's bytecode offset (sd->before).

  Jump targets need to be maintained in a data structure that lets us look
  up an already-known target by its address (jumps may have a common target),
  and that also lets us update the addresses (script-relative, a.k.a. absolute
  offsets) of targets that come after a jump target (for when a jump below
  that target needs to be extended).  We use an AVL tree, implemented using
  recursion, but with some tricky optimizations to its height-balancing code
  (see http://www.cmcrossroads.com/bradapp/ftp/src/libs/C++/AvlTrees.html).

  A final wrinkle: backpatch chains are linked by jump-to-jump offsets with
  positive sign, even though they link "backward" (i.e., toward lower bytecode
  address).  We don't want to waste space and search time in the AVL tree for
  such temporary backpatch deltas, so we use a single-bit wildcard scheme to
  tag true JSJumpTarget pointers and encode untagged, signed (positive) deltas
  in JSSpanDep.target pointers, depending on whether the JSSpanDep has a known
  target, or is still awaiting backpatching.

  Note that backpatch chains would present a problem for BuildSpanDepTable,
  which inspects bytecode to build cg->spanDeps on demand, when the first
  short jump offset overflows.  To solve this temporary problem, we emit a
  proxy bytecode (JSOP_BACKPATCH; JSOP_BACKPATCH_POP for branch ops) whose
  nuses/ndefs counts help keep the stack balanced, but whose opcode format
  distinguishes its backpatch delta immediate operand from a normal jump
  offset.
 */
static int
BalanceJumpTargets(JSJumpTarget **jtp)
{
    JSJumpTarget *jt, *jt2, *root;
    int dir, otherDir, heightChanged;
    JSBool doubleRotate;

    jt = *jtp;
    JS_ASSERT(jt->balance != 0);

    if (jt->balance < -1) {
        dir = JT_RIGHT;
        doubleRotate = (jt->kids[JT_LEFT]->balance > 0);
    } else if (jt->balance > 1) {
        dir = JT_LEFT;
        doubleRotate = (jt->kids[JT_RIGHT]->balance < 0);
    } else {
        return 0;
    }

    otherDir = JT_OTHER_DIR(dir);
    if (doubleRotate) {
        jt2 = jt->kids[otherDir];
        *jtp = root = jt2->kids[dir];

        jt->kids[otherDir] = root->kids[dir];
        root->kids[dir] = jt;

        jt2->kids[dir] = root->kids[otherDir];
        root->kids[otherDir] = jt2;

        heightChanged = 1;
        root->kids[JT_LEFT]->balance = -JS_MAX(root->balance, 0);
        root->kids[JT_RIGHT]->balance = -JS_MIN(root->balance, 0);
        root->balance = 0;
    } else {
        *jtp = root = jt->kids[otherDir];
        jt->kids[otherDir] = root->kids[dir];
        root->kids[dir] = jt;

        heightChanged = (root->balance != 0);
        jt->balance = -((dir == JT_LEFT) ? --root->balance : ++root->balance);
    }

    return heightChanged;
}

typedef struct AddJumpTargetArgs {
    JSContext           *cx;
    JSCodeGenerator     *cg;
    ptrdiff_t           offset;
    JSJumpTarget        *node;
} AddJumpTargetArgs;

static int
AddJumpTarget(AddJumpTargetArgs *args, JSJumpTarget **jtp)
{
    JSJumpTarget *jt;
    int balanceDelta;

    jt = *jtp;
    if (!jt) {
        JSCodeGenerator *cg = args->cg;

        jt = cg->jtFreeList;
        if (jt) {
            cg->jtFreeList = jt->kids[JT_LEFT];
        } else {
            JS_ARENA_ALLOCATE_CAST(jt, JSJumpTarget *, &args->cx->tempPool,
                                   sizeof *jt);
            if (!jt) {
                js_ReportOutOfScriptQuota(args->cx);
                return 0;
            }
        }
        jt->offset = args->offset;
        jt->balance = 0;
        jt->kids[JT_LEFT] = jt->kids[JT_RIGHT] = NULL;
        cg->numJumpTargets++;
        args->node = jt;
        *jtp = jt;
        return 1;
    }

    if (jt->offset == args->offset) {
        args->node = jt;
        return 0;
    }

    if (args->offset < jt->offset)
        balanceDelta = -AddJumpTarget(args, &jt->kids[JT_LEFT]);
    else
        balanceDelta = AddJumpTarget(args, &jt->kids[JT_RIGHT]);
    if (!args->node)
        return 0;

    jt->balance += balanceDelta;
    return (balanceDelta && jt->balance)
           ? 1 - BalanceJumpTargets(jtp)
           : 0;
}

#ifdef DEBUG_brendan
static int AVLCheck(JSJumpTarget *jt)
{
    int lh, rh;

    if (!jt) return 0;
    JS_ASSERT(-1 <= jt->balance && jt->balance <= 1);
    lh = AVLCheck(jt->kids[JT_LEFT]);
    rh = AVLCheck(jt->kids[JT_RIGHT]);
    JS_ASSERT(jt->balance == rh - lh);
    return 1 + JS_MAX(lh, rh);
}
#endif

static JSBool
SetSpanDepTarget(JSContext *cx, JSCodeGenerator *cg, JSSpanDep *sd,
                 ptrdiff_t off)
{
    AddJumpTargetArgs args;

    if (off < JUMPX_OFFSET_MIN || JUMPX_OFFSET_MAX < off) {
        ReportStatementTooLarge(cx, cg);
        return JS_FALSE;
    }

    args.cx = cx;
    args.cg = cg;
    args.offset = sd->top + off;
    args.node = NULL;
    AddJumpTarget(&args, &cg->jumpTargets);
    if (!args.node)
        return JS_FALSE;

#ifdef DEBUG_brendan
    AVLCheck(cg->jumpTargets);
#endif

    SD_SET_TARGET(sd, args.node);
    return JS_TRUE;
}

#define SPANDEPS_MIN            256
#define SPANDEPS_SIZE(n)        ((n) * sizeof(JSSpanDep))
#define SPANDEPS_SIZE_MIN       SPANDEPS_SIZE(SPANDEPS_MIN)

static JSBool
AddSpanDep(JSContext *cx, JSCodeGenerator *cg, jsbytecode *pc, jsbytecode *pc2,
           ptrdiff_t off)
{
    uintN index;
    JSSpanDep *sdbase, *sd;
    size_t size;

    index = cg->numSpanDeps;
    if (index + 1 == 0) {
        ReportStatementTooLarge(cx, cg);
        return JS_FALSE;
    }

    if ((index & (index - 1)) == 0 &&
        (!(sdbase = cg->spanDeps) || index >= SPANDEPS_MIN)) {
        size = sdbase ? SPANDEPS_SIZE(index) : SPANDEPS_SIZE_MIN / 2;
        sdbase = (JSSpanDep *) cx->realloc(sdbase, size + size);
        if (!sdbase)
            return JS_FALSE;
        cg->spanDeps = sdbase;
    }

    cg->numSpanDeps = index + 1;
    sd = cg->spanDeps + index;
    sd->top = pc - CG_BASE(cg);
    sd->offset = sd->before = pc2 - CG_BASE(cg);

    if (js_CodeSpec[*pc].format & JOF_BACKPATCH) {
        /* Jump offset will be backpatched if off is a non-zero "bpdelta". */
        if (off != 0) {
            JS_ASSERT(off >= 1 + JUMP_OFFSET_LEN);
            if (off > BPDELTA_MAX) {
                ReportStatementTooLarge(cx, cg);
                return JS_FALSE;
            }
        }
        SD_SET_BPDELTA(sd, off);
    } else if (off == 0) {
        /* Jump offset will be patched directly, without backpatch chaining. */
        SD_SET_TARGET(sd, 0);
    } else {
        /* The jump offset in off is non-zero, therefore it's already known. */
        if (!SetSpanDepTarget(cx, cg, sd, off))
            return JS_FALSE;
    }

    if (index > SPANDEP_INDEX_MAX)
        index = SPANDEP_INDEX_HUGE;
    SET_SPANDEP_INDEX(pc2, index);
    return JS_TRUE;
}

static jsbytecode *
AddSwitchSpanDeps(JSContext *cx, JSCodeGenerator *cg, jsbytecode *pc)
{
    JSOp op;
    jsbytecode *pc2;
    ptrdiff_t off;
    jsint low, high;
    uintN njumps, indexlen;

    op = (JSOp) *pc;
    JS_ASSERT(op == JSOP_TABLESWITCH || op == JSOP_LOOKUPSWITCH);
    pc2 = pc;
    off = GET_JUMP_OFFSET(pc2);
    if (!AddSpanDep(cx, cg, pc, pc2, off))
        return NULL;
    pc2 += JUMP_OFFSET_LEN;
    if (op == JSOP_TABLESWITCH) {
        low = GET_JUMP_OFFSET(pc2);
        pc2 += JUMP_OFFSET_LEN;
        high = GET_JUMP_OFFSET(pc2);
        pc2 += JUMP_OFFSET_LEN;
        njumps = (uintN) (high - low + 1);
        indexlen = 0;
    } else {
        njumps = GET_UINT16(pc2);
        pc2 += UINT16_LEN;
        indexlen = INDEX_LEN;
    }
    while (njumps) {
        --njumps;
        pc2 += indexlen;
        off = GET_JUMP_OFFSET(pc2);
        if (!AddSpanDep(cx, cg, pc, pc2, off))
            return NULL;
        pc2 += JUMP_OFFSET_LEN;
    }
    return 1 + pc2;
}

static JSBool
BuildSpanDepTable(JSContext *cx, JSCodeGenerator *cg)
{
    jsbytecode *pc, *end;
    JSOp op;
    const JSCodeSpec *cs;
    ptrdiff_t off;

    pc = CG_BASE(cg) + cg->spanDepTodo;
    end = CG_NEXT(cg);
    while (pc != end) {
        JS_ASSERT(pc < end);
        op = (JSOp)*pc;
        cs = &js_CodeSpec[op];

        switch (JOF_TYPE(cs->format)) {
          case JOF_TABLESWITCH:
          case JOF_LOOKUPSWITCH:
            pc = AddSwitchSpanDeps(cx, cg, pc);
            if (!pc)
                return JS_FALSE;
            break;

          case JOF_JUMP:
            off = GET_JUMP_OFFSET(pc);
            if (!AddSpanDep(cx, cg, pc, pc, off))
                return JS_FALSE;
            /* FALL THROUGH */
          default:
            pc += cs->length;
            break;
        }
    }

    return JS_TRUE;
}

static JSSpanDep *
GetSpanDep(JSCodeGenerator *cg, jsbytecode *pc)
{
    uintN index;
    ptrdiff_t offset;
    int lo, hi, mid;
    JSSpanDep *sd;

    index = GET_SPANDEP_INDEX(pc);
    if (index != SPANDEP_INDEX_HUGE)
        return cg->spanDeps + index;

    offset = pc - CG_BASE(cg);
    lo = 0;
    hi = cg->numSpanDeps - 1;
    while (lo <= hi) {
        mid = (lo + hi) / 2;
        sd = cg->spanDeps + mid;
        if (sd->before == offset)
            return sd;
        if (sd->before < offset)
            lo = mid + 1;
        else
            hi = mid - 1;
    }

    JS_ASSERT(0);
    return NULL;
}

static JSBool
SetBackPatchDelta(JSContext *cx, JSCodeGenerator *cg, jsbytecode *pc,
                  ptrdiff_t delta)
{
    JSSpanDep *sd;

    JS_ASSERT(delta >= 1 + JUMP_OFFSET_LEN);
    if (!cg->spanDeps && delta < JUMP_OFFSET_MAX) {
        SET_JUMP_OFFSET(pc, delta);
        return JS_TRUE;
    }

    if (delta > BPDELTA_MAX) {
        ReportStatementTooLarge(cx, cg);
        return JS_FALSE;
    }

    if (!cg->spanDeps && !BuildSpanDepTable(cx, cg))
        return JS_FALSE;

    sd = GetSpanDep(cg, pc);
    JS_ASSERT(SD_GET_BPDELTA(sd) == 0);
    SD_SET_BPDELTA(sd, delta);
    return JS_TRUE;
}

static void
UpdateJumpTargets(JSJumpTarget *jt, ptrdiff_t pivot, ptrdiff_t delta)
{
    if (jt->offset > pivot) {
        jt->offset += delta;
        if (jt->kids[JT_LEFT])
            UpdateJumpTargets(jt->kids[JT_LEFT], pivot, delta);
    }
    if (jt->kids[JT_RIGHT])
        UpdateJumpTargets(jt->kids[JT_RIGHT], pivot, delta);
}

static JSSpanDep *
FindNearestSpanDep(JSCodeGenerator *cg, ptrdiff_t offset, int lo,
                   JSSpanDep *guard)
{
    int num, hi, mid;
    JSSpanDep *sdbase, *sd;

    num = cg->numSpanDeps;
    JS_ASSERT(num > 0);
    hi = num - 1;
    sdbase = cg->spanDeps;
    while (lo <= hi) {
        mid = (lo + hi) / 2;
        sd = sdbase + mid;
        if (sd->before == offset)
            return sd;
        if (sd->before < offset)
            lo = mid + 1;
        else
            hi = mid - 1;
    }
    if (lo == num)
        return guard;
    sd = sdbase + lo;
    JS_ASSERT(sd->before >= offset && (lo == 0 || sd[-1].before < offset));
    return sd;
}

static void
FreeJumpTargets(JSCodeGenerator *cg, JSJumpTarget *jt)
{
    if (jt->kids[JT_LEFT])
        FreeJumpTargets(cg, jt->kids[JT_LEFT]);
    if (jt->kids[JT_RIGHT])
        FreeJumpTargets(cg, jt->kids[JT_RIGHT]);
    jt->kids[JT_LEFT] = cg->jtFreeList;
    cg->jtFreeList = jt;
}

static JSBool
OptimizeSpanDeps(JSContext *cx, JSCodeGenerator *cg)
{
    jsbytecode *pc, *oldpc, *base, *limit, *next;
    JSSpanDep *sd, *sd2, *sdbase, *sdlimit, *sdtop, guard;
    ptrdiff_t offset, growth, delta, top, pivot, span, length, target;
    JSBool done;
    JSOp op;
    uint32 type;
    size_t size, incr;
    jssrcnote *sn, *snlimit;
    JSSrcNoteSpec *spec;
    uintN i, n, noteIndex;
    JSTryNode *tryNode;
#ifdef DEBUG_brendan
    int passes = 0;
#endif

    base = CG_BASE(cg);
    sdbase = cg->spanDeps;
    sdlimit = sdbase + cg->numSpanDeps;
    offset = CG_OFFSET(cg);
    growth = 0;

    do {
        done = JS_TRUE;
        delta = 0;
        top = pivot = -1;
        sdtop = NULL;
        pc = NULL;
        op = JSOP_NOP;
        type = 0;
#ifdef DEBUG_brendan
        passes++;
#endif

        for (sd = sdbase; sd < sdlimit; sd++) {
            JS_ASSERT(JT_HAS_TAG(sd->target));
            sd->offset += delta;

            if (sd->top != top) {
                sdtop = sd;
                top = sd->top;
                JS_ASSERT(top == sd->before);
                pivot = sd->offset;
                pc = base + top;
                op = (JSOp) *pc;
                type = JOF_OPTYPE(op);
                if (JOF_TYPE_IS_EXTENDED_JUMP(type)) {
                    /*
                     * We already extended all the jump offset operands for
                     * the opcode at sd->top.  Jumps and branches have only
                     * one jump offset operand, but switches have many, all
                     * of which are adjacent in cg->spanDeps.
                     */
                    continue;
                }

                JS_ASSERT(type == JOF_JUMP ||
                          type == JOF_TABLESWITCH ||
                          type == JOF_LOOKUPSWITCH);
            }

            if (!JOF_TYPE_IS_EXTENDED_JUMP(type)) {
                span = SD_SPAN(sd, pivot);
                if (span < JUMP_OFFSET_MIN || JUMP_OFFSET_MAX < span) {
                    ptrdiff_t deltaFromTop = 0;

                    done = JS_FALSE;

                    switch (op) {
                      case JSOP_GOTO:         op = JSOP_GOTOX; break;
                      case JSOP_IFEQ:         op = JSOP_IFEQX; break;
                      case JSOP_IFNE:         op = JSOP_IFNEX; break;
                      case JSOP_OR:           op = JSOP_ORX; break;
                      case JSOP_AND:          op = JSOP_ANDX; break;
                      case JSOP_GOSUB:        op = JSOP_GOSUBX; break;
                      case JSOP_CASE:         op = JSOP_CASEX; break;
                      case JSOP_DEFAULT:      op = JSOP_DEFAULTX; break;
                      case JSOP_TABLESWITCH:  op = JSOP_TABLESWITCHX; break;
                      case JSOP_LOOKUPSWITCH: op = JSOP_LOOKUPSWITCHX; break;
                      default:
                        ReportStatementTooLarge(cx, cg);
                        return JS_FALSE;
                    }
                    *pc = (jsbytecode) op;

                    for (sd2 = sdtop; sd2 < sdlimit && sd2->top == top; sd2++) {
                        if (sd2 <= sd) {
                            /*
                             * sd2->offset already includes delta as it stood
                             * before we entered this loop, but it must also
                             * include the delta relative to top due to all the
                             * extended jump offset immediates for the opcode
                             * starting at top, which we extend in this loop.
                             *
                             * If there is only one extended jump offset, then
                             * sd2->offset won't change and this for loop will
                             * iterate once only.
                             */
                            sd2->offset += deltaFromTop;
                            deltaFromTop += JUMPX_OFFSET_LEN - JUMP_OFFSET_LEN;
                        } else {
                            /*
                             * sd2 comes after sd, and won't be revisited by
                             * the outer for loop, so we have to increase its
                             * offset by delta, not merely by deltaFromTop.
                             */
                            sd2->offset += delta;
                        }

                        delta += JUMPX_OFFSET_LEN - JUMP_OFFSET_LEN;
                        UpdateJumpTargets(cg->jumpTargets, sd2->offset,
                                          JUMPX_OFFSET_LEN - JUMP_OFFSET_LEN);
                    }
                    sd = sd2 - 1;
                }
            }
        }

        growth += delta;
    } while (!done);

    if (growth) {
#ifdef DEBUG_brendan
        TokenStream *ts = &cg->parser->tokenStream;

        printf("%s:%u: %u/%u jumps extended in %d passes (%d=%d+%d)\n",
               ts->filename ? ts->filename : "stdin", cg->firstLine,
               growth / (JUMPX_OFFSET_LEN - JUMP_OFFSET_LEN), cg->numSpanDeps,
               passes, offset + growth, offset, growth);
#endif

        /*
         * Ensure that we have room for the extended jumps, but don't round up
         * to a power of two -- we're done generating code, so we cut to fit.
         */
        limit = CG_LIMIT(cg);
        length = offset + growth;
        next = base + length;
        if (next > limit) {
            JS_ASSERT(length > BYTECODE_CHUNK);
            size = BYTECODE_SIZE(limit - base);
            incr = BYTECODE_SIZE(length) - size;
            JS_ARENA_GROW_CAST(base, jsbytecode *, cg->codePool, size, incr);
            if (!base) {
                js_ReportOutOfScriptQuota(cx);
                return JS_FALSE;
            }
            CG_BASE(cg) = base;
            CG_LIMIT(cg) = next = base + length;
        }
        CG_NEXT(cg) = next;

        /*
         * Set up a fake span dependency record to guard the end of the code
         * being generated.  This guard record is returned as a fencepost by
         * FindNearestSpanDep if there is no real spandep at or above a given
         * unextended code offset.
         */
        guard.top = -1;
        guard.offset = offset + growth;
        guard.before = offset;
        guard.target = NULL;
    }

    /*
     * Now work backwards through the span dependencies, copying chunks of
     * bytecode between each extended jump toward the end of the grown code
     * space, and restoring immediate offset operands for all jump bytecodes.
     * The first chunk of bytecodes, starting at base and ending at the first
     * extended jump offset (NB: this chunk includes the operation bytecode
     * just before that immediate jump offset), doesn't need to be copied.
     */
    JS_ASSERT(sd == sdlimit);
    top = -1;
    while (--sd >= sdbase) {
        if (sd->top != top) {
            top = sd->top;
            op = (JSOp) base[top];
            type = JOF_OPTYPE(op);

            for (sd2 = sd - 1; sd2 >= sdbase && sd2->top == top; sd2--)
                continue;
            sd2++;
            pivot = sd2->offset;
            JS_ASSERT(top == sd2->before);
        }

        oldpc = base + sd->before;
        span = SD_SPAN(sd, pivot);

        /*
         * If this jump didn't need to be extended, restore its span immediate
         * offset operand now, overwriting the index of sd within cg->spanDeps
         * that was stored temporarily after *pc when BuildSpanDepTable ran.
         *
         * Note that span might fit in 16 bits even for an extended jump op,
         * if the op has multiple span operands, not all of which overflowed
         * (e.g. JSOP_LOOKUPSWITCH or JSOP_TABLESWITCH where some cases are in
         * range for a short jump, but others are not).
         */
        if (!JOF_TYPE_IS_EXTENDED_JUMP(type)) {
            JS_ASSERT(JUMP_OFFSET_MIN <= span && span <= JUMP_OFFSET_MAX);
            SET_JUMP_OFFSET(oldpc, span);
            continue;
        }

        /*
         * Set up parameters needed to copy the next run of bytecode starting
         * at offset (which is a cursor into the unextended, original bytecode
         * vector), down to sd->before (a cursor of the same scale as offset,
         * it's the index of the original jump pc).  Reuse delta to count the
         * nominal number of bytes to copy.
         */
        pc = base + sd->offset;
        delta = offset - sd->before;
        JS_ASSERT(delta >= 1 + JUMP_OFFSET_LEN);

        /*
         * Don't bother copying the jump offset we're about to reset, but do
         * copy the bytecode at oldpc (which comes just before its immediate
         * jump offset operand), on the next iteration through the loop, by
         * including it in offset's new value.
         */
        offset = sd->before + 1;
        size = BYTECODE_SIZE(delta - (1 + JUMP_OFFSET_LEN));
        if (size) {
            memmove(pc + 1 + JUMPX_OFFSET_LEN,
                    oldpc + 1 + JUMP_OFFSET_LEN,
                    size);
        }

        SET_JUMPX_OFFSET(pc, span);
    }

    if (growth) {
        /*
         * Fix source note deltas.  Don't hardwire the delta fixup adjustment,
         * even though currently it must be JUMPX_OFFSET_LEN - JUMP_OFFSET_LEN
         * at each sd that moved.  The future may bring different offset sizes
         * for span-dependent instruction operands.  However, we fix only main
         * notes here, not prolog notes -- we know that prolog opcodes are not
         * span-dependent, and aren't likely ever to be.
         */
        offset = growth = 0;
        sd = sdbase;
        for (sn = cg->main.notes, snlimit = sn + cg->main.noteCount;
             sn < snlimit;
             sn = SN_NEXT(sn)) {
            /*
             * Recall that the offset of a given note includes its delta, and
             * tells the offset of the annotated bytecode from the main entry
             * point of the script.
             */
            offset += SN_DELTA(sn);
            while (sd < sdlimit && sd->before < offset) {
                /*
                 * To compute the delta to add to sn, we need to look at the
                 * spandep after sd, whose offset - (before + growth) tells by
                 * how many bytes sd's instruction grew.
                 */
                sd2 = sd + 1;
                if (sd2 == sdlimit)
                    sd2 = &guard;
                delta = sd2->offset - (sd2->before + growth);
                if (delta > 0) {
                    JS_ASSERT(delta == JUMPX_OFFSET_LEN - JUMP_OFFSET_LEN);
                    sn = js_AddToSrcNoteDelta(cx, cg, sn, delta);
                    if (!sn)
                        return JS_FALSE;
                    snlimit = cg->main.notes + cg->main.noteCount;
                    growth += delta;
                }
                sd++;
            }

            /*
             * If sn has span-dependent offset operands, check whether each
             * covers further span-dependencies, and increase those operands
             * accordingly.  Some source notes measure offset not from the
             * annotated pc, but from that pc plus some small bias.  NB: we
             * assume that spec->offsetBias can't itself span span-dependent
             * instructions!
             */
            spec = &js_SrcNoteSpec[SN_TYPE(sn)];
            if (spec->isSpanDep) {
                pivot = offset + spec->offsetBias;
                n = spec->arity;
                for (i = 0; i < n; i++) {
                    span = js_GetSrcNoteOffset(sn, i);
                    if (span == 0)
                        continue;
                    target = pivot + span * spec->isSpanDep;
                    sd2 = FindNearestSpanDep(cg, target,
                                             (target >= pivot)
                                             ? sd - sdbase
                                             : 0,
                                             &guard);

                    /*
                     * Increase target by sd2's before-vs-after offset delta,
                     * which is absolute (i.e., relative to start of script,
                     * as is target).  Recompute the span by subtracting its
                     * adjusted pivot from target.
                     */
                    target += sd2->offset - sd2->before;
                    span = target - (pivot + growth);
                    span *= spec->isSpanDep;
                    noteIndex = sn - cg->main.notes;
                    if (!js_SetSrcNoteOffset(cx, cg, noteIndex, i, span))
                        return JS_FALSE;
                    sn = cg->main.notes + noteIndex;
                    snlimit = cg->main.notes + cg->main.noteCount;
                }
            }
        }
        cg->main.lastNoteOffset += growth;

        /*
         * Fix try/catch notes (O(numTryNotes * log2(numSpanDeps)), but it's
         * not clear how we can beat that).
         */
        for (tryNode = cg->lastTryNode; tryNode; tryNode = tryNode->prev) {
            /*
             * First, look for the nearest span dependency at/above tn->start.
             * There may not be any such spandep, in which case the guard will
             * be returned.
             */
            offset = tryNode->note.start;
            sd = FindNearestSpanDep(cg, offset, 0, &guard);
            delta = sd->offset - sd->before;
            tryNode->note.start = offset + delta;

            /*
             * Next, find the nearest spandep at/above tn->start + tn->length.
             * Use its delta minus tn->start's delta to increase tn->length.
             */
            length = tryNode->note.length;
            sd2 = FindNearestSpanDep(cg, offset + length, sd - sdbase, &guard);
            if (sd2 != sd) {
                tryNode->note.length =
                    length + sd2->offset - sd2->before - delta;
            }
        }
    }

#ifdef DEBUG_brendan
  {
    uintN bigspans = 0;
    top = -1;
    for (sd = sdbase; sd < sdlimit; sd++) {
        offset = sd->offset;

        /* NB: sd->top cursors into the original, unextended bytecode vector. */
        if (sd->top != top) {
            JS_ASSERT(top == -1 ||
                      !JOF_TYPE_IS_EXTENDED_JUMP(type) ||
                      bigspans != 0);
            bigspans = 0;
            top = sd->top;
            JS_ASSERT(top == sd->before);
            op = (JSOp) base[offset];
            type = JOF_OPTYPE(op);
            JS_ASSERT(type == JOF_JUMP ||
                      type == JOF_JUMPX ||
                      type == JOF_TABLESWITCH ||
                      type == JOF_TABLESWITCHX ||
                      type == JOF_LOOKUPSWITCH ||
                      type == JOF_LOOKUPSWITCHX);
            pivot = offset;
        }

        pc = base + offset;
        if (JOF_TYPE_IS_EXTENDED_JUMP(type)) {
            span = GET_JUMPX_OFFSET(pc);
            if (span < JUMP_OFFSET_MIN || JUMP_OFFSET_MAX < span) {
                bigspans++;
            } else {
                JS_ASSERT(type == JOF_TABLESWITCHX ||
                          type == JOF_LOOKUPSWITCHX);
            }
        } else {
            span = GET_JUMP_OFFSET(pc);
        }
        JS_ASSERT(SD_SPAN(sd, pivot) == span);
    }
    JS_ASSERT(!JOF_TYPE_IS_EXTENDED_JUMP(type) || bigspans != 0);
  }
#endif

    /*
     * Reset so we optimize at most once -- cg may be used for further code
     * generation of successive, independent, top-level statements.  No jump
     * can span top-level statements, because JS lacks goto.
     */
    size = SPANDEPS_SIZE(JS_BIT(JS_CeilingLog2(cg->numSpanDeps)));
    cx->free(cg->spanDeps);
    cg->spanDeps = NULL;
    FreeJumpTargets(cg, cg->jumpTargets);
    cg->jumpTargets = NULL;
    cg->numSpanDeps = cg->numJumpTargets = 0;
    cg->spanDepTodo = CG_OFFSET(cg);
    return JS_TRUE;
}

static ptrdiff_t
EmitJump(JSContext *cx, JSCodeGenerator *cg, JSOp op, ptrdiff_t off)
{
    JSBool extend;
    ptrdiff_t jmp;
    jsbytecode *pc;

    extend = off < JUMP_OFFSET_MIN || JUMP_OFFSET_MAX < off;
    if (extend && !cg->spanDeps && !BuildSpanDepTable(cx, cg))
        return -1;

    jmp = js_Emit3(cx, cg, op, JUMP_OFFSET_HI(off), JUMP_OFFSET_LO(off));
    if (jmp >= 0 && (extend || cg->spanDeps)) {
        pc = CG_CODE(cg, jmp);
        if (!AddSpanDep(cx, cg, pc, pc, off))
            return -1;
    }
    return jmp;
}

static ptrdiff_t
GetJumpOffset(JSCodeGenerator *cg, jsbytecode *pc)
{
    JSSpanDep *sd;
    JSJumpTarget *jt;
    ptrdiff_t top;

    if (!cg->spanDeps)
        return GET_JUMP_OFFSET(pc);

    sd = GetSpanDep(cg, pc);
    jt = sd->target;
    if (!JT_HAS_TAG(jt))
        return JT_TO_BPDELTA(jt);

    top = sd->top;
    while (--sd >= cg->spanDeps && sd->top == top)
        continue;
    sd++;
    return JT_CLR_TAG(jt)->offset - sd->offset;
}

JSBool
js_SetJumpOffset(JSContext *cx, JSCodeGenerator *cg, jsbytecode *pc,
                 ptrdiff_t off)
{
    if (!cg->spanDeps) {
        if (JUMP_OFFSET_MIN <= off && off <= JUMP_OFFSET_MAX) {
            SET_JUMP_OFFSET(pc, off);
            return JS_TRUE;
        }

        if (!BuildSpanDepTable(cx, cg))
            return JS_FALSE;
    }

    return SetSpanDepTarget(cx, cg, GetSpanDep(cg, pc), off);
}

bool
JSTreeContext::inStatement(JSStmtType type)
{
    for (JSStmtInfo *stmt = topStmt; stmt; stmt = stmt->down) {
        if (stmt->type == type)
            return true;
    }
    return false;
}

bool
JSTreeContext::ensureSharpSlots()
{
#if JS_HAS_SHARP_VARS
    JS_STATIC_ASSERT(SHARP_NSLOTS == 2);

    if (sharpSlotBase >= 0) {
        JS_ASSERT(flags & TCF_HAS_SHARPS);
        return true;
    }

    JS_ASSERT(!(flags & TCF_HAS_SHARPS));
    if (inFunction()) {
        JSContext *cx = parser->context;
        JSAtom *sharpArrayAtom = js_Atomize(cx, "#array", 6, 0);
        JSAtom *sharpDepthAtom = js_Atomize(cx, "#depth", 6, 0);
        if (!sharpArrayAtom || !sharpDepthAtom)
            return false;

        sharpSlotBase = fun->u.i.nvars;
        if (!js_AddLocal(cx, fun, sharpArrayAtom, JSLOCAL_VAR))
            return false;
        if (!js_AddLocal(cx, fun, sharpDepthAtom, JSLOCAL_VAR))
            return false;
    } else {
        /*
         * Compiler::compileScript will rebase immediate operands indexing
         * the sharp slots to come at the end of the global script's |nfixed|
         * slots storage, after gvars and regexps.
         */
        sharpSlotBase = 0;
    }
    flags |= TCF_HAS_SHARPS;
#endif
    return true;
}

bool
JSTreeContext::skipSpansGenerator(unsigned skip)
{
    JSTreeContext *tc = this;
    for (unsigned i = 0; i < skip; ++i, tc = tc->parent) {
        if (!tc)
            return false;
        if (tc->flags & TCF_FUN_IS_GENERATOR)
            return true;
    }
    return false;
}

void
js_PushStatement(JSTreeContext *tc, JSStmtInfo *stmt, JSStmtType type,
                 ptrdiff_t top)
{
    stmt->type = type;
    stmt->flags = 0;
    stmt->blockid = tc->blockid();
    SET_STATEMENT_TOP(stmt, top);
    stmt->label = NULL;
    JS_ASSERT(!stmt->blockObj);
    stmt->down = tc->topStmt;
    tc->topStmt = stmt;
    if (STMT_LINKS_SCOPE(stmt)) {
        stmt->downScope = tc->topScopeStmt;
        tc->topScopeStmt = stmt;
    } else {
        stmt->downScope = NULL;
    }
}

void
js_PushBlockScope(JSTreeContext *tc, JSStmtInfo *stmt, JSObject *blockObj,
                  ptrdiff_t top)
{
    js_PushStatement(tc, stmt, STMT_BLOCK, top);
    stmt->flags |= SIF_SCOPE;
    blockObj->setParent(NonFunObjOrNullTag(tc->blockChain));
    stmt->downScope = tc->topScopeStmt;
    tc->topScopeStmt = stmt;
    tc->blockChain = blockObj;
    stmt->blockObj = blockObj;
}

/*
 * Emit a backpatch op with offset pointing to the previous jump of this type,
 * so that we can walk back up the chain fixing up the op and jump offset.
 */
static ptrdiff_t
EmitBackPatchOp(JSContext *cx, JSCodeGenerator *cg, JSOp op, ptrdiff_t *lastp)
{
    ptrdiff_t offset, delta;

    offset = CG_OFFSET(cg);
    delta = offset - *lastp;
    *lastp = offset;
    JS_ASSERT(delta > 0);
    return EmitJump(cx, cg, op, delta);
}

/*
 * Macro to emit a bytecode followed by a uint16 immediate operand stored in
 * big-endian order, used for arg and var numbers as well as for atomIndexes.
 * NB: We use cx and cg from our caller's lexical environment, and return
 * false on error.
 */
#define EMIT_UINT16_IMM_OP(op, i)                                             \
    JS_BEGIN_MACRO                                                            \
        if (js_Emit3(cx, cg, op, UINT16_HI(i), UINT16_LO(i)) < 0)             \
            return JS_FALSE;                                                  \
    JS_END_MACRO

#define EMIT_UINT16PAIR_IMM_OP(op, i, j)                                      \
    JS_BEGIN_MACRO                                                            \
        ptrdiff_t off_ = js_EmitN(cx, cg, op, 2 * UINT16_LEN);                \
        if (off_ < 0)                                                         \
            return JS_FALSE;                                                  \
        jsbytecode *pc_ = CG_CODE(cg, off_);                                  \
        SET_UINT16(pc_, i);                                                   \
        pc_ += UINT16_LEN;                                                    \
        SET_UINT16(pc_, j);                                                   \
    JS_END_MACRO

static JSBool
FlushPops(JSContext *cx, JSCodeGenerator *cg, intN *npops)
{
    JS_ASSERT(*npops != 0);
    if (js_NewSrcNote(cx, cg, SRC_HIDDEN) < 0)
        return JS_FALSE;
    EMIT_UINT16_IMM_OP(JSOP_POPN, *npops);
    *npops = 0;
    return JS_TRUE;
}

/*
 * Emit additional bytecode(s) for non-local jumps.
 */
static JSBool
EmitNonLocalJumpFixup(JSContext *cx, JSCodeGenerator *cg, JSStmtInfo *toStmt)
{
    intN depth, npops;
    JSStmtInfo *stmt;

    /*
     * The non-local jump fixup we emit will unbalance cg->stackDepth, because
     * the fixup replicates balanced code such as JSOP_LEAVEWITH emitted at the
     * end of a with statement, so we save cg->stackDepth here and restore it
     * just before a successful return.
     */
    depth = cg->stackDepth;
    npops = 0;

#define FLUSH_POPS() if (npops && !FlushPops(cx, cg, &npops)) return JS_FALSE

    for (stmt = cg->topStmt; stmt != toStmt; stmt = stmt->down) {
        switch (stmt->type) {
          case STMT_FINALLY:
            FLUSH_POPS();
            if (js_NewSrcNote(cx, cg, SRC_HIDDEN) < 0)
                return JS_FALSE;
            if (EmitBackPatchOp(cx, cg, JSOP_BACKPATCH, &GOSUBS(*stmt)) < 0)
                return JS_FALSE;
            break;

          case STMT_WITH:
            /* There's a With object on the stack that we need to pop. */
            FLUSH_POPS();
            if (js_NewSrcNote(cx, cg, SRC_HIDDEN) < 0)
                return JS_FALSE;
            if (js_Emit1(cx, cg, JSOP_LEAVEWITH) < 0)
                return JS_FALSE;
            break;

          case STMT_FOR_IN_LOOP:
            /*
             * The iterator and the object being iterated need to be popped.
             */
            FLUSH_POPS();
            if (js_NewSrcNote(cx, cg, SRC_HIDDEN) < 0)
                return JS_FALSE;
            if (js_Emit1(cx, cg, JSOP_ENDITER) < 0)
                return JS_FALSE;
            break;

          case STMT_SUBROUTINE:
            /*
             * There's a [exception or hole, retsub pc-index] pair on the
             * stack that we need to pop.
             */
            npops += 2;
            break;

          default:;
        }

        if (stmt->flags & SIF_SCOPE) {
            uintN i;

            /* There is a Block object with locals on the stack to pop. */
            FLUSH_POPS();
            if (js_NewSrcNote(cx, cg, SRC_HIDDEN) < 0)
                return JS_FALSE;
            i = OBJ_BLOCK_COUNT(cx, stmt->blockObj);
            EMIT_UINT16_IMM_OP(JSOP_LEAVEBLOCK, i);
        }
    }

    FLUSH_POPS();
    cg->stackDepth = depth;
    return JS_TRUE;

#undef FLUSH_POPS
}

static ptrdiff_t
EmitGoto(JSContext *cx, JSCodeGenerator *cg, JSStmtInfo *toStmt,
         ptrdiff_t *lastp, JSAtomListElement *label, JSSrcNoteType noteType)
{
    intN index;

    if (!EmitNonLocalJumpFixup(cx, cg, toStmt))
        return -1;

    if (label)
        index = js_NewSrcNote2(cx, cg, noteType, (ptrdiff_t) ALE_INDEX(label));
    else if (noteType != SRC_NULL)
        index = js_NewSrcNote(cx, cg, noteType);
    else
        index = 0;
    if (index < 0)
        return -1;

    return EmitBackPatchOp(cx, cg, JSOP_BACKPATCH, lastp);
}

static JSBool
BackPatch(JSContext *cx, JSCodeGenerator *cg, ptrdiff_t last,
          jsbytecode *target, jsbytecode op)
{
    jsbytecode *pc, *stop;
    ptrdiff_t delta, span;

    pc = CG_CODE(cg, last);
    stop = CG_CODE(cg, -1);
    while (pc != stop) {
        delta = GetJumpOffset(cg, pc);
        span = target - pc;
        CHECK_AND_SET_JUMP_OFFSET(cx, cg, pc, span);

        /*
         * Set *pc after jump offset in case bpdelta didn't overflow, but span
         * does (if so, CHECK_AND_SET_JUMP_OFFSET might call BuildSpanDepTable
         * and need to see the JSOP_BACKPATCH* op at *pc).
         */
        *pc = op;
        pc -= delta;
    }
    return JS_TRUE;
}

void
js_PopStatement(JSTreeContext *tc)
{
    JSStmtInfo *stmt;

    stmt = tc->topStmt;
    tc->topStmt = stmt->down;
    if (STMT_LINKS_SCOPE(stmt)) {
        tc->topScopeStmt = stmt->downScope;
        if (stmt->flags & SIF_SCOPE) {
            tc->blockChain = stmt->blockObj->getParent();
            JS_SCOPE_DEPTH_METERING(--tc->scopeDepth);
        }
    }
}

JSBool
js_PopStatementCG(JSContext *cx, JSCodeGenerator *cg)
{
    JSStmtInfo *stmt;

    stmt = cg->topStmt;
    if (!STMT_IS_TRYING(stmt) &&
        (!BackPatch(cx, cg, stmt->breaks, CG_NEXT(cg), JSOP_GOTO) ||
         !BackPatch(cx, cg, stmt->continues, CG_CODE(cg, stmt->update),
                    JSOP_GOTO))) {
        return JS_FALSE;
    }
    js_PopStatement(cg);
    return JS_TRUE;
}

JSBool
js_DefineCompileTimeConstant(JSContext *cx, JSCodeGenerator *cg, JSAtom *atom,
                             JSParseNode *pn)
{
    /* XXX just do numbers for now */
    if (pn->pn_type == TOK_NUMBER) {
        if (!cg->constMap.put(atom, NumberTag(pn->pn_dval)))
            return JS_FALSE;
    }
    return JS_TRUE;
}

JSStmtInfo *
js_LexicalLookup(JSTreeContext *tc, JSAtom *atom, jsint *slotp, JSStmtInfo *stmt)
{
    JSObject *obj;
    JSScope *scope;
    JSScopeProperty *sprop;

    if (!stmt)
        stmt = tc->topScopeStmt;
    for (; stmt; stmt = stmt->downScope) {
        if (stmt->type == STMT_WITH)
            break;

        /* Skip "maybe scope" statements that don't contain let bindings. */
        if (!(stmt->flags & SIF_SCOPE))
            continue;

        obj = stmt->blockObj;
        JS_ASSERT(obj->getClass() == &js_BlockClass);
        scope = obj->scope();
        sprop = scope->lookup(ATOM_TO_JSID(atom));
        if (sprop) {
            JS_ASSERT(sprop->hasShortID());

            if (slotp) {
                JS_ASSERT(obj->fslots[JSSLOT_BLOCK_DEPTH].isInt32());
                *slotp = obj->fslots[JSSLOT_BLOCK_DEPTH].asInt32() +
                         sprop->shortid;
            }
            return stmt;
        }
    }

    if (slotp)
        *slotp = -1;
    return stmt;
}

<<<<<<< HEAD
static JSAtom *NO_CONSTANT = (JSAtom *)SPECIAL_TO_JSBOXEDWORD(0xabcd);

/*
 * Outside of the compiler (specifically, switch statements), atoms can only be
 * interned strings. Thus, this conversion is specific to the compiler.
 */
static bool
ValueToCompilerConstant(JSContext *cx, const Value &v, JSAtom **constp)
{
    jsboxedword w;
    if (v.isNull())
        w = JSBOXEDWORD_NULL;
    else if (v.isUndefined())
        w = JSBOXEDWORD_VOID;
    else if (v.isInt32() && INT32_FITS_IN_JSBOXEDWORD(v.asInt32()))
        w = INT_TO_JSBOXEDWORD(v.asInt32());
    else if (v.isNumber())
        return (*constp = js_AtomizeDouble(cx, v.asNumber())) != NULL;
    else if (v.isString())
        w = STRING_TO_JSBOXEDWORD(v.asString());
    else if (v.isObject())
        w = OBJECT_TO_JSBOXEDWORD(&v.asObject());
    else if (v.isBoolean())
        w = BOOLEAN_TO_JSBOXEDWORD(v.asBoolean());
    else
        JS_NOT_REACHED("invalid value");
    *constp = JSBOXEDWORD_TO_ATOM(w);
    return true;
}
=======
/*
 * Check if the attributes describe a property holding a compile-time constant
 * or a permanent, read-only property without a getter.
 */
#define IS_CONSTANT_PROPERTY(attrs)                                           \
    (((attrs) & (JSPROP_READONLY | JSPROP_PERMANENT | JSPROP_GETTER)) ==      \
     (JSPROP_READONLY | JSPROP_PERMANENT))
>>>>>>> 6526b8ae

/*
 * The function sets vp to NO_CONSTANT when the atom does not corresponds to a
 * name defining a constant.
 */
static JSBool
LookupCompileTimeConstant(JSContext *cx, JSCodeGenerator *cg, JSAtom *atom,
                          Value *constp)
{
    JSStmtInfo *stmt;
    JSObject *obj;

    /*
     * Chase down the cg stack, but only until we reach the outermost cg.
     * This enables propagating consts from top-level into switch cases in a
     * function compiled along with the top-level script.
     */
    constp->setMagic(JS_NO_CONSTANT);
    do {
        if (cg->inFunction() || cg->compileAndGo()) {
            /* XXX this will need revising if 'const' becomes block-scoped. */
            stmt = js_LexicalLookup(cg, atom, NULL);
            if (stmt)
                return JS_TRUE;

            if (JSCodeGenerator::ConstMap::Ptr p = cg->constMap.lookup(atom)) {
                JS_ASSERT(!p->value.isMagic(JS_NO_CONSTANT));
                *constp = p->value;
                return JS_TRUE;
            }

            /*
             * Try looking in the variable object for a direct property that
             * is readonly and permanent.  We know such a property can't be
             * shadowed by another property on obj's prototype chain, or a
             * with object or catch variable; nor can prop's value be changed,
             * nor can prop be deleted.
             */
            if (cg->inFunction()) {
                if (js_LookupLocal(cx, cg->fun, atom, NULL) != JSLOCAL_NONE)
                    break;
            } else {
                JS_ASSERT(cg->compileAndGo());
                obj = cg->scopeChain;

                JS_LOCK_OBJ(cx, obj);
                JSScope *scope = obj->scope();
                JSScopeProperty *sprop = scope->lookup(ATOM_TO_JSID(atom));
                if (sprop) {
                    /*
                     * We're compiling code that will be executed immediately,
                     * not re-executed against a different scope chain and/or
                     * variable object.  Therefore we can get constant values
                     * from our variable object here.
                     */
<<<<<<< HEAD
                    if (!sprop->writable() && !sprop->configurable() &&
                        sprop->hasDefaultGetter() && SPROP_HAS_VALID_SLOT(sprop, scope)) {
                        Value v = obj->lockedGetSlot(sprop->slot);
                        if (!ValueToCompilerConstant(cx, v, constp)) {
                            JS_UNLOCK_SCOPE(cx, scope);
                            return JS_FALSE;
                        }
=======
                    ok = obj->getAttributes(cx, ATOM_TO_JSID(atom), prop, &attrs);
                    if (ok && IS_CONSTANT_PROPERTY(attrs)) {
                        Value v;
                        if (obj->getProperty(cx, ATOM_TO_JSID(atom), &v))
                            *constp = v;
>>>>>>> 6526b8ae
                    }
                }
                JS_UNLOCK_SCOPE(cx, scope);
                if (sprop)
                    break;
            }
        }
    } while ((cg = (JSCodeGenerator *) cg->parent) != NULL);
    return JS_TRUE;
}

/*
 * Return JSOP_NOP to indicate that index fits 2 bytes and no index segment
 * reset instruction is necessary, JSOP_FALSE to indicate an error or either
 * JSOP_RESETBASE0 or JSOP_RESETBASE1 to indicate the reset bytecode to issue
 * after the main bytecode sequence.
 */
static JSOp
EmitBigIndexPrefix(JSContext *cx, JSCodeGenerator *cg, uintN index)
{
    uintN indexBase;

    /*
     * We have max 3 bytes for indexes and check for INDEX_LIMIT overflow only
     * for big indexes.
     */
    JS_STATIC_ASSERT(INDEX_LIMIT <= JS_BIT(24));
    JS_STATIC_ASSERT(INDEX_LIMIT >=
                     (JSOP_INDEXBASE3 - JSOP_INDEXBASE1 + 2) << 16);

    if (index < JS_BIT(16))
        return JSOP_NOP;
    indexBase = index >> 16;
    if (indexBase <= JSOP_INDEXBASE3 - JSOP_INDEXBASE1 + 1) {
        if (js_Emit1(cx, cg, (JSOp)(JSOP_INDEXBASE1 + indexBase - 1)) < 0)
            return JSOP_FALSE;
        return JSOP_RESETBASE0;
    }

    if (index >= INDEX_LIMIT) {
        JS_ReportErrorNumber(cx, js_GetErrorMessage, NULL,
                             JSMSG_TOO_MANY_LITERALS);
        return JSOP_FALSE;
    }

    if (js_Emit2(cx, cg, JSOP_INDEXBASE, (JSOp)indexBase) < 0)
        return JSOP_FALSE;
    return JSOP_RESETBASE;
}

/*
 * Emit a bytecode and its 2-byte constant index immediate operand. If the
 * index requires more than 2 bytes, emit a prefix op whose 8-bit immediate
 * operand effectively extends the 16-bit immediate of the prefixed opcode,
 * by changing index "segment" (see jsinterp.c). We optimize segments 1-3
 * with single-byte JSOP_INDEXBASE[123] codes.
 *
 * Such prefixing currently requires a suffix to restore the "zero segment"
 * register setting, but this could be optimized further.
 */
static JSBool
EmitIndexOp(JSContext *cx, JSOp op, uintN index, JSCodeGenerator *cg)
{
    JSOp bigSuffix;

    bigSuffix = EmitBigIndexPrefix(cx, cg, index);
    if (bigSuffix == JSOP_FALSE)
        return JS_FALSE;
    EMIT_UINT16_IMM_OP(op, index);
    return bigSuffix == JSOP_NOP || js_Emit1(cx, cg, bigSuffix) >= 0;
}

/*
 * Slight sugar for EmitIndexOp, again accessing cx and cg from the macro
 * caller's lexical environment, and embedding a false return on error.
 */
#define EMIT_INDEX_OP(op, index)                                              \
    JS_BEGIN_MACRO                                                            \
        if (!EmitIndexOp(cx, op, index, cg))                                  \
            return JS_FALSE;                                                  \
    JS_END_MACRO

static JSBool
EmitAtomOp(JSContext *cx, JSParseNode *pn, JSOp op, JSCodeGenerator *cg)
{
    JSAtomListElement *ale;

    JS_ASSERT(JOF_OPTYPE(op) == JOF_ATOM);
    if (op == JSOP_GETPROP &&
        pn->pn_atom == cx->runtime->atomState.lengthAtom) {
        return js_Emit1(cx, cg, JSOP_LENGTH) >= 0;
    }
    ale = cg->atomList.add(cg->parser, pn->pn_atom);
    if (!ale)
        return JS_FALSE;
    return EmitIndexOp(cx, op, ALE_INDEX(ale), cg);
}

static JSBool
EmitObjectOp(JSContext *cx, JSObjectBox *objbox, JSOp op,
             JSCodeGenerator *cg)
{
    JS_ASSERT(JOF_OPTYPE(op) == JOF_OBJECT);
    return EmitIndexOp(cx, op, cg->objectList.index(objbox), cg);
}

/*
 * What good are ARGNO_LEN and SLOTNO_LEN, you ask?  The answer is that, apart
 * from EmitSlotIndexOp, they abstract out the detail that both are 2, and in
 * other parts of the code there's no necessary relationship between the two.
 * The abstraction cracks here in order to share EmitSlotIndexOp code among
 * the JSOP_DEFLOCALFUN and JSOP_GET{ARG,VAR,LOCAL}PROP cases.
 */
JS_STATIC_ASSERT(ARGNO_LEN == 2);
JS_STATIC_ASSERT(SLOTNO_LEN == 2);

static JSBool
EmitSlotIndexOp(JSContext *cx, JSOp op, uintN slot, uintN index,
                JSCodeGenerator *cg)
{
    JSOp bigSuffix;
    ptrdiff_t off;
    jsbytecode *pc;

    JS_ASSERT(JOF_OPTYPE(op) == JOF_SLOTATOM ||
              JOF_OPTYPE(op) == JOF_SLOTOBJECT);
    bigSuffix = EmitBigIndexPrefix(cx, cg, index);
    if (bigSuffix == JSOP_FALSE)
        return JS_FALSE;

    /* Emit [op, slot, index]. */
    off = js_EmitN(cx, cg, op, 2 + INDEX_LEN);
    if (off < 0)
        return JS_FALSE;
    pc = CG_CODE(cg, off);
    SET_UINT16(pc, slot);
    pc += 2;
    SET_INDEX(pc, index);
    return bigSuffix == JSOP_NOP || js_Emit1(cx, cg, bigSuffix) >= 0;
}

/*
 * Adjust the slot for a block local to account for the number of variables
 * that share the same index space with locals. Due to the incremental code
 * generation for top-level script, we do the adjustment via code patching in
 * Compiler::compileScript; see comments there.
 *
 * The function returns -1 on failures.
 */
static jsint
AdjustBlockSlot(JSContext *cx, JSCodeGenerator *cg, jsint slot)
{
    JS_ASSERT((jsuint) slot < cg->maxStackDepth);
    if (cg->inFunction()) {
        slot += cg->fun->u.i.nvars;
        if ((uintN) slot >= SLOTNO_LIMIT) {
            ReportCompileErrorNumber(cx, CG_TS(cg), NULL, JSREPORT_ERROR, JSMSG_TOO_MANY_LOCALS);
            slot = -1;
        }
    }
    return slot;
}

static bool
EmitEnterBlock(JSContext *cx, JSParseNode *pn, JSCodeGenerator *cg)
{
    JS_ASSERT(PN_TYPE(pn) == TOK_LEXICALSCOPE);
    if (!EmitObjectOp(cx, pn->pn_objbox, JSOP_ENTERBLOCK, cg))
        return false;

    JSObject *blockObj = pn->pn_objbox->object;
    jsint depth = AdjustBlockSlot(cx, cg, OBJ_BLOCK_DEPTH(cx, blockObj));
    if (depth < 0)
        return false;

    for (uintN slot = JSSLOT_FREE(&js_BlockClass),
               limit = slot + OBJ_BLOCK_COUNT(cx, blockObj);
         slot < limit; slot++) {
        const Value &v = blockObj->getSlot(slot);

        /* Beware the empty destructuring dummy. */
        if (v.isUndefined()) {
            JS_ASSERT(slot + 1 <= limit);
            continue;
        }

        JSDefinition *dn = (JSDefinition *) v.asPrivateVoidPtr();
        JS_ASSERT(dn->pn_defn);
        JS_ASSERT(uintN(dn->frameSlot() + depth) < JS_BIT(16));
        dn->pn_cookie += depth;
#ifdef DEBUG
        for (JSParseNode *pnu = dn->dn_uses; pnu; pnu = pnu->pn_link) {
            JS_ASSERT(pnu->pn_lexdef == dn);
            JS_ASSERT(!(pnu->pn_dflags & PND_BOUND));
            JS_ASSERT(pnu->pn_cookie == FREE_UPVAR_COOKIE);
        }
#endif
    }

    blockObj->scope()->freeslot = JSSLOT_FREE(&js_BlockClass);
    return blockObj->growSlots(cx, JSSLOT_FREE(&js_BlockClass));
}

/*
 * When eval is called from a function, the eval code or function code it
 * compiles may reference upvars that live in the eval-calling function. The
 * eval-invoked compiler does not have explicit definitions for these upvars
 * and we do not attempt to create them a-priori (by inspecting the function's
 * args and vars) -- we could, but we'd take an avoidable penalty for each
 * function local not referenced by any upvar. Instead, we map such upvars
 * lazily, growing upvarMap.vector by powers of two.
 *
 * This function knows that it is called with pn pointing to a PN_NAME-arity
 * node, and cg->parser->callerFrame having a non-null fun member, and the
 * static level of cg at least one greater than the eval-calling function's
 * static level.
 */
static bool
MakeUpvarForEval(JSParseNode *pn, JSCodeGenerator *cg)
{
    JSContext *cx = cg->parser->context;
    JSFunction *fun = cg->parser->callerFrame->fun;
    uintN upvarLevel = fun->u.i.script->staticLevel;

    JSFunctionBox *funbox = cg->funbox;
    if (funbox) {
        /*
         * Treat top-level function definitions as escaping (i.e., as funargs),
         * required since we compile each such top level function or statement
         * and throw away the AST, so we can't yet see all funarg uses of this
         * function being compiled (cg->funbox->object). See bug 493177.
         */
        if (funbox->level == fun->u.i.script->staticLevel + 1U &&
            !(((JSFunction *) funbox->object)->flags & JSFUN_LAMBDA)) {
            JS_ASSERT_IF(cx->options & JSOPTION_ANONFUNFIX,
                         ((JSFunction *) funbox->object)->atom);
            return true;
        }

        while (funbox->level >= upvarLevel) {
            if (funbox->node->pn_dflags & PND_FUNARG)
                return true;
            funbox = funbox->parent;
            if (!funbox)
                break;
        }
    }

    JSAtom *atom = pn->pn_atom;

    uintN index;
    JSLocalKind localKind = js_LookupLocal(cx, fun, atom, &index);
    if (localKind == JSLOCAL_NONE)
        return true;

    JS_ASSERT(cg->staticLevel > upvarLevel);
    if (cg->staticLevel >= JS_DISPLAY_SIZE || upvarLevel >= JS_DISPLAY_SIZE)
        return true;

    JSAtomListElement *ale = cg->upvarList.lookup(atom);
    if (!ale) {
        if (cg->inFunction() &&
            !js_AddLocal(cx, cg->fun, atom, JSLOCAL_UPVAR)) {
            return false;
        }

        ale = cg->upvarList.add(cg->parser, atom);
        if (!ale)
            return false;
        JS_ASSERT(ALE_INDEX(ale) == cg->upvarList.count - 1);

        uint32 *vector = cg->upvarMap.vector;
        uint32 length = cg->upvarMap.length;

        JS_ASSERT(ALE_INDEX(ale) <= length);
        if (ALE_INDEX(ale) == length) {
            length = 2 * JS_MAX(2, length);
            vector = (uint32 *) cx->realloc(vector, length * sizeof *vector);
            if (!vector)
                return false;
            cg->upvarMap.vector = vector;
            cg->upvarMap.length = length;
        }

        if (localKind != JSLOCAL_ARG)
            index += fun->nargs;
        JS_ASSERT(index < JS_BIT(16));

        uintN skip = cg->staticLevel - upvarLevel;
        vector[ALE_INDEX(ale)] = MAKE_UPVAR_COOKIE(skip, index);
    }

    pn->pn_op = JSOP_GETUPVAR;
    pn->pn_cookie = MAKE_UPVAR_COOKIE(cg->staticLevel, ALE_INDEX(ale));
    pn->pn_dflags |= PND_BOUND;
    return true;
}

/*
 * BindNameToSlot attempts to optimize name gets and sets to stack slot loads
 * and stores, given the compile-time information in cg and a TOK_NAME node pn.
 * It returns false on error, true on success.
 *
 * The caller can inspect pn->pn_cookie for FREE_UPVAR_COOKIE to tell whether
 * optimization occurred, in which case BindNameToSlot also updated pn->pn_op.
 * If pn->pn_cookie is still FREE_UPVAR_COOKIE on return, pn->pn_op still may
 * have been optimized, e.g., from JSOP_NAME to JSOP_CALLEE.  Whether or not
 * pn->pn_op was modified, if this function finds an argument or local variable
 * name, PND_CONST will be set in pn_dflags for read-only properties after a
 * successful return.
 *
 * NB: if you add more opcodes specialized from JSOP_NAME, etc., don't forget
 * to update the TOK_FOR (for-in) and TOK_ASSIGN (op=, e.g. +=) special cases
 * in js_EmitTree.
 */
static JSBool
BindNameToSlot(JSContext *cx, JSCodeGenerator *cg, JSParseNode *pn)
{
    JSDefinition *dn;
    JSOp op;
    JSAtom *atom;
    uint32 cookie;
    JSDefinition::Kind dn_kind;
    JSAtomListElement *ale;
    uintN index;

    JS_ASSERT(pn->pn_type == TOK_NAME);

    /* Idempotency tests come first, since we may be called more than once. */
    if (pn->pn_dflags & PND_BOUND)
        return JS_TRUE;

    /* No cookie initialized for these two, they're pre-bound by definition. */
    JS_ASSERT(pn->pn_op != JSOP_ARGUMENTS && pn->pn_op != JSOP_CALLEE);

    /*
     * The parser linked all uses (including forward references) to their
     * definitions, unless a with statement or direct eval intervened.
     */
    if (pn->pn_used) {
        JS_ASSERT(pn->pn_cookie == FREE_UPVAR_COOKIE);
        dn = pn->pn_lexdef;
        JS_ASSERT(dn->pn_defn);
        if (pn->isDeoptimized())
            return JS_TRUE;
        pn->pn_dflags |= (dn->pn_dflags & PND_CONST);
    } else {
        if (!pn->pn_defn)
            return JS_TRUE;
        dn = (JSDefinition *) pn;
    }

    op = PN_OP(pn);
    if (op == JSOP_NOP)
        return JS_TRUE;

    JS_ASSERT(JOF_OPTYPE(op) == JOF_ATOM);
    atom = pn->pn_atom;
    cookie = dn->pn_cookie;
    dn_kind = dn->kind();

    /*
     * Turn attempts to mutate const-declared bindings into get ops (for
     * pre-increment and pre-decrement ops, our caller will have to emit
     * JSOP_POS, JSOP_ONE, and JSOP_ADD as well).
     *
     * Turn JSOP_DELNAME into JSOP_FALSE if dn is known, as all declared
     * bindings visible to the compiler are permanent in JS unless the
     * declaration originates in eval code. We detect eval code by testing
     * cg->parser->callerFrame, which is set only by eval or a debugger
     * equivalent.
     *
     * Note that this callerFrame non-null test must be qualified by testing
     * !cg->funbox to exclude function code nested in eval code, which is not
     * subject to the deletable binding exception.
     */
    switch (op) {
      case JSOP_NAME:
      case JSOP_SETCONST:
        break;
      case JSOP_DELNAME:
        if (dn_kind != JSDefinition::UNKNOWN) {
            if (cg->parser->callerFrame && !cg->funbox)
                JS_ASSERT(cg->compileAndGo());
            else
                pn->pn_op = JSOP_FALSE;
            pn->pn_dflags |= PND_BOUND;
            return JS_TRUE;
        }
        break;
      default:
        if (pn->isConst())
            pn->pn_op = op = JSOP_NAME;
    }

    if (cookie == FREE_UPVAR_COOKIE) {
        JSStackFrame *caller = cg->parser->callerFrame;
        if (caller) {
            JS_ASSERT(cg->compileAndGo());

            /*
             * Don't generate upvars on the left side of a for loop. See
             * bug 470758.
             */
            if (cg->flags & TCF_IN_FOR_INIT)
                return JS_TRUE;

            JS_ASSERT(caller->script);
            if (!caller->fun)
                return JS_TRUE;

            /*
             * Make sure the variable object used by the compiler to initialize
             * parent links matches the caller's varobj. Compile-n-go compiler-
             * created function objects have the top-level cg's scopeChain set
             * as their parent by Parser::newFunction.
             */
            JSObject *scopeobj = cg->inFunction()
                                 ? FUN_OBJECT(cg->fun)->getParent()
                                 : cg->scopeChain;
            if (scopeobj != cg->parser->callerVarObj)
                return JS_TRUE;

            /*
             * We are compiling eval or debug script inside a function frame
             * and the scope chain matches the function's variable object.
             * Optimize access to function's arguments and variable and the
             * arguments object.
             */
            if (op != JSOP_NAME)
                return JS_TRUE;

            /*
             * Generator functions may be resumed from any call stack, which
             * defeats the display optimization to static link searching used
             * by JSOP_{GET,CALL}UPVAR.
             */
            JSFunction *fun = cg->parser->callerFrame->fun;
            JS_ASSERT(cg->staticLevel >= fun->u.i.script->staticLevel);
            unsigned skip = cg->staticLevel - fun->u.i.script->staticLevel;
            if (cg->skipSpansGenerator(skip))
                return JS_TRUE;

            return MakeUpvarForEval(pn, cg);
        }
        return JS_TRUE;
    }

    if (dn->pn_dflags & PND_GVAR) {
        if (js_CodeSpec[dn->pn_op].type() == JOF_GLOBAL) {
            switch (op) {
              case JSOP_NAME:     op = JSOP_GETGLOBAL; break;
              case JSOP_SETNAME:  op = JSOP_SETGLOBAL; break;
              case JSOP_INCNAME:  op = JSOP_INCGLOBAL; break;
              case JSOP_NAMEINC:  op = JSOP_GLOBALINC; break;
              case JSOP_DECNAME:  op = JSOP_DECGLOBAL; break;
              case JSOP_NAMEDEC:  op = JSOP_GLOBALDEC; break;
              case JSOP_FORNAME:  op = JSOP_FORGLOBAL; break;
              case JSOP_SETCONST:
              case JSOP_DELNAME:
                /* Not supported. */
                return JS_TRUE;
              default: JS_NOT_REACHED("gvar");
            }

            JSCodeGenerator *globalCg = cg->compiler()->globalScope->cg;
            if (globalCg != cg) {
                uint32 slot = globalCg->globalUses[cookie].slot;

                /* Fall back to NAME if we can't add a slot. */
                if (!cg->addGlobalUse(atom, slot, &cookie))
                    return JS_FALSE;

                if (cookie == FREE_UPVAR_COOKIE)
                    return JS_TRUE;
            }

            pn->pn_op = op;
            pn->pn_cookie = cookie;
            pn->pn_dflags |= PND_BOUND;
            return JS_TRUE;
        }

        /*
         * If this is a global reference from within a function, leave pn_op as
         * JSOP_NAME, etc. We could emit JSOP_*GVAR ops within function code if
         * only we could depend on the global frame's slots being valid for all
         * calls to the function, and if we could equate the atom index in the
         * function's atom map for every global name with its frame slot.
         */
        if (cg->inFunction())
            return JS_TRUE;

        /*
         * We are optimizing global variables and there may be no pre-existing
         * global property named atom when this global script runs. If atom was
         * declared via const or var, optimize pn to access fp->vars using the
         * appropriate JSOP_*GVAR op.
         *
         * FIXME: should be able to optimize global function access too.
         */
        JS_ASSERT(dn_kind == JSDefinition::VAR || dn_kind == JSDefinition::CONST);

        switch (op) {
          case JSOP_NAME:     op = JSOP_GETGVAR; break;
          case JSOP_SETNAME:  op = JSOP_SETGVAR; break;
          case JSOP_SETCONST: /* NB: no change */ break;
          case JSOP_INCNAME:  op = JSOP_INCGVAR; break;
          case JSOP_NAMEINC:  op = JSOP_GVARINC; break;
          case JSOP_DECNAME:  op = JSOP_DECGVAR; break;
          case JSOP_NAMEDEC:  op = JSOP_GVARDEC; break;
          case JSOP_FORNAME:  /* NB: no change */ break;
          case JSOP_DELNAME:  /* NB: no change */ break;
          default: JS_NOT_REACHED("gvar");
        }
        pn->pn_op = op;
        pn->pn_cookie = cookie;
        pn->pn_dflags |= PND_BOUND;
        return JS_TRUE;
    }

    uintN level = UPVAR_FRAME_SKIP(cookie);
    JS_ASSERT(cg->staticLevel >= level);

    /*
     * A JSDefinition witnessed as a declaration by the parser cannot be an
     * upvar, unless it is the degenerate kind of upvar selected above (in the
     * code before the PND_GVAR test) for the special case of compile-and-go
     * code generated from eval called from a function, where the eval code
     * uses local vars defined in the function. We detect this upvar-for-eval
     * case by checking dn's op.
     */
    if (PN_OP(dn) == JSOP_GETUPVAR) {
        JS_ASSERT(cg->staticLevel >= level);
        if (op != JSOP_NAME)
            return JS_TRUE;

#ifdef DEBUG
        JSStackFrame *caller = cg->parser->callerFrame;
#endif
        JS_ASSERT(caller);
        JS_ASSERT(caller->script);

        JSTreeContext *tc = cg;
        while (tc->staticLevel != level)
            tc = tc->parent;
        JS_ASSERT(tc->compiling());

        JSCodeGenerator *evalcg = (JSCodeGenerator *) tc;
        JS_ASSERT(evalcg->compileAndGo());
        JS_ASSERT(caller->fun && cg->parser->callerVarObj == evalcg->scopeChain);

        /*
         * Don't generate upvars on the left side of a for loop. See
         * bug 470758 and bug 520513.
         */
        if (evalcg->flags & TCF_IN_FOR_INIT)
            return JS_TRUE;

        if (cg->staticLevel == level) {
            pn->pn_op = JSOP_GETUPVAR;
            pn->pn_cookie = cookie;
            pn->pn_dflags |= PND_BOUND;
            return JS_TRUE;
        }

        return MakeUpvarForEval(pn, cg);
    }

    uintN skip = cg->staticLevel - level;
    if (skip != 0) {
        JS_ASSERT(cg->inFunction());
        JS_ASSERT_IF(UPVAR_FRAME_SLOT(cookie) != CALLEE_UPVAR_SLOT,
                     cg->lexdeps.lookup(atom));
        JS_ASSERT(JOF_OPTYPE(op) == JOF_ATOM);
        JS_ASSERT(cg->fun->u.i.skipmin <= skip);

        /*
         * If op is a mutating opcode, this upvar's static level is too big to
         * index into the display, or the function is heavyweight, we fall back
         * on JSOP_*NAME*.
         */
        if (op != JSOP_NAME)
            return JS_TRUE;
        if (level >= JS_DISPLAY_SIZE)
            return JS_TRUE;
        if (cg->flags & TCF_FUN_HEAVYWEIGHT)
            return JS_TRUE;

        if (FUN_FLAT_CLOSURE(cg->fun)) {
            op = JSOP_GETDSLOT;
        } else {
            /*
             * The function we're compiling may not be heavyweight, but if it
             * escapes as a funarg, we can't use JSOP_GETUPVAR/JSOP_CALLUPVAR.
             * Parser::analyzeFunctions has arranged for this function's
             * enclosing functions to be heavyweight, so we can safely stick
             * with JSOP_NAME/JSOP_CALLNAME.
             */
            if (cg->funbox->node->pn_dflags & PND_FUNARG)
                return JS_TRUE;

            /*
             * Generator functions may be resumed from any call stack, which
             * defeats the display optimization to static link searching used
             * by JSOP_{GET,CALL}UPVAR.
             */
            if (cg->skipSpansGenerator(skip))
                return JS_TRUE;

            op = JSOP_GETUPVAR;
        }

        ale = cg->upvarList.lookup(atom);
        if (ale) {
            index = ALE_INDEX(ale);
        } else {
            if (!js_AddLocal(cx, cg->fun, atom, JSLOCAL_UPVAR))
                return JS_FALSE;

            ale = cg->upvarList.add(cg->parser, atom);
            if (!ale)
                return JS_FALSE;
            index = ALE_INDEX(ale);
            JS_ASSERT(index == cg->upvarList.count - 1);

            uint32 *vector = cg->upvarMap.vector;
            if (!vector) {
                uint32 length = cg->lexdeps.count;

                vector = (uint32 *) js_calloc(length * sizeof *vector);
                if (!vector) {
                    JS_ReportOutOfMemory(cx);
                    return JS_FALSE;
                }
                cg->upvarMap.vector = vector;
                cg->upvarMap.length = length;
            }

            uintN slot = UPVAR_FRAME_SLOT(cookie);
            if (slot != CALLEE_UPVAR_SLOT && dn_kind != JSDefinition::ARG) {
                JSTreeContext *tc = cg;
                do {
                    tc = tc->parent;
                } while (tc->staticLevel != level);
                if (tc->inFunction())
                    slot += tc->fun->nargs;
            }

            vector[index] = MAKE_UPVAR_COOKIE(skip, slot);
        }

        pn->pn_op = op;
        pn->pn_cookie = index;
        pn->pn_dflags |= PND_BOUND;
        return JS_TRUE;
    }

    /*
     * We are compiling a function body and may be able to optimize name
     * to stack slot. Look for an argument or variable in the function and
     * rewrite pn_op and update pn accordingly.
     */
    switch (dn_kind) {
      case JSDefinition::UNKNOWN:
        return JS_TRUE;

      case JSDefinition::LET:
        switch (op) {
          case JSOP_NAME:     op = JSOP_GETLOCAL; break;
          case JSOP_SETNAME:  op = JSOP_SETLOCAL; break;
          case JSOP_INCNAME:  op = JSOP_INCLOCAL; break;
          case JSOP_NAMEINC:  op = JSOP_LOCALINC; break;
          case JSOP_DECNAME:  op = JSOP_DECLOCAL; break;
          case JSOP_NAMEDEC:  op = JSOP_LOCALDEC; break;
          case JSOP_FORNAME:  op = JSOP_FORLOCAL; break;
          default: JS_NOT_REACHED("let");
        }
        break;

      case JSDefinition::ARG:
        switch (op) {
          case JSOP_NAME:     op = JSOP_GETARG; break;
          case JSOP_SETNAME:  op = JSOP_SETARG; break;
          case JSOP_INCNAME:  op = JSOP_INCARG; break;
          case JSOP_NAMEINC:  op = JSOP_ARGINC; break;
          case JSOP_DECNAME:  op = JSOP_DECARG; break;
          case JSOP_NAMEDEC:  op = JSOP_ARGDEC; break;
          case JSOP_FORNAME:  op = JSOP_FORARG; break;
          default: JS_NOT_REACHED("arg");
        }
        JS_ASSERT(!pn->isConst());
        break;

      case JSDefinition::VAR:
        if (PN_OP(dn) == JSOP_CALLEE) {
            JS_ASSERT(op != JSOP_CALLEE);
            JS_ASSERT((cg->fun->flags & JSFUN_LAMBDA) && atom == cg->fun->atom);

            /*
             * Leave pn->pn_op == JSOP_NAME if cg->fun is heavyweight, as we
             * cannot be sure cg->fun is not something of the form:
             *
             *   var ff = (function f(s) { eval(s); return f; });
             *
             * where a caller invokes ff("var f = 42"). The result returned for
             * such an invocation must be 42, since the callee name is
             * lexically bound in an outer declarative environment from the
             * function's activation. See jsfun.cpp:call_resolve.
             */
            JS_ASSERT(op != JSOP_DELNAME);
            if (!(cg->flags & TCF_FUN_HEAVYWEIGHT)) {
                op = JSOP_CALLEE;
                pn->pn_dflags |= PND_CONST;
            }

            pn->pn_op = op;
            pn->pn_dflags |= PND_BOUND;
            return JS_TRUE;
        }
        /* FALL THROUGH */

      default:
        JS_ASSERT_IF(dn_kind != JSDefinition::FUNCTION,
                     dn_kind == JSDefinition::VAR ||
                     dn_kind == JSDefinition::CONST);
        switch (op) {
          case JSOP_NAME:     op = JSOP_GETLOCAL; break;
          case JSOP_SETNAME:  op = JSOP_SETLOCAL; break;
          case JSOP_SETCONST: op = JSOP_SETLOCAL; break;
          case JSOP_INCNAME:  op = JSOP_INCLOCAL; break;
          case JSOP_NAMEINC:  op = JSOP_LOCALINC; break;
          case JSOP_DECNAME:  op = JSOP_DECLOCAL; break;
          case JSOP_NAMEDEC:  op = JSOP_LOCALDEC; break;
          case JSOP_FORNAME:  op = JSOP_FORLOCAL; break;
          default: JS_NOT_REACHED("local");
        }
        JS_ASSERT_IF(dn_kind == JSDefinition::CONST, pn->pn_dflags & PND_CONST);
        break;
    }

    JS_ASSERT(op != PN_OP(pn));
    pn->pn_op = op;
    pn->pn_cookie = UPVAR_FRAME_SLOT(cookie);
    pn->pn_dflags |= PND_BOUND;
    return JS_TRUE;
}

bool
JSCodeGenerator::addGlobalUse(JSAtom *atom, uint32 slot, uint32 *indexp)
{
    JSAtomListElement *ale = globalMap.lookup(atom);
    if (ale) {
        *indexp = ALE_INDEX(ale);
        return true;
    }

    /* Don't bother encoding indexes >= uint16 */
    if (globalUses.length() >= UINT16_LIMIT) {
        *indexp = FREE_UPVAR_COOKIE;
        return true;
    }

    /* Find or add an existing atom table entry. */
    ale = atomList.add(parser, atom);
    if (!ale)
        return false;

    *indexp = uint32(globalUses.length());

    GlobalSlotArray::Entry entry = { ALE_INDEX(ale), slot };
    if (!globalUses.append(entry))
        return false;

    ale = globalMap.add(parser, atom);
    if (!ale)
        return false;

    ALE_SET_INDEX(ale, *indexp);
    return true;
}

/*
 * If pn contains a useful expression, return true with *answer set to true.
 * If pn contains a useless expression, return true with *answer set to false.
 * Return false on error.
 *
 * The caller should initialize *answer to false and invoke this function on
 * an expression statement or similar subtree to decide whether the tree could
 * produce code that has any side effects.  For an expression statement, we
 * define useless code as code with no side effects, because the main effect,
 * the value left on the stack after the code executes, will be discarded by a
 * pop bytecode.
 */
static JSBool
CheckSideEffects(JSContext *cx, JSCodeGenerator *cg, JSParseNode *pn,
                 JSBool *answer)
{
    JSBool ok;
    JSParseNode *pn2;

    ok = JS_TRUE;
    if (!pn || *answer)
        return ok;

    switch (pn->pn_arity) {
      case PN_FUNC:
        /*
         * A named function, contrary to ES3, is no longer useful, because we
         * bind its name lexically (using JSOP_CALLEE) instead of creating an
         * Object instance and binding a readonly, permanent property in it
         * (the object and binding can be detected and hijacked or captured).
         * This is a bug fix to ES3; it is fixed in ES3.1 drafts.
         */
        *answer = JS_FALSE;
        break;

      case PN_LIST:
        if (pn->pn_op == JSOP_NOP ||
            pn->pn_op == JSOP_OR || pn->pn_op == JSOP_AND ||
            pn->pn_op == JSOP_STRICTEQ || pn->pn_op == JSOP_STRICTNE) {
            /*
             * Non-operators along with ||, &&, ===, and !== never invoke
             * toString or valueOf.
             */
            for (pn2 = pn->pn_head; pn2; pn2 = pn2->pn_next)
                ok &= CheckSideEffects(cx, cg, pn2, answer);
        } else {
            /*
             * All invocation operations (construct: TOK_NEW, call: TOK_LP)
             * are presumed to be useful, because they may have side effects
             * even if their main effect (their return value) is discarded.
             *
             * TOK_LB binary trees of 3 or more nodes are flattened into lists
             * to avoid too much recursion.  All such lists must be presumed
             * to be useful because each index operation could invoke a getter
             * (the JSOP_ARGUMENTS special case below, in the PN_BINARY case,
             * does not apply here: arguments[i][j] might invoke a getter).
             *
             * Likewise, array and object initialisers may call prototype
             * setters (the __defineSetter__ built-in, and writable __proto__
             * on Array.prototype create this hazard). Initialiser list nodes
             * have JSOP_NEWINIT in their pn_op.
             */
            *answer = JS_TRUE;
        }
        break;

      case PN_TERNARY:
        ok = CheckSideEffects(cx, cg, pn->pn_kid1, answer) &&
             CheckSideEffects(cx, cg, pn->pn_kid2, answer) &&
             CheckSideEffects(cx, cg, pn->pn_kid3, answer);
        break;

      case PN_BINARY:
        if (pn->pn_type == TOK_ASSIGN) {
            /*
             * Assignment is presumed to be useful, even if the next operation
             * is another assignment overwriting this one's ostensible effect,
             * because the left operand may be a property with a setter that
             * has side effects.
             *
             * The only exception is assignment of a useless value to a const
             * declared in the function currently being compiled.
             */
            pn2 = pn->pn_left;
            if (pn2->pn_type != TOK_NAME) {
                *answer = JS_TRUE;
            } else {
                if (!BindNameToSlot(cx, cg, pn2))
                    return JS_FALSE;
                if (!CheckSideEffects(cx, cg, pn->pn_right, answer))
                    return JS_FALSE;
                if (!*answer && (pn->pn_op != JSOP_NOP || !pn2->isConst()))
                    *answer = JS_TRUE;
            }
        } else {
            if (pn->pn_op == JSOP_OR || pn->pn_op == JSOP_AND ||
                pn->pn_op == JSOP_STRICTEQ || pn->pn_op == JSOP_STRICTNE) {
                /*
                 * ||, &&, ===, and !== do not convert their operands via
                 * toString or valueOf method calls.
                 */
                ok = CheckSideEffects(cx, cg, pn->pn_left, answer) &&
                     CheckSideEffects(cx, cg, pn->pn_right, answer);
            } else {
                /*
                 * We can't easily prove that neither operand ever denotes an
                 * object with a toString or valueOf method.
                 */
                *answer = JS_TRUE;
            }
        }
        break;

      case PN_UNARY:
        switch (pn->pn_type) {
          case TOK_DELETE:
            pn2 = pn->pn_kid;
            switch (pn2->pn_type) {
              case TOK_NAME:
                if (!BindNameToSlot(cx, cg, pn2))
                    return JS_FALSE;
                if (pn2->isConst()) {
                    *answer = JS_FALSE;
                    break;
                }
                /* FALL THROUGH */
              case TOK_DOT:
#if JS_HAS_XML_SUPPORT
              case TOK_DBLDOT:
#endif
              case TOK_LP:
              case TOK_LB:
                /* All these delete addressing modes have effects too. */
                *answer = JS_TRUE;
                break;
              default:
                ok = CheckSideEffects(cx, cg, pn2, answer);
                break;
            }
            break;

          case TOK_UNARYOP:
            if (pn->pn_op == JSOP_NOT) {
                /* ! does not convert its operand via toString or valueOf. */
                ok = CheckSideEffects(cx, cg, pn->pn_kid, answer);
                break;
            }
            /* FALL THROUGH */

          default:
            /*
             * All of TOK_INC, TOK_DEC, TOK_THROW, TOK_YIELD, and TOK_DEFSHARP
             * have direct effects. Of the remaining unary-arity node types,
             * we can't easily prove that the operand never denotes an object
             * with a toString or valueOf method.
             */
            *answer = JS_TRUE;
            break;
        }
        break;

      case PN_NAME:
        /*
         * Take care to avoid trying to bind a label name (labels, both for
         * statements and property values in object initialisers, have pn_op
         * defaulted to JSOP_NOP).
         */
        if (pn->pn_type == TOK_NAME && pn->pn_op != JSOP_NOP) {
            if (!BindNameToSlot(cx, cg, pn))
                return JS_FALSE;
            if (pn->pn_op != JSOP_ARGUMENTS && pn->pn_op != JSOP_CALLEE &&
                pn->pn_cookie == FREE_UPVAR_COOKIE) {
                /*
                 * Not an argument or local variable use, and not a use of a
                 * unshadowed named function expression's given name, so this
                 * expression could invoke a getter that has side effects.
                 */
                *answer = JS_TRUE;
            }
        }
        pn2 = pn->maybeExpr();
        if (pn->pn_type == TOK_DOT) {
            if (pn2->pn_type == TOK_NAME && !BindNameToSlot(cx, cg, pn2))
                return JS_FALSE;
            if (!(pn2->pn_op == JSOP_ARGUMENTS &&
                  pn->pn_atom == cx->runtime->atomState.lengthAtom)) {
                /*
                 * Any dotted property reference could call a getter, except
                 * for arguments.length where arguments is unambiguous.
                 */
                *answer = JS_TRUE;
            }
        }
        ok = CheckSideEffects(cx, cg, pn2, answer);
        break;

      case PN_NAMESET:
        ok = CheckSideEffects(cx, cg, pn->pn_tree, answer);
        break;

      case PN_NULLARY:
        if (pn->pn_type == TOK_DEBUGGER)
            *answer = JS_TRUE;
        break;
    }
    return ok;
}

static JSBool
EmitNameOp(JSContext *cx, JSCodeGenerator *cg, JSParseNode *pn,
           JSBool callContext)
{
    JSOp op;

    if (!BindNameToSlot(cx, cg, pn))
        return JS_FALSE;
    op = PN_OP(pn);

    if (callContext) {
        switch (op) {
          case JSOP_NAME:
            op = JSOP_CALLNAME;
            break;
          case JSOP_GETGVAR:
            JS_ASSERT(!cg->funbox);
            op = JSOP_CALLGVAR;
            break;
          case JSOP_GETGLOBAL:
            op = JSOP_CALLGLOBAL;
            break;
          case JSOP_GETARG:
            op = JSOP_CALLARG;
            break;
          case JSOP_GETLOCAL:
            op = JSOP_CALLLOCAL;
            break;
          case JSOP_GETUPVAR:
            op = JSOP_CALLUPVAR;
            break;
          case JSOP_GETDSLOT:
            op = JSOP_CALLDSLOT;
            break;
          default:
            JS_ASSERT(op == JSOP_ARGUMENTS || op == JSOP_CALLEE);
            break;
        }
    }

    if (op == JSOP_ARGUMENTS || op == JSOP_CALLEE) {
        if (js_Emit1(cx, cg, op) < 0)
            return JS_FALSE;
        if (callContext && js_Emit1(cx, cg, JSOP_NULL) < 0)
            return JS_FALSE;
    } else {
        if (pn->pn_cookie != FREE_UPVAR_COOKIE) {
            EMIT_UINT16_IMM_OP(op, pn->pn_cookie);
        } else {
            if (!EmitAtomOp(cx, pn, op, cg))
                return JS_FALSE;
        }
    }

    return JS_TRUE;
}

#if JS_HAS_XML_SUPPORT
static JSBool
EmitXMLName(JSContext *cx, JSParseNode *pn, JSOp op, JSCodeGenerator *cg)
{
    JSParseNode *pn2;
    uintN oldflags;

    JS_ASSERT(pn->pn_type == TOK_UNARYOP);
    JS_ASSERT(pn->pn_op == JSOP_XMLNAME);
    JS_ASSERT(op == JSOP_XMLNAME || op == JSOP_CALLXMLNAME);

    pn2 = pn->pn_kid;
    oldflags = cg->flags;
    cg->flags &= ~TCF_IN_FOR_INIT;
    if (!js_EmitTree(cx, cg, pn2))
        return JS_FALSE;
    cg->flags |= oldflags & TCF_IN_FOR_INIT;
    if (js_NewSrcNote2(cx, cg, SRC_PCBASE,
                       CG_OFFSET(cg) - pn2->pn_offset) < 0) {
        return JS_FALSE;
    }

    return js_Emit1(cx, cg, op) >= 0;
}
#endif

static JSBool
EmitSpecialPropOp(JSContext *cx, JSParseNode *pn, JSOp op, JSCodeGenerator *cg)
{
    /*
     * Special case for obj.__proto__ to deoptimize away from fast paths in the
     * interpreter and trace recorder, which skip dense array instances by
     * going up to Array.prototype before looking up the property name.
     */
    JSAtomListElement *ale = cg->atomList.add(cg->parser, pn->pn_atom);
    if (!ale)
        return JS_FALSE;
    if (!EmitIndexOp(cx, JSOP_QNAMEPART, ALE_INDEX(ale), cg))
        return JS_FALSE;
    if (js_Emit1(cx, cg, op) < 0)
        return JS_FALSE;
    return JS_TRUE;
}

static JSBool
EmitPropOp(JSContext *cx, JSParseNode *pn, JSOp op, JSCodeGenerator *cg,
           JSBool callContext)
{
    JSParseNode *pn2, *pndot, *pnup, *pndown;
    ptrdiff_t top;

    JS_ASSERT(pn->pn_arity == PN_NAME);
    pn2 = pn->maybeExpr();

    /* Special case deoptimization for __proto__. */
    if ((op == JSOP_GETPROP || op == JSOP_CALLPROP) &&
        pn->pn_atom == cx->runtime->atomState.protoAtom) {
        if (pn2 && !js_EmitTree(cx, cg, pn2))
            return JS_FALSE;
        return EmitSpecialPropOp(cx, pn, callContext ? JSOP_CALLELEM : JSOP_GETELEM, cg);
    }

    if (callContext) {
        JS_ASSERT(pn->pn_type == TOK_DOT);
        JS_ASSERT(op == JSOP_GETPROP);
        op = JSOP_CALLPROP;
    } else if (op == JSOP_GETPROP && pn->pn_type == TOK_DOT) {
        if (pn2->pn_op == JSOP_THIS) {
            if (pn->pn_atom != cx->runtime->atomState.lengthAtom) {
                /* Fast path for gets of |this.foo|. */
                return EmitAtomOp(cx, pn, JSOP_GETTHISPROP, cg);
            }
        } else if (pn2->pn_type == TOK_NAME) {
            /*
             * Try to optimize:
             *  - arguments.length into JSOP_ARGCNT
             *  - argname.prop into JSOP_GETARGPROP
             *  - localname.prop into JSOP_GETLOCALPROP
             * but don't do this if the property is 'length' -- prefer to emit
             * JSOP_GETARG, etc., and then JSOP_LENGTH.
             */
            if (!BindNameToSlot(cx, cg, pn2))
                return JS_FALSE;
            if (pn->pn_atom == cx->runtime->atomState.lengthAtom) {
                if (pn2->pn_op == JSOP_ARGUMENTS)
                    return js_Emit1(cx, cg, JSOP_ARGCNT) >= 0;
            } else {
                switch (pn2->pn_op) {
                  case JSOP_GETARG:
                    op = JSOP_GETARGPROP;
                    goto do_indexconst;
                  case JSOP_GETLOCAL:
                    op = JSOP_GETLOCALPROP;
                  do_indexconst: {
                        JSAtomListElement *ale;
                        jsatomid atomIndex;

                        ale = cg->atomList.add(cg->parser, pn->pn_atom);
                        if (!ale)
                            return JS_FALSE;
                        atomIndex = ALE_INDEX(ale);
                        return EmitSlotIndexOp(cx, op, pn2->pn_cookie, atomIndex, cg);
                    }

                  default:;
                }
            }
        }
    }

    /*
     * If the object operand is also a dotted property reference, reverse the
     * list linked via pn_expr temporarily so we can iterate over it from the
     * bottom up (reversing again as we go), to avoid excessive recursion.
     */
    if (pn2->pn_type == TOK_DOT) {
        pndot = pn2;
        pnup = NULL;
        top = CG_OFFSET(cg);
        for (;;) {
            /* Reverse pndot->pn_expr to point up, not down. */
            pndot->pn_offset = top;
            JS_ASSERT(!pndot->pn_used);
            pndown = pndot->pn_expr;
            pndot->pn_expr = pnup;
            if (pndown->pn_type != TOK_DOT)
                break;
            pnup = pndot;
            pndot = pndown;
        }

        /* pndown is a primary expression, not a dotted property reference. */
        if (!js_EmitTree(cx, cg, pndown))
            return JS_FALSE;

        do {
            /* Walk back up the list, emitting annotated name ops. */
            if (js_NewSrcNote2(cx, cg, SRC_PCBASE,
                               CG_OFFSET(cg) - pndown->pn_offset) < 0) {
                return JS_FALSE;
            }

            /* Special case deoptimization on __proto__, as above. */
            if (pndot->pn_arity == PN_NAME && pndot->pn_atom == cx->runtime->atomState.protoAtom) {
                if (!EmitSpecialPropOp(cx, pndot, JSOP_GETELEM, cg))
                    return JS_FALSE;
            } else if (!EmitAtomOp(cx, pndot, PN_OP(pndot), cg)) {
                return JS_FALSE;
            }

            /* Reverse the pn_expr link again. */
            pnup = pndot->pn_expr;
            pndot->pn_expr = pndown;
            pndown = pndot;
        } while ((pndot = pnup) != NULL);
    } else {
        if (!js_EmitTree(cx, cg, pn2))
            return JS_FALSE;
    }

    if (js_NewSrcNote2(cx, cg, SRC_PCBASE,
                       CG_OFFSET(cg) - pn2->pn_offset) < 0) {
        return JS_FALSE;
    }

    return EmitAtomOp(cx, pn, op, cg);
}

static JSBool
EmitElemOp(JSContext *cx, JSParseNode *pn, JSOp op, JSCodeGenerator *cg)
{
    ptrdiff_t top;
    JSParseNode *left, *right, *next, ltmp, rtmp;
    int32_t slot;

    top = CG_OFFSET(cg);
    if (pn->pn_arity == PN_LIST) {
        /* Left-associative operator chain to avoid too much recursion. */
        JS_ASSERT(pn->pn_op == JSOP_GETELEM);
        JS_ASSERT(pn->pn_count >= 3);
        left = pn->pn_head;
        right = pn->last();
        next = left->pn_next;
        JS_ASSERT(next != right);

        /*
         * Try to optimize arguments[0][j]... into JSOP_ARGSUB<0> followed by
         * one or more index expression and JSOP_GETELEM op pairs.
         */
        if (left->pn_type == TOK_NAME && next->pn_type == TOK_NUMBER) {
            if (!BindNameToSlot(cx, cg, left))
                return JS_FALSE;
            if (left->pn_op == JSOP_ARGUMENTS &&
                JSDOUBLE_IS_INT32(next->pn_dval, slot) &&
                (jsuint)slot < JS_BIT(16)) {
                /*
                 * arguments[i]() requires arguments object as "this".
                 * Check that we never generates list for that usage.
                 */
                JS_ASSERT(op != JSOP_CALLELEM || next->pn_next);
                left->pn_offset = next->pn_offset = top;
                EMIT_UINT16_IMM_OP(JSOP_ARGSUB, (jsatomid)slot);
                left = next;
                next = left->pn_next;
            }
        }

        /*
         * Check whether we generated JSOP_ARGSUB, just above, and have only
         * one more index expression to emit.  Given arguments[0][j], we must
         * skip the while loop altogether, falling through to emit code for j
         * (in the subtree referenced by right), followed by the annotated op,
         * at the bottom of this function.
         */
        JS_ASSERT(next != right || pn->pn_count == 3);
        if (left == pn->pn_head) {
            if (!js_EmitTree(cx, cg, left))
                return JS_FALSE;
        }
        while (next != right) {
            if (!js_EmitTree(cx, cg, next))
                return JS_FALSE;
            if (js_NewSrcNote2(cx, cg, SRC_PCBASE, CG_OFFSET(cg) - top) < 0)
                return JS_FALSE;
            if (js_Emit1(cx, cg, JSOP_GETELEM) < 0)
                return JS_FALSE;
            next = next->pn_next;
        }
    } else {
        if (pn->pn_arity == PN_NAME) {
            /*
             * Set left and right so pn appears to be a TOK_LB node, instead
             * of a TOK_DOT node.  See the TOK_FOR/IN case in js_EmitTree, and
             * EmitDestructuringOps nearer below.  In the destructuring case,
             * the base expression (pn_expr) of the name may be null, which
             * means we have to emit a JSOP_BINDNAME.
             */
            left = pn->maybeExpr();
            if (!left) {
                left = &ltmp;
                left->pn_type = TOK_STRING;
                left->pn_op = JSOP_BINDNAME;
                left->pn_arity = PN_NULLARY;
                left->pn_pos = pn->pn_pos;
                left->pn_atom = pn->pn_atom;
            }
            right = &rtmp;
            right->pn_type = TOK_STRING;
            right->pn_op = js_IsIdentifier(ATOM_TO_STRING(pn->pn_atom))
                           ? JSOP_QNAMEPART
                           : JSOP_STRING;
            right->pn_arity = PN_NULLARY;
            right->pn_pos = pn->pn_pos;
            right->pn_atom = pn->pn_atom;
        } else {
            JS_ASSERT(pn->pn_arity == PN_BINARY);
            left = pn->pn_left;
            right = pn->pn_right;
        }

        /* Try to optimize arguments[0] (e.g.) into JSOP_ARGSUB<0>. */
        if (op == JSOP_GETELEM &&
            left->pn_type == TOK_NAME &&
            right->pn_type == TOK_NUMBER) {
            if (!BindNameToSlot(cx, cg, left))
                return JS_FALSE;
            if (left->pn_op == JSOP_ARGUMENTS &&
                JSDOUBLE_IS_INT32(right->pn_dval, slot) &&
                (jsuint)slot < JS_BIT(16)) {
                left->pn_offset = right->pn_offset = top;
                EMIT_UINT16_IMM_OP(JSOP_ARGSUB, (jsatomid)slot);
                return JS_TRUE;
            }
        }

        if (!js_EmitTree(cx, cg, left))
            return JS_FALSE;
    }

    /* The right side of the descendant operator is implicitly quoted. */
    JS_ASSERT(op != JSOP_DESCENDANTS || right->pn_type != TOK_STRING ||
              right->pn_op == JSOP_QNAMEPART);
    if (!js_EmitTree(cx, cg, right))
        return JS_FALSE;
    if (js_NewSrcNote2(cx, cg, SRC_PCBASE, CG_OFFSET(cg) - top) < 0)
        return JS_FALSE;
    return js_Emit1(cx, cg, op) >= 0;
}

static JSBool
EmitNumberOp(JSContext *cx, jsdouble dval, JSCodeGenerator *cg)
{
    int32_t ival;
    uint32 u;
    ptrdiff_t off;
    jsbytecode *pc;

    if (JSDOUBLE_IS_INT32(dval, ival)) {
        if (ival == 0)
            return js_Emit1(cx, cg, JSOP_ZERO) >= 0;
        if (ival == 1)
            return js_Emit1(cx, cg, JSOP_ONE) >= 0;
        if ((jsint)(int8)ival == ival)
            return js_Emit2(cx, cg, JSOP_INT8, (jsbytecode)(int8)ival) >= 0;

        u = (uint32)ival;
        if (u < JS_BIT(16)) {
            EMIT_UINT16_IMM_OP(JSOP_UINT16, u);
        } else if (u < JS_BIT(24)) {
            off = js_EmitN(cx, cg, JSOP_UINT24, 3);
            if (off < 0)
                return JS_FALSE;
            pc = CG_CODE(cg, off);
            SET_UINT24(pc, u);
        } else {
            off = js_EmitN(cx, cg, JSOP_INT32, 4);
            if (off < 0)
                return JS_FALSE;
            pc = CG_CODE(cg, off);
            SET_INT32(pc, ival);
        }
        return JS_TRUE;
    }

    if (!cg->constList.append(DoubleTag(dval)))
        return JS_FALSE;

    return EmitIndexOp(cx, JSOP_DOUBLE, cg->constList.length() - 1, cg);
}

/*
 * To avoid bloating all parse nodes for the special case of switch, values are
 * allocated in the temp pool and pointed to by the parse node. These values
 * are not currently recycled (like parse nodes) and the temp pool is only
 * flushed at the end of compiling a script, so these values are technically
 * leaked. This would only be a problem for scripts containing a large number
 * of large switches, which seems unlikely.
 */
static Value *
AllocateSwitchConstant(JSContext *cx)
{
    Value *pv;
    JS_ARENA_ALLOCATE_TYPE(pv, Value, &cx->tempPool);
    return pv;
}

static JSBool
EmitSwitch(JSContext *cx, JSCodeGenerator *cg, JSParseNode *pn,
           JSStmtInfo *stmtInfo)
{
    JSOp switchOp;
    JSBool ok, hasDefault, constPropagated;
    ptrdiff_t top, off, defaultOffset;
    JSParseNode *pn2, *pn3, *pn4;
    uint32 caseCount, tableLength;
    JSParseNode **table;
    int32_t i, low, high;
    JSAtomListElement *ale;
    intN noteIndex;
    size_t switchSize, tableSize;
    jsbytecode *pc, *savepc;
#if JS_HAS_BLOCK_SCOPE
    jsint count;
#endif

    /* Try for most optimal, fall back if not dense ints, and per ECMAv2. */
    switchOp = JSOP_TABLESWITCH;
    ok = JS_TRUE;
    hasDefault = constPropagated = JS_FALSE;
    defaultOffset = -1;

    /*
     * If the switch contains let variables scoped by its body, model the
     * resulting block on the stack first, before emitting the discriminant's
     * bytecode (in case the discriminant contains a stack-model dependency
     * such as a let expression).
     */
    pn2 = pn->pn_right;
#if JS_HAS_BLOCK_SCOPE
    if (pn2->pn_type == TOK_LEXICALSCOPE) {
        /*
         * Push the body's block scope before discriminant code-gen for proper
         * static block scope linkage in case the discriminant contains a let
         * expression.  The block's locals must lie under the discriminant on
         * the stack so that case-dispatch bytecodes can find the discriminant
         * on top of stack.
         */
        count = OBJ_BLOCK_COUNT(cx, pn2->pn_objbox->object);
        js_PushBlockScope(cg, stmtInfo, pn2->pn_objbox->object, -1);
        stmtInfo->type = STMT_SWITCH;

        /* Emit JSOP_ENTERBLOCK before code to evaluate the discriminant. */
        if (!EmitEnterBlock(cx, pn2, cg))
            return JS_FALSE;

        /*
         * Pop the switch's statement info around discriminant code-gen.  Note
         * how this leaves cg->blockChain referencing the switch's
         * block scope object, which is necessary for correct block parenting
         * in the case where the discriminant contains a let expression.
         */
        cg->topStmt = stmtInfo->down;
        cg->topScopeStmt = stmtInfo->downScope;
    }
#ifdef __GNUC__
    else {
        count = 0;
    }
#endif
#endif

    /*
     * Emit code for the discriminant first (or nearly first, in the case of a
     * switch whose body is a block scope).
     */
    if (!js_EmitTree(cx, cg, pn->pn_left))
        return JS_FALSE;

    /* Switch bytecodes run from here till end of final case. */
    top = CG_OFFSET(cg);
#if !JS_HAS_BLOCK_SCOPE
    js_PushStatement(cg, stmtInfo, STMT_SWITCH, top);
#else
    if (pn2->pn_type == TOK_LC) {
        js_PushStatement(cg, stmtInfo, STMT_SWITCH, top);
    } else {
        /* Re-push the switch's statement info record. */
        cg->topStmt = cg->topScopeStmt = stmtInfo;

        /* Set the statement info record's idea of top. */
        stmtInfo->update = top;

        /* Advance pn2 to refer to the switch case list. */
        pn2 = pn2->expr();
    }
#endif

    caseCount = pn2->pn_count;
    tableLength = 0;
    table = NULL;

    if (caseCount == 0 ||
        (caseCount == 1 &&
         (hasDefault = (pn2->pn_head->pn_type == TOK_DEFAULT)))) {
        caseCount = 0;
        low = 0;
        high = -1;
    } else {
#define INTMAP_LENGTH   256
        jsbitmap intmap_space[INTMAP_LENGTH];
        jsbitmap *intmap = NULL;
        int32 intmap_bitlen = 0;

        low  = JSVAL_INT_MAX;
        high = JSVAL_INT_MIN;

        for (pn3 = pn2->pn_head; pn3; pn3 = pn3->pn_next) {
            if (pn3->pn_type == TOK_DEFAULT) {
                hasDefault = JS_TRUE;
                caseCount--;    /* one of the "cases" was the default */
                continue;
            }

            JS_ASSERT(pn3->pn_type == TOK_CASE);
            if (switchOp == JSOP_CONDSWITCH)
                continue;

            pn4 = pn3->pn_left;
            while (pn4->pn_type == TOK_RP)
                pn4 = pn4->pn_kid;

            Value constVal;
            switch (pn4->pn_type) {
              case TOK_NUMBER:
                constVal.setNumber(pn4->pn_dval);
                break;
              case TOK_STRING:
                constVal.setString(ATOM_TO_STRING(pn4->pn_atom));
                break;
              case TOK_NAME:
                if (!pn4->maybeExpr()) {
                    ok = LookupCompileTimeConstant(cx, cg, pn4->pn_atom, &constVal);
                    if (!ok)
                        goto release;
                    if (!constVal.isMagic(JS_NO_CONSTANT)) {
                        if (constVal.isObject()) {
                            /*
                             * XXX JSOP_LOOKUPSWITCH does not support const-
                             * propagated object values, see bug 407186.
                             */
                            switchOp = JSOP_CONDSWITCH;
                            continue;
                        }
                        constPropagated = JS_TRUE;
                        break;
                    }
                }
                /* FALL THROUGH */
              case TOK_PRIMARY:
                if (pn4->pn_op == JSOP_TRUE) {
                    constVal.setBoolean(true);
                    break;
                }
                if (pn4->pn_op == JSOP_FALSE) {
                    constVal.setBoolean(false);
                    break;
                }
                if (pn4->pn_op == JSOP_NULL) {
                    constVal.setNull();
                    break;
                }
                /* FALL THROUGH */
              default:
                switchOp = JSOP_CONDSWITCH;
                continue;
            }
            JS_ASSERT(constVal.isPrimitive());

            pn3->pn_pval = AllocateSwitchConstant(cx);
            if (!pn3->pn_pval) {
                ok = JS_FALSE;
                goto release;
            }

            *pn3->pn_pval = constVal;

            if (switchOp != JSOP_TABLESWITCH)
                continue;
            if (!pn3->pn_pval->isInt32()) {
                switchOp = JSOP_LOOKUPSWITCH;
                continue;
            }
            i = pn3->pn_pval->asInt32();
            if ((jsuint)(i + (jsint)JS_BIT(15)) >= (jsuint)JS_BIT(16)) {
                switchOp = JSOP_LOOKUPSWITCH;
                continue;
            }
            if (i < low)
                low = i;
            if (high < i)
                high = i;

            /*
             * Check for duplicates, which require a JSOP_LOOKUPSWITCH.
             * We bias i by 65536 if it's negative, and hope that's a rare
             * case (because it requires a malloc'd bitmap).
             */
            if (i < 0)
                i += JS_BIT(16);
            if (i >= intmap_bitlen) {
                if (!intmap &&
                    i < (INTMAP_LENGTH << JS_BITS_PER_WORD_LOG2)) {
                    intmap = intmap_space;
                    intmap_bitlen = INTMAP_LENGTH << JS_BITS_PER_WORD_LOG2;
                } else {
                    /* Just grab 8K for the worst-case bitmap. */
                    intmap_bitlen = JS_BIT(16);
                    intmap = (jsbitmap *)
                        cx->malloc((JS_BIT(16) >> JS_BITS_PER_WORD_LOG2)
                                   * sizeof(jsbitmap));
                    if (!intmap) {
                        JS_ReportOutOfMemory(cx);
                        return JS_FALSE;
                    }
                }
                memset(intmap, 0, intmap_bitlen >> JS_BITS_PER_BYTE_LOG2);
            }
            if (JS_TEST_BIT(intmap, i)) {
                switchOp = JSOP_LOOKUPSWITCH;
                continue;
            }
            JS_SET_BIT(intmap, i);
        }

      release:
        if (intmap && intmap != intmap_space)
            cx->free(intmap);
        if (!ok)
            return JS_FALSE;

        /*
         * Compute table length and select lookup instead if overlarge or
         * more than half-sparse.
         */
        if (switchOp == JSOP_TABLESWITCH) {
            tableLength = (uint32)(high - low + 1);
            if (tableLength >= JS_BIT(16) || tableLength > 2 * caseCount)
                switchOp = JSOP_LOOKUPSWITCH;
        } else if (switchOp == JSOP_LOOKUPSWITCH) {
            /*
             * Lookup switch supports only atom indexes below 64K limit.
             * Conservatively estimate the maximum possible index during
             * switch generation and use conditional switch if it exceeds
             * the limit.
             */
            if (caseCount + cg->constList.length() > JS_BIT(16))
                switchOp = JSOP_CONDSWITCH;
        }
    }

    /*
     * Emit a note with two offsets: first tells total switch code length,
     * second tells offset to first JSOP_CASE if condswitch.
     */
    noteIndex = js_NewSrcNote3(cx, cg, SRC_SWITCH, 0, 0);
    if (noteIndex < 0)
        return JS_FALSE;

    if (switchOp == JSOP_CONDSWITCH) {
        /*
         * 0 bytes of immediate for unoptimized ECMAv2 switch.
         */
        switchSize = 0;
    } else if (switchOp == JSOP_TABLESWITCH) {
        /*
         * 3 offsets (len, low, high) before the table, 1 per entry.
         */
        switchSize = (size_t)(JUMP_OFFSET_LEN * (3 + tableLength));
    } else {
        /*
         * JSOP_LOOKUPSWITCH:
         * 1 offset (len) and 1 atom index (npairs) before the table,
         * 1 atom index and 1 jump offset per entry.
         */
        switchSize = (size_t)(JUMP_OFFSET_LEN + INDEX_LEN +
                              (INDEX_LEN + JUMP_OFFSET_LEN) * caseCount);
    }

    /*
     * Emit switchOp followed by switchSize bytes of jump or lookup table.
     *
     * If switchOp is JSOP_LOOKUPSWITCH or JSOP_TABLESWITCH, it is crucial
     * to emit the immediate operand(s) by which bytecode readers such as
     * BuildSpanDepTable discover the length of the switch opcode *before*
     * calling js_SetJumpOffset (which may call BuildSpanDepTable).  It's
     * also important to zero all unknown jump offset immediate operands,
     * so they can be converted to span dependencies with null targets to
     * be computed later (js_EmitN zeros switchSize bytes after switchOp).
     */
    if (js_EmitN(cx, cg, switchOp, switchSize) < 0)
        return JS_FALSE;

    off = -1;
    if (switchOp == JSOP_CONDSWITCH) {
        intN caseNoteIndex = -1;
        JSBool beforeCases = JS_TRUE;

        /* Emit code for evaluating cases and jumping to case statements. */
        for (pn3 = pn2->pn_head; pn3; pn3 = pn3->pn_next) {
            pn4 = pn3->pn_left;
            if (pn4 && !js_EmitTree(cx, cg, pn4))
                return JS_FALSE;
            if (caseNoteIndex >= 0) {
                /* off is the previous JSOP_CASE's bytecode offset. */
                if (!js_SetSrcNoteOffset(cx, cg, (uintN)caseNoteIndex, 0,
                                         CG_OFFSET(cg) - off)) {
                    return JS_FALSE;
                }
            }
            if (!pn4) {
                JS_ASSERT(pn3->pn_type == TOK_DEFAULT);
                continue;
            }
            caseNoteIndex = js_NewSrcNote2(cx, cg, SRC_PCDELTA, 0);
            if (caseNoteIndex < 0)
                return JS_FALSE;
            off = EmitJump(cx, cg, JSOP_CASE, 0);
            if (off < 0)
                return JS_FALSE;
            pn3->pn_offset = off;
            if (beforeCases) {
                uintN noteCount, noteCountDelta;

                /* Switch note's second offset is to first JSOP_CASE. */
                noteCount = CG_NOTE_COUNT(cg);
                if (!js_SetSrcNoteOffset(cx, cg, (uintN)noteIndex, 1,
                                         off - top)) {
                    return JS_FALSE;
                }
                noteCountDelta = CG_NOTE_COUNT(cg) - noteCount;
                if (noteCountDelta != 0)
                    caseNoteIndex += noteCountDelta;
                beforeCases = JS_FALSE;
            }
        }

        /*
         * If we didn't have an explicit default (which could fall in between
         * cases, preventing us from fusing this js_SetSrcNoteOffset with the
         * call in the loop above), link the last case to the implicit default
         * for the decompiler.
         */
        if (!hasDefault &&
            caseNoteIndex >= 0 &&
            !js_SetSrcNoteOffset(cx, cg, (uintN)caseNoteIndex, 0,
                                 CG_OFFSET(cg) - off)) {
            return JS_FALSE;
        }

        /* Emit default even if no explicit default statement. */
        defaultOffset = EmitJump(cx, cg, JSOP_DEFAULT, 0);
        if (defaultOffset < 0)
            return JS_FALSE;
    } else {
        pc = CG_CODE(cg, top + JUMP_OFFSET_LEN);

        if (switchOp == JSOP_TABLESWITCH) {
            /* Fill in switch bounds, which we know fit in 16-bit offsets. */
            SET_JUMP_OFFSET(pc, low);
            pc += JUMP_OFFSET_LEN;
            SET_JUMP_OFFSET(pc, high);
            pc += JUMP_OFFSET_LEN;

            /*
             * Use malloc to avoid arena bloat for programs with many switches.
             * We free table if non-null at label out, so all control flow must
             * exit this function through goto out or goto bad.
             */
            if (tableLength != 0) {
                tableSize = (size_t)tableLength * sizeof *table;
                table = (JSParseNode **) cx->malloc(tableSize);
                if (!table)
                    return JS_FALSE;
                memset(table, 0, tableSize);
                for (pn3 = pn2->pn_head; pn3; pn3 = pn3->pn_next) {
                    if (pn3->pn_type == TOK_DEFAULT)
                        continue;
                    i = pn3->pn_pval->asInt32();
                    i -= low;
                    JS_ASSERT((uint32)i < tableLength);
                    table[i] = pn3;
                }
            }
        } else {
            JS_ASSERT(switchOp == JSOP_LOOKUPSWITCH);

            /* Fill in the number of cases. */
            SET_INDEX(pc, caseCount);
            pc += INDEX_LEN;
        }

        /*
         * After this point, all control flow involving JSOP_TABLESWITCH
         * must set ok and goto out to exit this function.  To keep things
         * simple, all switchOp cases exit that way.
         */
        MUST_FLOW_THROUGH("out");
        if (cg->spanDeps) {
            /*
             * We have already generated at least one big jump so we must
             * explicitly add span dependencies for the switch jumps. When
             * called below, js_SetJumpOffset can only do it when patching
             * the first big jump or when cg->spanDeps is null.
             */
            if (!AddSwitchSpanDeps(cx, cg, CG_CODE(cg, top)))
                goto bad;
        }

        if (constPropagated) {
            /*
             * Skip switchOp, as we are not setting jump offsets in the two
             * for loops below.  We'll restore CG_NEXT(cg) from savepc after,
             * unless there was an error.
             */
            savepc = CG_NEXT(cg);
            CG_NEXT(cg) = pc + 1;
            if (switchOp == JSOP_TABLESWITCH) {
                for (i = 0; i < (jsint)tableLength; i++) {
                    pn3 = table[i];
                    if (pn3 &&
                        (pn4 = pn3->pn_left) != NULL &&
                        pn4->pn_type == TOK_NAME) {
                        /* Note a propagated constant with the const's name. */
                        JS_ASSERT(!pn4->maybeExpr());
                        ale = cg->atomList.add(cg->parser, pn4->pn_atom);
                        if (!ale)
                            goto bad;
                        CG_NEXT(cg) = pc;
                        if (js_NewSrcNote2(cx, cg, SRC_LABEL, (ptrdiff_t)
                                           ALE_INDEX(ale)) < 0) {
                            goto bad;
                        }
                    }
                    pc += JUMP_OFFSET_LEN;
                }
            } else {
                for (pn3 = pn2->pn_head; pn3; pn3 = pn3->pn_next) {
                    pn4 = pn3->pn_left;
                    if (pn4 && pn4->pn_type == TOK_NAME) {
                        /* Note a propagated constant with the const's name. */
                        JS_ASSERT(!pn4->maybeExpr());
                        ale = cg->atomList.add(cg->parser, pn4->pn_atom);
                        if (!ale)
                            goto bad;
                        CG_NEXT(cg) = pc;
                        if (js_NewSrcNote2(cx, cg, SRC_LABEL, (ptrdiff_t)
                                           ALE_INDEX(ale)) < 0) {
                            goto bad;
                        }
                    }
                    pc += INDEX_LEN + JUMP_OFFSET_LEN;
                }
            }
            CG_NEXT(cg) = savepc;
        }
    }

    /* Emit code for each case's statements, copying pn_offset up to pn3. */
    for (pn3 = pn2->pn_head; pn3; pn3 = pn3->pn_next) {
        if (switchOp == JSOP_CONDSWITCH && pn3->pn_type != TOK_DEFAULT)
            CHECK_AND_SET_JUMP_OFFSET_AT_CUSTOM(cx, cg, pn3->pn_offset, goto bad);
        pn4 = pn3->pn_right;
        ok = js_EmitTree(cx, cg, pn4);
        if (!ok)
            goto out;
        pn3->pn_offset = pn4->pn_offset;
        if (pn3->pn_type == TOK_DEFAULT)
            off = pn3->pn_offset - top;
    }

    if (!hasDefault) {
        /* If no default case, offset for default is to end of switch. */
        off = CG_OFFSET(cg) - top;
    }

    /* We better have set "off" by now. */
    JS_ASSERT(off != -1);

    /* Set the default offset (to end of switch if no default). */
    if (switchOp == JSOP_CONDSWITCH) {
        pc = NULL;
        JS_ASSERT(defaultOffset != -1);
        ok = js_SetJumpOffset(cx, cg, CG_CODE(cg, defaultOffset),
                              off - (defaultOffset - top));
        if (!ok)
            goto out;
    } else {
        pc = CG_CODE(cg, top);
        ok = js_SetJumpOffset(cx, cg, pc, off);
        if (!ok)
            goto out;
        pc += JUMP_OFFSET_LEN;
    }

    /* Set the SRC_SWITCH note's offset operand to tell end of switch. */
    off = CG_OFFSET(cg) - top;
    ok = js_SetSrcNoteOffset(cx, cg, (uintN)noteIndex, 0, off);
    if (!ok)
        goto out;

    if (switchOp == JSOP_TABLESWITCH) {
        /* Skip over the already-initialized switch bounds. */
        pc += 2 * JUMP_OFFSET_LEN;

        /* Fill in the jump table, if there is one. */
        for (i = 0; i < (jsint)tableLength; i++) {
            pn3 = table[i];
            off = pn3 ? pn3->pn_offset - top : 0;
            ok = js_SetJumpOffset(cx, cg, pc, off);
            if (!ok)
                goto out;
            pc += JUMP_OFFSET_LEN;
        }
    } else if (switchOp == JSOP_LOOKUPSWITCH) {
        /* Skip over the already-initialized number of cases. */
        pc += INDEX_LEN;

        for (pn3 = pn2->pn_head; pn3; pn3 = pn3->pn_next) {
            if (pn3->pn_type == TOK_DEFAULT)
                continue;
            if (!cg->constList.append(*pn3->pn_pval))
                goto bad;
            SET_INDEX(pc, cg->constList.length() - 1);
            pc += INDEX_LEN;

            off = pn3->pn_offset - top;
            ok = js_SetJumpOffset(cx, cg, pc, off);
            if (!ok)
                goto out;
            pc += JUMP_OFFSET_LEN;
        }
    }

out:
    if (table)
        cx->free(table);
    if (ok) {
        ok = js_PopStatementCG(cx, cg);

#if JS_HAS_BLOCK_SCOPE
        if (ok && pn->pn_right->pn_type == TOK_LEXICALSCOPE)
            EMIT_UINT16_IMM_OP(JSOP_LEAVEBLOCK, count);
#endif
    }
    return ok;

bad:
    ok = JS_FALSE;
    goto out;
}

JSBool
js_EmitFunctionScript(JSContext *cx, JSCodeGenerator *cg, JSParseNode *body)
{
    if (cg->flags & TCF_FUN_IS_GENERATOR) {
        /* JSOP_GENERATOR must be the first instruction. */
        CG_SWITCH_TO_PROLOG(cg);
        JS_ASSERT(CG_NEXT(cg) == CG_BASE(cg));
        if (js_Emit1(cx, cg, JSOP_GENERATOR) < 0)
            return false;
        CG_SWITCH_TO_MAIN(cg);
    } else {
        /*
         * Emit a trace hint opcode only if not in a generator, since generators
         * are not yet traced and both want to be the first instruction.
         */
        if (js_Emit1(cx, cg, JSOP_TRACE) < 0)
            return false;
    }

    if (cg->flags & TCF_FUN_UNBRAND_THIS) {
        if (js_Emit1(cx, cg, JSOP_UNBRANDTHIS) < 0)
            return false;
    }

    return js_EmitTree(cx, cg, body) &&
           js_Emit1(cx, cg, JSOP_STOP) >= 0 &&
           js_NewScriptFromCG(cx, cg);
}

/* A macro for inlining at the top of js_EmitTree (whence it came). */
#define UPDATE_LINE_NUMBER_NOTES(cx, cg, line)                                \
    JS_BEGIN_MACRO                                                            \
        uintN line_ = (line);                                                 \
        uintN delta_ = line_ - CG_CURRENT_LINE(cg);                           \
        if (delta_ != 0) {                                                    \
            /*                                                                \
             * Encode any change in the current source line number by using   \
             * either several SRC_NEWLINE notes or just one SRC_SETLINE note, \
             * whichever consumes less space.                                 \
             *                                                                \
             * NB: We handle backward line number deltas (possible with for   \
             * loops where the update part is emitted after the body, but its \
             * line number is <= any line number in the body) here by letting \
             * unsigned delta_ wrap to a very large number, which triggers a  \
             * SRC_SETLINE.                                                   \
             */                                                               \
            CG_CURRENT_LINE(cg) = line_;                                      \
            if (delta_ >= (uintN)(2 + ((line_ > SN_3BYTE_OFFSET_MASK)<<1))) { \
                if (js_NewSrcNote2(cx, cg, SRC_SETLINE, (ptrdiff_t)line_) < 0)\
                    return JS_FALSE;                                          \
            } else {                                                          \
                do {                                                          \
                    if (js_NewSrcNote(cx, cg, SRC_NEWLINE) < 0)               \
                        return JS_FALSE;                                      \
                } while (--delta_ != 0);                                      \
            }                                                                 \
        }                                                                     \
    JS_END_MACRO

/* A function, so that we avoid macro-bloating all the other callsites. */
static JSBool
UpdateLineNumberNotes(JSContext *cx, JSCodeGenerator *cg, uintN line)
{
    UPDATE_LINE_NUMBER_NOTES(cx, cg, line);
    return JS_TRUE;
}

static JSBool
MaybeEmitVarDecl(JSContext *cx, JSCodeGenerator *cg, JSOp prologOp,
                 JSParseNode *pn, jsatomid *result)
{
    jsatomid atomIndex;
    JSAtomListElement *ale;

    if (pn->pn_cookie != FREE_UPVAR_COOKIE) {
        atomIndex = (jsatomid) UPVAR_FRAME_SLOT(pn->pn_cookie);
    } else {
        ale = cg->atomList.add(cg->parser, pn->pn_atom);
        if (!ale)
            return JS_FALSE;
        atomIndex = ALE_INDEX(ale);
    }

    if (JOF_OPTYPE(pn->pn_op) == JOF_ATOM &&
        (!cg->inFunction() || (cg->flags & TCF_FUN_HEAVYWEIGHT)) &&
        js_CodeSpec[pn->pn_op].type() != JOF_GLOBAL)
    {
        CG_SWITCH_TO_PROLOG(cg);
        if (!UpdateLineNumberNotes(cx, cg, pn->pn_pos.begin.lineno))
            return JS_FALSE;
        EMIT_INDEX_OP(prologOp, atomIndex);
        CG_SWITCH_TO_MAIN(cg);
    }

    if (result)
        *result = atomIndex;
    return JS_TRUE;
}

#if JS_HAS_DESTRUCTURING

typedef JSBool
(*DestructuringDeclEmitter)(JSContext *cx, JSCodeGenerator *cg, JSOp prologOp,
                            JSParseNode *pn);

static JSBool
EmitDestructuringDecl(JSContext *cx, JSCodeGenerator *cg, JSOp prologOp,
                      JSParseNode *pn)
{
    JS_ASSERT(pn->pn_type == TOK_NAME);
    if (!BindNameToSlot(cx, cg, pn))
        return JS_FALSE;

    JS_ASSERT(PN_OP(pn) != JSOP_ARGUMENTS && PN_OP(pn) != JSOP_CALLEE);
    return MaybeEmitVarDecl(cx, cg, prologOp, pn, NULL);
}

static JSBool
EmitDestructuringDecls(JSContext *cx, JSCodeGenerator *cg, JSOp prologOp,
                       JSParseNode *pn)
{
    JSParseNode *pn2, *pn3;
    DestructuringDeclEmitter emitter;

    if (pn->pn_type == TOK_RB) {
        for (pn2 = pn->pn_head; pn2; pn2 = pn2->pn_next) {
            if (pn2->pn_type == TOK_COMMA)
                continue;
            emitter = (pn2->pn_type == TOK_NAME)
                      ? EmitDestructuringDecl
                      : EmitDestructuringDecls;
            if (!emitter(cx, cg, prologOp, pn2))
                return JS_FALSE;
        }
    } else {
        JS_ASSERT(pn->pn_type == TOK_RC);
        for (pn2 = pn->pn_head; pn2; pn2 = pn2->pn_next) {
            pn3 = pn2->pn_right;
            emitter = (pn3->pn_type == TOK_NAME)
                      ? EmitDestructuringDecl
                      : EmitDestructuringDecls;
            if (!emitter(cx, cg, prologOp, pn3))
                return JS_FALSE;
        }
    }
    return JS_TRUE;
}

static JSBool
EmitDestructuringOpsHelper(JSContext *cx, JSCodeGenerator *cg, JSParseNode *pn);

static JSBool
EmitDestructuringLHS(JSContext *cx, JSCodeGenerator *cg, JSParseNode *pn)
{
    jsuint slot;

    /*
     * Now emit the lvalue opcode sequence.  If the lvalue is a nested
     * destructuring initialiser-form, call ourselves to handle it, then
     * pop the matched value.  Otherwise emit an lvalue bytecode sequence
     * ending with a JSOP_ENUMELEM or equivalent op.
     */
    if (pn->pn_type == TOK_RB || pn->pn_type == TOK_RC) {
        if (!EmitDestructuringOpsHelper(cx, cg, pn))
            return JS_FALSE;
        if (js_Emit1(cx, cg, JSOP_POP) < 0)
            return JS_FALSE;
    } else {
        if (pn->pn_type == TOK_NAME) {
            if (!BindNameToSlot(cx, cg, pn))
                return JS_FALSE;
            if (pn->isConst() && !pn->isInitialized())
                return js_Emit1(cx, cg, JSOP_POP) >= 0;
        }

        switch (pn->pn_op) {
          case JSOP_SETNAME:
            /*
             * NB: pn is a PN_NAME node, not a PN_BINARY.  Nevertheless,
             * we want to emit JSOP_ENUMELEM, which has format JOF_ELEM.
             * So here and for JSOP_ENUMCONSTELEM, we use EmitElemOp.
             */
            if (!EmitElemOp(cx, pn, JSOP_ENUMELEM, cg))
                return JS_FALSE;
            break;

          case JSOP_SETCONST:
            if (!EmitElemOp(cx, pn, JSOP_ENUMCONSTELEM, cg))
                return JS_FALSE;
            break;

          case JSOP_SETLOCAL:
            slot = (jsuint) pn->pn_cookie;
            EMIT_UINT16_IMM_OP(JSOP_SETLOCALPOP, slot);
            break;

          case JSOP_SETARG:
          case JSOP_SETGVAR:
          case JSOP_SETGLOBAL:
            slot = (jsuint) pn->pn_cookie;
            EMIT_UINT16_IMM_OP(PN_OP(pn), slot);
            if (js_Emit1(cx, cg, JSOP_POP) < 0)
                return JS_FALSE;
            break;

          default:
          {
            ptrdiff_t top;

            top = CG_OFFSET(cg);
            if (!js_EmitTree(cx, cg, pn))
                return JS_FALSE;
            if (js_NewSrcNote2(cx, cg, SRC_PCBASE, CG_OFFSET(cg) - top) < 0)
                return JS_FALSE;
            if (js_Emit1(cx, cg, JSOP_ENUMELEM) < 0)
                return JS_FALSE;
            break;
          }

          case JSOP_ENUMELEM:
            JS_ASSERT(0);
        }
    }

    return JS_TRUE;
}

/*
 * Recursive helper for EmitDestructuringOps.
 *
 * Given a value to destructure on the stack, walk over an object or array
 * initialiser at pn, emitting bytecodes to match property values and store
 * them in the lvalues identified by the matched property names.
 */
static JSBool
EmitDestructuringOpsHelper(JSContext *cx, JSCodeGenerator *cg, JSParseNode *pn)
{
    jsuint index;
    JSParseNode *pn2, *pn3;
    JSBool doElemOp;

#ifdef DEBUG
    intN stackDepth = cg->stackDepth;
    JS_ASSERT(stackDepth != 0);
    JS_ASSERT(pn->pn_arity == PN_LIST);
    JS_ASSERT(pn->pn_type == TOK_RB || pn->pn_type == TOK_RC);
#endif

    if (pn->pn_count == 0) {
        /* Emit a DUP;POP sequence for the decompiler. */
        return js_Emit1(cx, cg, JSOP_DUP) >= 0 &&
               js_Emit1(cx, cg, JSOP_POP) >= 0;
    }

    index = 0;
    for (pn2 = pn->pn_head; pn2; pn2 = pn2->pn_next) {
        /*
         * Duplicate the value being destructured to use as a reference base.
         * If dup is not the first one, annotate it for the decompiler.
         */
        if (pn2 != pn->pn_head && js_NewSrcNote(cx, cg, SRC_CONTINUE) < 0)
            return JS_FALSE;
        if (js_Emit1(cx, cg, JSOP_DUP) < 0)
            return JS_FALSE;

        /*
         * Now push the property name currently being matched, which is either
         * the array initialiser's current index, or the current property name
         * "label" on the left of a colon in the object initialiser.  Set pn3
         * to the lvalue node, which is in the value-initializing position.
         */
        doElemOp = JS_TRUE;
        if (pn->pn_type == TOK_RB) {
            if (!EmitNumberOp(cx, index, cg))
                return JS_FALSE;
            pn3 = pn2;
        } else {
            JS_ASSERT(pn->pn_type == TOK_RC);
            JS_ASSERT(pn2->pn_type == TOK_COLON);
            pn3 = pn2->pn_left;
            if (pn3->pn_type == TOK_NUMBER) {
                /*
                 * If we are emitting an object destructuring initialiser,
                 * annotate the index op with SRC_INITPROP so we know we are
                 * not decompiling an array initialiser.
                 */
                if (js_NewSrcNote(cx, cg, SRC_INITPROP) < 0)
                    return JS_FALSE;
                if (!EmitNumberOp(cx, pn3->pn_dval, cg))
                    return JS_FALSE;
            } else {
                JS_ASSERT(pn3->pn_type == TOK_STRING ||
                          pn3->pn_type == TOK_NAME);
                if (!EmitAtomOp(cx, pn3, JSOP_GETPROP, cg))
                    return JS_FALSE;
                doElemOp = JS_FALSE;
            }
            pn3 = pn2->pn_right;
        }

        if (doElemOp) {
            /*
             * Ok, get the value of the matching property name.  This leaves
             * that value on top of the value being destructured, so the stack
             * is one deeper than when we started.
             */
            if (js_Emit1(cx, cg, JSOP_GETELEM) < 0)
                return JS_FALSE;
            JS_ASSERT(cg->stackDepth == stackDepth + 1);
        }

        /* Nullary comma node makes a hole in the array destructurer. */
        if (pn3->pn_type == TOK_COMMA && pn3->pn_arity == PN_NULLARY) {
            JS_ASSERT(pn->pn_type == TOK_RB);
            JS_ASSERT(pn2 == pn3);
            if (js_Emit1(cx, cg, JSOP_POP) < 0)
                return JS_FALSE;
        } else {
            if (!EmitDestructuringLHS(cx, cg, pn3))
                return JS_FALSE;
        }

        JS_ASSERT(cg->stackDepth == stackDepth);
        ++index;
    }

    return JS_TRUE;
}

static ptrdiff_t
OpToDeclType(JSOp op)
{
    switch (op) {
      case JSOP_NOP:
        return SRC_DECL_LET;
      case JSOP_DEFCONST:
        return SRC_DECL_CONST;
      case JSOP_DEFVAR:
        return SRC_DECL_VAR;
      default:
        return SRC_DECL_NONE;
    }
}

static JSBool
EmitDestructuringOps(JSContext *cx, JSCodeGenerator *cg, JSOp prologOp,
                     JSParseNode *pn)
{
    /*
     * If we're called from a variable declaration, help the decompiler by
     * annotating the first JSOP_DUP that EmitDestructuringOpsHelper emits.
     * If the destructuring initialiser is empty, our helper will emit a
     * JSOP_DUP followed by a JSOP_POP for the decompiler.
     */
    if (js_NewSrcNote2(cx, cg, SRC_DESTRUCT, OpToDeclType(prologOp)) < 0)
        return JS_FALSE;

    /*
     * Call our recursive helper to emit the destructuring assignments and
     * related stack manipulations.
     */
    return EmitDestructuringOpsHelper(cx, cg, pn);
}

static JSBool
EmitGroupAssignment(JSContext *cx, JSCodeGenerator *cg, JSOp prologOp,
                    JSParseNode *lhs, JSParseNode *rhs)
{
    jsuint depth, limit, i, nslots;
    JSParseNode *pn;

    depth = limit = (uintN) cg->stackDepth;
    for (pn = rhs->pn_head; pn; pn = pn->pn_next) {
        if (limit == JS_BIT(16)) {
            ReportCompileErrorNumber(cx, CG_TS(cg), rhs, JSREPORT_ERROR, JSMSG_ARRAY_INIT_TOO_BIG);
            return JS_FALSE;
        }

        /* MaybeEmitGroupAssignment won't call us if rhs is holey. */
        JS_ASSERT(!(pn->pn_type == TOK_COMMA && pn->pn_arity == PN_NULLARY));
        if (!js_EmitTree(cx, cg, pn))
            return JS_FALSE;
        ++limit;
    }

    if (js_NewSrcNote2(cx, cg, SRC_GROUPASSIGN, OpToDeclType(prologOp)) < 0)
        return JS_FALSE;

    i = depth;
    for (pn = lhs->pn_head; pn; pn = pn->pn_next, ++i) {
        /* MaybeEmitGroupAssignment requires lhs->pn_count <= rhs->pn_count. */
        JS_ASSERT(i < limit);
        jsint slot = AdjustBlockSlot(cx, cg, i);
        if (slot < 0)
            return JS_FALSE;
        EMIT_UINT16_IMM_OP(JSOP_GETLOCAL, slot);

        if (pn->pn_type == TOK_COMMA && pn->pn_arity == PN_NULLARY) {
            if (js_Emit1(cx, cg, JSOP_POP) < 0)
                return JS_FALSE;
        } else {
            if (!EmitDestructuringLHS(cx, cg, pn))
                return JS_FALSE;
        }
    }

    nslots = limit - depth;
    EMIT_UINT16_IMM_OP(JSOP_POPN, nslots);
    cg->stackDepth = (uintN) depth;
    return JS_TRUE;
}

/*
 * Helper called with pop out param initialized to a JSOP_POP* opcode.  If we
 * can emit a group assignment sequence, which results in 0 stack depth delta,
 * we set *pop to JSOP_NOP so callers can veto emitting pn followed by a pop.
 */
static JSBool
MaybeEmitGroupAssignment(JSContext *cx, JSCodeGenerator *cg, JSOp prologOp,
                         JSParseNode *pn, JSOp *pop)
{
    JSParseNode *lhs, *rhs;

    JS_ASSERT(pn->pn_type == TOK_ASSIGN);
    JS_ASSERT(*pop == JSOP_POP || *pop == JSOP_POPV);
    lhs = pn->pn_left;
    rhs = pn->pn_right;
    if (lhs->pn_type == TOK_RB && rhs->pn_type == TOK_RB &&
        !(rhs->pn_xflags & PNX_HOLEY) &&
        lhs->pn_count <= rhs->pn_count) {
        if (!EmitGroupAssignment(cx, cg, prologOp, lhs, rhs))
            return JS_FALSE;
        *pop = JSOP_NOP;
    }
    return JS_TRUE;
}

#endif /* JS_HAS_DESTRUCTURING */

static JSBool
EmitVariables(JSContext *cx, JSCodeGenerator *cg, JSParseNode *pn,
              JSBool inLetHead, ptrdiff_t *headNoteIndex)
{
    bool let, forInVar, first;
#if JS_HAS_BLOCK_SCOPE
    bool forInLet, popScope;
    JSStmtInfo *stmt, *scopeStmt;
#endif
    ptrdiff_t off, noteIndex, tmp;
    JSParseNode *pn2, *pn3, *next;
    JSOp op;
    jsatomid atomIndex;
    uintN oldflags;

    /* Default in case of JS_HAS_BLOCK_SCOPE early return, below. */
    *headNoteIndex = -1;

    /*
     * Let blocks and expressions have a parenthesized head in which the new
     * scope is not yet open. Initializer evaluation uses the parent node's
     * lexical scope. If popScope is true below, then we hide the top lexical
     * block from any calls to BindNameToSlot hiding in pn2->pn_expr so that
     * it won't find any names in the new let block.
     *
     * The same goes for let declarations in the head of any kind of for loop.
     * Unlike a let declaration 'let x = i' within a block, where x is hoisted
     * to the start of the block, a 'for (let x = i...) ...' loop evaluates i
     * in the containing scope, and puts x in the loop body's scope.
     */
    let = (pn->pn_op == JSOP_NOP);
    forInVar = (pn->pn_xflags & PNX_FORINVAR) != 0;
#if JS_HAS_BLOCK_SCOPE
    forInLet = let && forInVar;
    popScope = (inLetHead || (let && (cg->flags & TCF_IN_FOR_INIT)));
    if (popScope) {
        stmt = cg->topStmt;
        scopeStmt = cg->topScopeStmt;
    }
# ifdef __GNUC__
    else stmt = scopeStmt = NULL;   /* quell GCC overwarning */
# endif
    JS_ASSERT(!popScope || let);
#endif

    off = noteIndex = -1;
    for (pn2 = pn->pn_head; ; pn2 = next) {
        first = pn2 == pn->pn_head;
        next = pn2->pn_next;

        if (pn2->pn_type != TOK_NAME) {
#if JS_HAS_DESTRUCTURING
            if (pn2->pn_type == TOK_RB || pn2->pn_type == TOK_RC) {
                /*
                 * Emit variable binding ops, but not destructuring ops.
                 * The parser (see Variables, jsparse.c) has ensured that
                 * our caller will be the TOK_FOR/TOK_IN case in js_EmitTree,
                 * and that case will emit the destructuring code only after
                 * emitting an enumerating opcode and a branch that tests
                 * whether the enumeration ended.
                 */
                JS_ASSERT(forInVar);
                JS_ASSERT(pn->pn_count == 1);
                if (!EmitDestructuringDecls(cx, cg, PN_OP(pn), pn2))
                    return JS_FALSE;
                break;
            }
#endif

            /*
             * A destructuring initialiser assignment preceded by var will
             * never occur to the left of 'in' in a for-in loop.  As with 'for
             * (var x = i in o)...', this will cause the entire 'var [a, b] =
             * i' to be hoisted out of the loop.
             */
            JS_ASSERT(pn2->pn_type == TOK_ASSIGN);
            JS_ASSERT(!forInVar);

            /*
             * To allow the front end to rewrite var f = x; as f = x; when a
             * function f(){} precedes the var, detect simple name assignment
             * here and initialize the name.
             */
#if !JS_HAS_DESTRUCTURING
            JS_ASSERT(pn2->pn_left->pn_type == TOK_NAME);
#else
            if (pn2->pn_left->pn_type == TOK_NAME)
#endif
            {
                pn3 = pn2->pn_right;
                pn2 = pn2->pn_left;
                goto do_name;
            }

#if JS_HAS_DESTRUCTURING
            if (pn->pn_count == 1) {
                /*
                 * If this is the only destructuring assignment in the list,
                 * try to optimize to a group assignment.  If we're in a let
                 * head, pass JSOP_POP rather than the pseudo-prolog JSOP_NOP
                 * in pn->pn_op, to suppress a second (and misplaced) 'let'.
                 */
                JS_ASSERT(noteIndex < 0 && !pn2->pn_next);
                op = JSOP_POP;
                if (!MaybeEmitGroupAssignment(cx, cg,
                                              inLetHead ? JSOP_POP : PN_OP(pn),
                                              pn2, &op)) {
                    return JS_FALSE;
                }
                if (op == JSOP_NOP) {
                    pn->pn_xflags = (pn->pn_xflags & ~PNX_POPVAR) | PNX_GROUPINIT;
                    break;
                }
            }

            pn3 = pn2->pn_left;
            if (!EmitDestructuringDecls(cx, cg, PN_OP(pn), pn3))
                return JS_FALSE;

            if (!js_EmitTree(cx, cg, pn2->pn_right))
                return JS_FALSE;

            /*
             * Veto pn->pn_op if inLetHead to avoid emitting a SRC_DESTRUCT
             * that's redundant with respect to the SRC_DECL/SRC_DECL_LET that
             * we will emit at the bottom of this function.
             */
            if (!EmitDestructuringOps(cx, cg,
                                      inLetHead ? JSOP_POP : PN_OP(pn),
                                      pn3)) {
                return JS_FALSE;
            }
            goto emit_note_pop;
#endif
        }

        /*
         * Load initializer early to share code above that jumps to do_name.
         * NB: if this var redeclares an existing binding, then pn2 is linked
         * on its definition's use-chain and pn_expr has been overlayed with
         * pn_lexdef.
         */
        pn3 = pn2->maybeExpr();

     do_name:
        if (!BindNameToSlot(cx, cg, pn2))
            return JS_FALSE;

        op = PN_OP(pn2);
        if (op == JSOP_ARGUMENTS) {
            /* JSOP_ARGUMENTS => no initializer */
            JS_ASSERT(!pn3 && !let);
            pn3 = NULL;
#ifdef __GNUC__
            atomIndex = 0;            /* quell GCC overwarning */
#endif
        } else {
            JS_ASSERT(op != JSOP_CALLEE);
            JS_ASSERT(pn2->pn_cookie != FREE_UPVAR_COOKIE || !let);
            if (!MaybeEmitVarDecl(cx, cg, PN_OP(pn), pn2, &atomIndex))
                return JS_FALSE;

            if (pn3) {
                JS_ASSERT(!forInVar);
                if (op == JSOP_SETNAME) {
                    JS_ASSERT(!let);
                    EMIT_INDEX_OP(JSOP_BINDNAME, atomIndex);
                }
                if (pn->pn_op == JSOP_DEFCONST &&
                    !js_DefineCompileTimeConstant(cx, cg, pn2->pn_atom, pn3)) {
                    return JS_FALSE;
                }

#if JS_HAS_BLOCK_SCOPE
                /* Evaluate expr in the outer lexical scope if requested. */
                if (popScope) {
                    cg->topStmt = stmt->down;
                    cg->topScopeStmt = scopeStmt->downScope;
                }
#endif

                oldflags = cg->flags;
                cg->flags &= ~TCF_IN_FOR_INIT;
                if (!js_EmitTree(cx, cg, pn3))
                    return JS_FALSE;
                cg->flags |= oldflags & TCF_IN_FOR_INIT;

#if JS_HAS_BLOCK_SCOPE
                if (popScope) {
                    cg->topStmt = stmt;
                    cg->topScopeStmt = scopeStmt;
                }
#endif
            }
        }

        /*
         * The parser rewrites 'for (var x = i in o)' to hoist 'var x = i' --
         * likewise 'for (let x = i in o)' becomes 'i; for (let x in o)' using
         * a TOK_SEQ node to make the two statements appear as one. Therefore
         * if this declaration is part of a for-in loop head, we do not need to
         * emit op or any source note. Our caller, the TOK_FOR/TOK_IN case in
         * js_EmitTree, will annotate appropriately.
         */
        JS_ASSERT_IF(pn2->pn_defn, pn3 == pn2->pn_expr);
        if (forInVar) {
            JS_ASSERT(pn->pn_count == 1);
            JS_ASSERT(!pn3);
            break;
        }

        if (first &&
            !inLetHead &&
            js_NewSrcNote2(cx, cg, SRC_DECL,
                           (pn->pn_op == JSOP_DEFCONST)
                           ? SRC_DECL_CONST
                           : (pn->pn_op == JSOP_DEFVAR)
                           ? SRC_DECL_VAR
                           : SRC_DECL_LET) < 0) {
            return JS_FALSE;
        }
        if (op == JSOP_ARGUMENTS) {
            if (js_Emit1(cx, cg, op) < 0)
                return JS_FALSE;
        } else if (pn2->pn_cookie != FREE_UPVAR_COOKIE) {
            EMIT_UINT16_IMM_OP(op, atomIndex);
        } else {
            EMIT_INDEX_OP(op, atomIndex);
        }

#if JS_HAS_DESTRUCTURING
    emit_note_pop:
#endif
        tmp = CG_OFFSET(cg);
        if (noteIndex >= 0) {
            if (!js_SetSrcNoteOffset(cx, cg, (uintN)noteIndex, 0, tmp-off))
                return JS_FALSE;
        }
        if (!next)
            break;
        off = tmp;
        noteIndex = js_NewSrcNote2(cx, cg, SRC_PCDELTA, 0);
        if (noteIndex < 0 || js_Emit1(cx, cg, JSOP_POP) < 0)
            return JS_FALSE;
    }

    /* If this is a let head, emit and return a srcnote on the pop. */
    if (inLetHead) {
        *headNoteIndex = js_NewSrcNote(cx, cg, SRC_DECL);
        if (*headNoteIndex < 0)
            return JS_FALSE;
        if (!(pn->pn_xflags & PNX_POPVAR))
            return js_Emit1(cx, cg, JSOP_NOP) >= 0;
    }

    return !(pn->pn_xflags & PNX_POPVAR) || js_Emit1(cx, cg, JSOP_POP) >= 0;
}

#if defined DEBUG_brendan || defined DEBUG_mrbkap
static JSBool
GettableNoteForNextOp(JSCodeGenerator *cg)
{
    ptrdiff_t offset, target;
    jssrcnote *sn, *end;

    offset = 0;
    target = CG_OFFSET(cg);
    for (sn = CG_NOTES(cg), end = sn + CG_NOTE_COUNT(cg); sn < end;
         sn = SN_NEXT(sn)) {
        if (offset == target && SN_IS_GETTABLE(sn))
            return JS_TRUE;
        offset += SN_DELTA(sn);
    }
    return JS_FALSE;
}
#endif

/* Top-level named functions need a nop for decompilation. */
static JSBool
EmitFunctionDefNop(JSContext *cx, JSCodeGenerator *cg, uintN index)
{
    return js_NewSrcNote2(cx, cg, SRC_FUNCDEF, (ptrdiff_t)index) >= 0 &&
           js_Emit1(cx, cg, JSOP_NOP) >= 0;
}

static bool
EmitNewInit(JSContext *cx, JSCodeGenerator *cg, JSProtoKey key, JSParseNode *pn, int sharpnum)
{
    if (js_Emit2(cx, cg, JSOP_NEWINIT, (jsbytecode) key) < 0)
        return false;
#if JS_HAS_SHARP_VARS
    if (cg->hasSharps()) {
        if (pn->pn_count != 0)
            EMIT_UINT16_IMM_OP(JSOP_SHARPINIT, cg->sharpSlotBase);
        if (sharpnum >= 0)
            EMIT_UINT16PAIR_IMM_OP(JSOP_DEFSHARP, cg->sharpSlotBase, sharpnum);
    } else {
        JS_ASSERT(sharpnum < 0);
    }
#endif
    return true;
}

static bool
EmitEndInit(JSContext *cx, JSCodeGenerator *cg, uint32 count)
{
#if JS_HAS_SHARP_VARS
    /* Emit an op for sharp array cleanup and decompilation. */
    if (cg->hasSharps() && count != 0)
        EMIT_UINT16_IMM_OP(JSOP_SHARPINIT, cg->sharpSlotBase);
#endif
    return js_Emit1(cx, cg, JSOP_ENDINIT) >= 0;
}

/* See the SRC_FOR source note offsetBias comments later in this file. */
JS_STATIC_ASSERT(JSOP_NOP_LENGTH == 1);
JS_STATIC_ASSERT(JSOP_POP_LENGTH == 1);

JSBool
js_EmitTree(JSContext *cx, JSCodeGenerator *cg, JSParseNode *pn)
{
    JSBool ok, useful, wantval;
    JSStmtInfo *stmt, stmtInfo;
    ptrdiff_t top, off, tmp, beq, jmp;
    JSParseNode *pn2, *pn3;
    JSAtom *atom;
    JSAtomListElement *ale;
    jsatomid atomIndex;
    uintN index;
    ptrdiff_t noteIndex;
    JSSrcNoteType noteType;
    jsbytecode *pc;
    JSOp op;
    TokenKind type;
    uint32 argc;
#if JS_HAS_SHARP_VARS
    jsint sharpnum;
#endif

    JS_CHECK_RECURSION(cx, return JS_FALSE);

    ok = JS_TRUE;
    cg->emitLevel++;
    pn->pn_offset = top = CG_OFFSET(cg);

    /* Emit notes to tell the current bytecode's source line number. */
    UPDATE_LINE_NUMBER_NOTES(cx, cg, pn->pn_pos.begin.lineno);

    switch (pn->pn_type) {
      case TOK_FUNCTION:
      {
        JSFunction *fun;
        uintN slot;

#if JS_HAS_XML_SUPPORT
        if (pn->pn_arity == PN_NULLARY) {
            if (js_Emit1(cx, cg, JSOP_GETFUNNS) < 0)
                return JS_FALSE;
            break;
        }
#endif

        fun = (JSFunction *) pn->pn_funbox->object;
        JS_ASSERT(FUN_INTERPRETED(fun));
        if (fun->u.i.script) {
            /*
             * This second pass is needed to emit JSOP_NOP with a source note
             * for the already-emitted function definition prolog opcode. See
             * comments in the TOK_LC case.
             */
            JS_ASSERT(pn->pn_op == JSOP_NOP);
            JS_ASSERT(cg->inFunction());
            if (!EmitFunctionDefNop(cx, cg, pn->pn_index))
                return JS_FALSE;
            break;
        }

        JS_ASSERT_IF(cx->options & JSOPTION_ANONFUNFIX,
                     pn->pn_defn ||
                     (!pn->pn_used && !pn->isTopLevel()) ||
                     (fun->flags & JSFUN_LAMBDA));

        JS_ASSERT_IF(pn->pn_funbox->tcflags & TCF_FUN_HEAVYWEIGHT,
                     FUN_KIND(fun) == JSFUN_INTERPRETED);

        /* Generate code for the function's body. */
        void *cg2mark = JS_ARENA_MARK(cg->codePool);
        void *cg2space;
        JS_ARENA_ALLOCATE_TYPE(cg2space, JSCodeGenerator, cg->codePool);
        if (!cg2space) {
            js_ReportOutOfScriptQuota(cx);
            return JS_FALSE;
        }
        JSCodeGenerator *cg2 =
            new (cg2space) JSCodeGenerator(cg->parser,
                                           cg->codePool, cg->notePool,
                                           pn->pn_pos.begin.lineno);

        if (!cg2->init())
            return JS_FALSE;

        cg2->flags = pn->pn_funbox->tcflags | TCF_IN_FUNCTION;
#if JS_HAS_SHARP_VARS
        if (cg2->flags & TCF_HAS_SHARPS) {
            cg2->sharpSlotBase = fun->sharpSlotBase(cx);
            if (cg2->sharpSlotBase < 0)
                return JS_FALSE;
        }
#endif
        cg2->fun = fun;
        cg2->funbox = pn->pn_funbox;
        cg2->parent = cg;

        /*
         * jsparse.cpp:SetStaticLevel limited static nesting depth to fit in 16
         * bits and to reserve the all-ones value, thereby reserving the magic
         * FREE_UPVAR_COOKIE value. Note the cg2->staticLevel assignment below.
         */
        JS_ASSERT(cg->staticLevel < JS_BITMASK(16) - 1);
        cg2->staticLevel = cg->staticLevel + 1;

        /* We measured the max scope depth when we parsed the function. */
        JS_SCOPE_DEPTH_METERING(cg2->maxScopeDepth = uint16(-1));
        if (!js_EmitFunctionScript(cx, cg2, pn->pn_body))
            pn = NULL;

        cg2->~JSCodeGenerator();
        JS_ARENA_RELEASE(cg->codePool, cg2mark);
        cg2 = NULL;
        if (!pn)
            return JS_FALSE;

        /* Make the function object a literal in the outer script's pool. */
        index = cg->objectList.index(pn->pn_funbox);

        /* Emit a bytecode pointing to the closure object in its immediate. */
        op = PN_OP(pn);
        if (op != JSOP_NOP) {
            if ((pn->pn_funbox->tcflags & TCF_GENEXP_LAMBDA) &&
                js_NewSrcNote(cx, cg, SRC_GENEXP) < 0) {
                return JS_FALSE;
            }
            EMIT_INDEX_OP(op, index);
            break;
        }

        /*
         * For a script we emit the code as we parse. Thus the bytecode for
         * top-level functions should go in the prolog to predefine their
         * names in the variable object before the already-generated main code
         * is executed. This extra work for top-level scripts is not necessary
         * when we emit the code for a function. It is fully parsed prior to
         * invocation of the emitter and calls to js_EmitTree for function
         * definitions can be scheduled before generating the rest of code.
         */
        if (!cg->inFunction()) {
            JS_ASSERT(!cg->topStmt);
            CG_SWITCH_TO_PROLOG(cg);
            op = FUN_FLAT_CLOSURE(fun) ? JSOP_DEFFUN_FC : JSOP_DEFFUN;
            EMIT_INDEX_OP(op, index);
            CG_SWITCH_TO_MAIN(cg);

            /* Emit NOP for the decompiler. */
            if (!EmitFunctionDefNop(cx, cg, index))
                return JS_FALSE;
        } else {
#ifdef DEBUG
            JSLocalKind localKind =
#endif
                js_LookupLocal(cx, cg->fun, fun->atom, &slot);
            JS_ASSERT(localKind == JSLOCAL_VAR || localKind == JSLOCAL_CONST);
            JS_ASSERT(index < JS_BIT(20));
            pn->pn_index = index;
            op = FUN_FLAT_CLOSURE(fun) ? JSOP_DEFLOCALFUN_FC : JSOP_DEFLOCALFUN;
            if (!EmitSlotIndexOp(cx, op, slot, index, cg))
                return JS_FALSE;
        }
        break;
      }

      case TOK_ARGSBODY:
        ok = js_EmitTree(cx, cg, pn->last());
        break;

      case TOK_UPVARS:
        JS_ASSERT(cg->lexdeps.count == 0);
        JS_ASSERT(pn->pn_names.count != 0);
        cg->lexdeps = pn->pn_names;
        ok = js_EmitTree(cx, cg, pn->pn_tree);
        break;

      case TOK_IF:
        /* Initialize so we can detect else-if chains and avoid recursion. */
        stmtInfo.type = STMT_IF;
        beq = jmp = -1;
        noteIndex = -1;

      if_again:
        /* Emit code for the condition before pushing stmtInfo. */
        if (!js_EmitTree(cx, cg, pn->pn_kid1))
            return JS_FALSE;
        top = CG_OFFSET(cg);
        if (stmtInfo.type == STMT_IF) {
            js_PushStatement(cg, &stmtInfo, STMT_IF, top);
        } else {
            /*
             * We came here from the goto further below that detects else-if
             * chains, so we must mutate stmtInfo back into a STMT_IF record.
             * Also (see below for why) we need a note offset for SRC_IF_ELSE
             * to help the decompiler.  Actually, we need two offsets, one for
             * decompiling any else clause and the second for decompiling an
             * else-if chain without bracing, overindenting, or incorrectly
             * scoping let declarations.
             */
            JS_ASSERT(stmtInfo.type == STMT_ELSE);
            stmtInfo.type = STMT_IF;
            stmtInfo.update = top;
            if (!js_SetSrcNoteOffset(cx, cg, noteIndex, 0, jmp - beq))
                return JS_FALSE;
            if (!js_SetSrcNoteOffset(cx, cg, noteIndex, 1, top - beq))
                return JS_FALSE;
        }

        /* Emit an annotated branch-if-false around the then part. */
        pn3 = pn->pn_kid3;
        noteIndex = js_NewSrcNote(cx, cg, pn3 ? SRC_IF_ELSE : SRC_IF);
        if (noteIndex < 0)
            return JS_FALSE;
        beq = EmitJump(cx, cg, JSOP_IFEQ, 0);
        if (beq < 0)
            return JS_FALSE;

        /* Emit code for the then and optional else parts. */
        if (!js_EmitTree(cx, cg, pn->pn_kid2))
            return JS_FALSE;
        if (pn3) {
            /* Modify stmtInfo so we know we're in the else part. */
            stmtInfo.type = STMT_ELSE;

            /*
             * Emit a JSOP_BACKPATCH op to jump from the end of our then part
             * around the else part.  The js_PopStatementCG call at the bottom
             * of this switch case will fix up the backpatch chain linked from
             * stmtInfo.breaks.
             */
            jmp = EmitGoto(cx, cg, &stmtInfo, &stmtInfo.breaks, NULL, SRC_NULL);
            if (jmp < 0)
                return JS_FALSE;

            /* Ensure the branch-if-false comes here, then emit the else. */
            CHECK_AND_SET_JUMP_OFFSET_AT(cx, cg, beq);
            if (pn3->pn_type == TOK_IF) {
                pn = pn3;
                goto if_again;
            }

            if (!js_EmitTree(cx, cg, pn3))
                return JS_FALSE;

            /*
             * Annotate SRC_IF_ELSE with the offset from branch to jump, for
             * the decompiler's benefit.  We can't just "back up" from the pc
             * of the else clause, because we don't know whether an extended
             * jump was required to leap from the end of the then clause over
             * the else clause.
             */
            if (!js_SetSrcNoteOffset(cx, cg, noteIndex, 0, jmp - beq))
                return JS_FALSE;
        } else {
            /* No else part, fixup the branch-if-false to come here. */
            CHECK_AND_SET_JUMP_OFFSET_AT(cx, cg, beq);
        }
        ok = js_PopStatementCG(cx, cg);
        break;

      case TOK_SWITCH:
        /* Out of line to avoid bloating js_EmitTree's stack frame size. */
        ok = EmitSwitch(cx, cg, pn, &stmtInfo);
        break;

      case TOK_WHILE:
        /*
         * Minimize bytecodes issued for one or more iterations by jumping to
         * the condition below the body and closing the loop if the condition
         * is true with a backward branch. For iteration count i:
         *
         *  i    test at the top                 test at the bottom
         *  =    ===============                 ==================
         *  0    ifeq-pass                       goto; ifne-fail
         *  1    ifeq-fail; goto; ifne-pass      goto; ifne-pass; ifne-fail
         *  2    2*(ifeq-fail; goto); ifeq-pass  goto; 2*ifne-pass; ifne-fail
         *  . . .
         *  N    N*(ifeq-fail; goto); ifeq-pass  goto; N*ifne-pass; ifne-fail
         *
         * SpiderMonkey, pre-mozilla.org, emitted while parsing and so used
         * test at the top. When JSParseNode trees were added during the ES3
         * work (1998-9), the code generation scheme was not optimized, and
         * the decompiler continued to take advantage of the branch and jump
         * that bracketed the body. But given the SRC_WHILE note, it is easy
         * to support the more efficient scheme.
         */
        js_PushStatement(cg, &stmtInfo, STMT_WHILE_LOOP, top);
        noteIndex = js_NewSrcNote(cx, cg, SRC_WHILE);
        if (noteIndex < 0)
            return JS_FALSE;
        jmp = EmitJump(cx, cg, JSOP_GOTO, 0);
        if (jmp < 0)
            return JS_FALSE;
        top = js_Emit1(cx, cg, JSOP_TRACE);
        if (top < 0)
            return JS_FALSE;
        if (!js_EmitTree(cx, cg, pn->pn_right))
            return JS_FALSE;
        CHECK_AND_SET_JUMP_OFFSET_AT(cx, cg, jmp);
        if (!js_EmitTree(cx, cg, pn->pn_left))
            return JS_FALSE;
        beq = EmitJump(cx, cg, JSOP_IFNE, top - CG_OFFSET(cg));
        if (beq < 0)
            return JS_FALSE;
        if (!js_SetSrcNoteOffset(cx, cg, noteIndex, 0, beq - jmp))
            return JS_FALSE;
        ok = js_PopStatementCG(cx, cg);
        break;

      case TOK_DO:
        /* Emit an annotated nop so we know to decompile a 'do' keyword. */
        noteIndex = js_NewSrcNote(cx, cg, SRC_WHILE);
        if (noteIndex < 0 || js_Emit1(cx, cg, JSOP_NOP) < 0)
            return JS_FALSE;

        /* Compile the loop body. */
        top = js_Emit1(cx, cg, JSOP_TRACE);
        if (top < 0)
            return JS_FALSE;
        js_PushStatement(cg, &stmtInfo, STMT_DO_LOOP, top);
        if (!js_EmitTree(cx, cg, pn->pn_left))
            return JS_FALSE;

        /* Set loop and enclosing label update offsets, for continue. */
        stmt = &stmtInfo;
        do {
            stmt->update = CG_OFFSET(cg);
        } while ((stmt = stmt->down) != NULL && stmt->type == STMT_LABEL);

        /* Compile the loop condition, now that continues know where to go. */
        if (!js_EmitTree(cx, cg, pn->pn_right))
            return JS_FALSE;

        /*
         * Since we use JSOP_IFNE for other purposes as well as for do-while
         * loops, we must store 1 + (beq - top) in the SRC_WHILE note offset,
         * and the decompiler must get that delta and decompile recursively.
         */
        beq = EmitJump(cx, cg, JSOP_IFNE, top - CG_OFFSET(cg));
        if (beq < 0)
            return JS_FALSE;
        if (!js_SetSrcNoteOffset(cx, cg, noteIndex, 0, 1 + (beq - top)))
            return JS_FALSE;
        ok = js_PopStatementCG(cx, cg);
        break;

      case TOK_FOR:
        beq = 0;                /* suppress gcc warnings */
        jmp = -1;
        pn2 = pn->pn_left;
        js_PushStatement(cg, &stmtInfo, STMT_FOR_LOOP, top);

        if (pn2->pn_type == TOK_IN) {
            /* Set stmtInfo type for later testing. */
            stmtInfo.type = STMT_FOR_IN_LOOP;

            /*
             * If the left part is 'var x', emit code to define x if necessary
             * using a prolog opcode, but do not emit a pop.  If the left part
             * is 'var x = i', emit prolog code to define x if necessary; then
             * emit code to evaluate i, assign the result to x, and pop the
             * result off the stack.
             *
             * All the logic to do this is implemented in the outer switch's
             * TOK_VAR case, conditioned on pn_xflags flags set by the parser.
             *
             * In the 'for (var x = i in o) ...' case, the js_EmitTree(...pn3)
             * called here will generate the proper note for the assignment
             * op that sets x = i, hoisting the initialized var declaration
             * out of the loop: 'var x = i; for (x in o) ...'.
             *
             * In the 'for (var x in o) ...' case, nothing but the prolog op
             * (if needed) should be generated here, we must emit the note
             * just before the JSOP_FOR* opcode in the switch on pn3->pn_type
             * a bit below, so nothing is hoisted: 'for (var x in o) ...'.
             *
             * A 'for (let x = i in o)' loop must not be hoisted, since in
             * this form the let variable is scoped by the loop body (but not
             * the head).  The initializer expression i must be evaluated for
             * any side effects.  So we hoist only i in the let case.
             */
            pn3 = pn2->pn_left;
            type = PN_TYPE(pn3);
            cg->flags |= TCF_IN_FOR_INIT;
            if (TokenKindIsDecl(type) && !js_EmitTree(cx, cg, pn3))
                return JS_FALSE;
            cg->flags &= ~TCF_IN_FOR_INIT;

            /* Compile the object expression to the right of 'in'. */
            if (!js_EmitTree(cx, cg, pn2->pn_right))
                return JS_FALSE;

            /*
             * Emit a bytecode to convert top of stack value to the iterator
             * object depending on the loop variant (for-in, for-each-in, or
             * destructuring for-in).
             */
            JS_ASSERT(pn->pn_op == JSOP_ITER);
            if (js_Emit2(cx, cg, JSOP_ITER, (uint8) pn->pn_iflags) < 0)
                return JS_FALSE;

            /* Annotate so the decompiler can find the loop-closing jump. */
            noteIndex = js_NewSrcNote(cx, cg, SRC_FOR_IN);
            if (noteIndex < 0)
                return JS_FALSE;

            /*
             * Jump down to the loop condition to minimize overhead assuming at
             * least one iteration, as the other loop forms do.
             */
            jmp = EmitJump(cx, cg, JSOP_GOTO, 0);
            if (jmp < 0)
                return JS_FALSE;

            top = CG_OFFSET(cg);
            SET_STATEMENT_TOP(&stmtInfo, top);
            if (js_Emit1(cx, cg, JSOP_TRACE) < 0)
                return JS_FALSE;

#ifdef DEBUG
            intN loopDepth = cg->stackDepth;
#endif

            /*
             * Compile a JSOP_FOR* bytecode based on the left hand side.
             *
             * Initialize op to JSOP_SETNAME in case of |for ([a, b] in o)...|
             * or similar, to signify assignment, rather than declaration, to
             * the decompiler.  EmitDestructuringOps takes a prolog bytecode
             * parameter and emits the appropriate source note, defaulting to
             * assignment, so JSOP_SETNAME is not critical here; many similar
             * ops could be used -- just not JSOP_NOP (which means 'let').
             */
            op = JSOP_SETNAME;
            switch (type) {
#if JS_HAS_BLOCK_SCOPE
              case TOK_LET:
#endif
              case TOK_VAR:
                JS_ASSERT(pn3->pn_arity == PN_LIST && pn3->pn_count == 1);
                pn3 = pn3->pn_head;
#if JS_HAS_DESTRUCTURING
                if (pn3->pn_type == TOK_ASSIGN) {
                    pn3 = pn3->pn_left;
                    JS_ASSERT(pn3->pn_type == TOK_RB || pn3->pn_type == TOK_RC);
                }
                if (pn3->pn_type == TOK_RB || pn3->pn_type == TOK_RC) {
                    op = PN_OP(pn2->pn_left);
                    goto destructuring_for;
                }
#else
                JS_ASSERT(pn3->pn_type == TOK_NAME);
#endif
                /* FALL THROUGH */

              case TOK_NAME:
                /*
                 * Always annotate JSOP_FORLOCAL if given input of the form
                 * 'for (let x in * o)' -- the decompiler must not hoist the
                 * 'let x' out of the loop head, or x will be bound in the
                 * wrong scope.  Likewise, but in this case only for the sake
                 * of higher decompilation fidelity only, do not hoist 'var x'
                 * when given 'for (var x in o)'.
                 */
                if ((
#if JS_HAS_BLOCK_SCOPE
                     type == TOK_LET ||
#endif
                     (type == TOK_VAR && !pn3->maybeExpr())) &&
                    js_NewSrcNote2(cx, cg, SRC_DECL,
                                   (type == TOK_VAR)
                                   ? SRC_DECL_VAR
                                   : SRC_DECL_LET) < 0) {
                    return JS_FALSE;
                }
                if (pn3->pn_cookie != FREE_UPVAR_COOKIE) {
                    op = PN_OP(pn3);
                    switch (op) {
                      case JSOP_GETARG:   /* FALL THROUGH */
                      case JSOP_SETARG:   op = JSOP_FORARG; break;
                      case JSOP_GETGVAR:  /* FALL THROUGH */
                      case JSOP_SETGVAR:  op = JSOP_FORNAME; break;
                      case JSOP_GETLOCAL: /* FALL THROUGH */
                      case JSOP_SETLOCAL: op = JSOP_FORLOCAL; break;
                      case JSOP_GETGLOBAL: /* FALL THROUGH */
                      case JSOP_SETGLOBAL: op = JSOP_FORGLOBAL; break;
                      default:            JS_ASSERT(0);
                    }
                } else {
                    pn3->pn_op = JSOP_FORNAME;
                    if (!BindNameToSlot(cx, cg, pn3))
                        return JS_FALSE;
                    op = PN_OP(pn3);
                }
                if (pn3->isConst()) {
                    ReportCompileErrorNumber(cx, CG_TS(cg), pn3, JSREPORT_ERROR,
                                             JSMSG_BAD_FOR_LEFTSIDE);
                    return JS_FALSE;
                }
                if (pn3->pn_cookie != FREE_UPVAR_COOKIE) {
                    atomIndex = (jsatomid) pn3->pn_cookie;
                    EMIT_UINT16_IMM_OP(op, atomIndex);
                } else {
                    if (!EmitAtomOp(cx, pn3, op, cg))
                        return JS_FALSE;
                }
                break;

              case TOK_DOT:
                /*
                 * 'for (o.p in q)' can use JSOP_FORPROP only if evaluating 'o'
                 * has no side effects.
                 */
                useful = JS_FALSE;
                if (!CheckSideEffects(cx, cg, pn3->expr(), &useful))
                    return JS_FALSE;
                if (!useful) {
                    if (!EmitPropOp(cx, pn3, JSOP_FORPROP, cg, JS_FALSE))
                        return JS_FALSE;
                    break;
                }
                /* FALL THROUGH */

#if JS_HAS_DESTRUCTURING
              destructuring_for:
#endif
              default:
                if (js_Emit1(cx, cg, JSOP_FORELEM) < 0)
                    return JS_FALSE;
                JS_ASSERT(cg->stackDepth >= 2);

#if JS_HAS_DESTRUCTURING
                if (pn3->pn_type == TOK_RB || pn3->pn_type == TOK_RC) {
                    if (!EmitDestructuringOps(cx, cg, op, pn3))
                        return JS_FALSE;
                    if (js_Emit1(cx, cg, JSOP_POP) < 0)
                        return JS_FALSE;
                } else
#endif
                if (pn3->pn_type == TOK_LP) {
                    JS_ASSERT(pn3->pn_op == JSOP_SETCALL);
                    if (!js_EmitTree(cx, cg, pn3))
                        return JS_FALSE;
                    if (js_Emit1(cx, cg, JSOP_ENUMELEM) < 0)
                        return JS_FALSE;
                } else
#if JS_HAS_XML_SUPPORT
                if (pn3->pn_type == TOK_UNARYOP) {
                    JS_ASSERT(pn3->pn_op == JSOP_BINDXMLNAME);
                    if (!js_EmitTree(cx, cg, pn3))
                        return JS_FALSE;
                    if (js_Emit1(cx, cg, JSOP_ENUMELEM) < 0)
                        return JS_FALSE;
                } else
#endif
                if (!EmitElemOp(cx, pn3, JSOP_ENUMELEM, cg))
                    return JS_FALSE;
                break;
            }

            /* The stack should be balanced around the JSOP_FOR* opcode sequence. */
            JS_ASSERT(cg->stackDepth == loopDepth);

            /* Set the first srcnote offset so we can find the start of the loop body. */
            if (!js_SetSrcNoteOffset(cx, cg, (uintN)noteIndex, 0, CG_OFFSET(cg) - jmp))
                return JS_FALSE;

            /* Emit code for the loop body. */
            if (!js_EmitTree(cx, cg, pn->pn_right))
                return JS_FALSE;

            /* Set loop and enclosing "update" offsets, for continue. */
            stmt = &stmtInfo;
            do {
                stmt->update = CG_OFFSET(cg);
            } while ((stmt = stmt->down) != NULL && stmt->type == STMT_LABEL);

            /*
             * Fixup the goto that starts the loop to jump down to JSOP_MOREITER.
             */
            CHECK_AND_SET_JUMP_OFFSET_AT(cx, cg, jmp);
            if (js_Emit1(cx, cg, JSOP_MOREITER) < 0)
                return JS_FALSE;
            beq = EmitJump(cx, cg, JSOP_IFNE, top - CG_OFFSET(cg));
            if (beq < 0)
                return JS_FALSE;

            /* Set the second srcnote offset so we can find the closing jump. */
            if (!js_SetSrcNoteOffset(cx, cg, (uintN)noteIndex, 1, beq - jmp))
                return JS_FALSE;
        } else {
            /* C-style for (init; cond; update) ... loop. */
            op = JSOP_POP;
            pn3 = pn2->pn_kid1;
            if (!pn3) {
                /* No initializer: emit an annotated nop for the decompiler. */
                op = JSOP_NOP;
            } else {
                cg->flags |= TCF_IN_FOR_INIT;
#if JS_HAS_DESTRUCTURING
                if (pn3->pn_type == TOK_ASSIGN &&
                    !MaybeEmitGroupAssignment(cx, cg, op, pn3, &op)) {
                    return JS_FALSE;
                }
#endif
                if (op == JSOP_POP) {
                    if (!js_EmitTree(cx, cg, pn3))
                        return JS_FALSE;
                    if (TokenKindIsDecl(PN_TYPE(pn3))) {
                        /*
                         * Check whether a destructuring-initialized var decl
                         * was optimized to a group assignment.  If so, we do
                         * not need to emit a pop below, so switch to a nop,
                         * just for the decompiler.
                         */
                        JS_ASSERT(pn3->pn_arity == PN_LIST);
                        if (pn3->pn_xflags & PNX_GROUPINIT)
                            op = JSOP_NOP;
                    }
                }
                cg->flags &= ~TCF_IN_FOR_INIT;
            }

            /*
             * NB: the SRC_FOR note has offsetBias 1 (JSOP_{NOP,POP}_LENGTH).
             * Use tmp to hold the biased srcnote "top" offset, which differs
             * from the top local variable by the length of the JSOP_GOTO{,X}
             * emitted in between tmp and top if this loop has a condition.
             */
            noteIndex = js_NewSrcNote(cx, cg, SRC_FOR);
            if (noteIndex < 0 || js_Emit1(cx, cg, op) < 0)
                return JS_FALSE;
            tmp = CG_OFFSET(cg);

            if (pn2->pn_kid2) {
                /* Goto the loop condition, which branches back to iterate. */
                jmp = EmitJump(cx, cg, JSOP_GOTO, 0);
                if (jmp < 0)
                    return JS_FALSE;
            }

            top = CG_OFFSET(cg);
            SET_STATEMENT_TOP(&stmtInfo, top);

            /* Emit code for the loop body. */
            if (js_Emit1(cx, cg, JSOP_TRACE) < 0)
                return JS_FALSE;
            if (!js_EmitTree(cx, cg, pn->pn_right))
                return JS_FALSE;

            /* Set the second note offset so we can find the update part. */
            JS_ASSERT(noteIndex != -1);
            if (!js_SetSrcNoteOffset(cx, cg, (uintN)noteIndex, 1,
                                     CG_OFFSET(cg) - tmp)) {
                return JS_FALSE;
            }

            /* Set loop and enclosing "update" offsets, for continue. */
            stmt = &stmtInfo;
            do {
                stmt->update = CG_OFFSET(cg);
            } while ((stmt = stmt->down) != NULL && stmt->type == STMT_LABEL);

            /* Check for update code to do before the condition (if any). */
            pn3 = pn2->pn_kid3;
            if (pn3) {
                op = JSOP_POP;
#if JS_HAS_DESTRUCTURING
                if (pn3->pn_type == TOK_ASSIGN &&
                    !MaybeEmitGroupAssignment(cx, cg, op, pn3, &op)) {
                    return JS_FALSE;
                }
#endif
                if (op == JSOP_POP && !js_EmitTree(cx, cg, pn3))
                    return JS_FALSE;

                /* Always emit the POP or NOP, to help the decompiler. */
                if (js_Emit1(cx, cg, op) < 0)
                    return JS_FALSE;

                /* Restore the absolute line number for source note readers. */
                off = (ptrdiff_t) pn->pn_pos.end.lineno;
                if (CG_CURRENT_LINE(cg) != (uintN) off) {
                    if (js_NewSrcNote2(cx, cg, SRC_SETLINE, off) < 0)
                        return JS_FALSE;
                    CG_CURRENT_LINE(cg) = (uintN) off;
                }
            }

            /* Set the first note offset so we can find the loop condition. */
            if (!js_SetSrcNoteOffset(cx, cg, (uintN)noteIndex, 0,
                                     CG_OFFSET(cg) - tmp)) {
                return JS_FALSE;
            }

            if (pn2->pn_kid2) {
                /* Fix up the goto from top to target the loop condition. */
                JS_ASSERT(jmp >= 0);
                CHECK_AND_SET_JUMP_OFFSET_AT(cx, cg, jmp);

                if (!js_EmitTree(cx, cg, pn2->pn_kid2))
                    return JS_FALSE;
            }

            /* The third note offset helps us find the loop-closing jump. */
            if (!js_SetSrcNoteOffset(cx, cg, (uintN)noteIndex, 2,
                                     CG_OFFSET(cg) - tmp)) {
                return JS_FALSE;
            }

            if (pn2->pn_kid2) {
                beq = EmitJump(cx, cg, JSOP_IFNE, top - CG_OFFSET(cg));
                if (beq < 0)
                    return JS_FALSE;
            } else {
                /* No loop condition -- emit the loop-closing jump. */
                jmp = EmitJump(cx, cg, JSOP_GOTO, top - CG_OFFSET(cg));
                if (jmp < 0)
                    return JS_FALSE;
            }
        }

        /* Now fixup all breaks and continues (before for/in's JSOP_ENDITER). */
        if (!js_PopStatementCG(cx, cg))
            return JS_FALSE;

        if (pn2->pn_type == TOK_IN) {
            if (!NewTryNote(cx, cg, JSTRY_ITER, cg->stackDepth, top, CG_OFFSET(cg)) ||
                js_Emit1(cx, cg, JSOP_ENDITER) < 0) {
                return JS_FALSE;
            }
        }
        break;

      case TOK_BREAK:
        stmt = cg->topStmt;
        atom = pn->pn_atom;
        if (atom) {
            ale = cg->atomList.add(cg->parser, atom);
            if (!ale)
                return JS_FALSE;
            while (stmt->type != STMT_LABEL || stmt->label != atom)
                stmt = stmt->down;
            noteType = SRC_BREAK2LABEL;
        } else {
            ale = NULL;
            while (!STMT_IS_LOOP(stmt) && stmt->type != STMT_SWITCH)
                stmt = stmt->down;
            noteType = (stmt->type == STMT_SWITCH) ? SRC_NULL : SRC_BREAK;
        }

        if (EmitGoto(cx, cg, stmt, &stmt->breaks, ale, noteType) < 0)
            return JS_FALSE;
        break;

      case TOK_CONTINUE:
        stmt = cg->topStmt;
        atom = pn->pn_atom;
        if (atom) {
            /* Find the loop statement enclosed by the matching label. */
            JSStmtInfo *loop = NULL;
            ale = cg->atomList.add(cg->parser, atom);
            if (!ale)
                return JS_FALSE;
            while (stmt->type != STMT_LABEL || stmt->label != atom) {
                if (STMT_IS_LOOP(stmt))
                    loop = stmt;
                stmt = stmt->down;
            }
            stmt = loop;
            noteType = SRC_CONT2LABEL;
        } else {
            ale = NULL;
            while (!STMT_IS_LOOP(stmt))
                stmt = stmt->down;
            noteType = SRC_CONTINUE;
        }

        if (EmitGoto(cx, cg, stmt, &stmt->continues, ale, noteType) < 0)
            return JS_FALSE;
        break;

      case TOK_WITH:
        if (!js_EmitTree(cx, cg, pn->pn_left))
            return JS_FALSE;
        js_PushStatement(cg, &stmtInfo, STMT_WITH, CG_OFFSET(cg));
        if (js_Emit1(cx, cg, JSOP_ENTERWITH) < 0)
            return JS_FALSE;
        if (!js_EmitTree(cx, cg, pn->pn_right))
            return JS_FALSE;
        if (js_Emit1(cx, cg, JSOP_LEAVEWITH) < 0)
            return JS_FALSE;
        ok = js_PopStatementCG(cx, cg);
        break;

      case TOK_TRY:
      {
        ptrdiff_t tryStart, tryEnd, catchJump, finallyStart;
        intN depth;
        JSParseNode *lastCatch;

        catchJump = -1;

        /*
         * Push stmtInfo to track jumps-over-catches and gosubs-to-finally
         * for later fixup.
         *
         * When a finally block is active (STMT_FINALLY in our tree context),
         * non-local jumps (including jumps-over-catches) result in a GOSUB
         * being written into the bytecode stream and fixed-up later (c.f.
         * EmitBackPatchOp and BackPatch).
         */
        js_PushStatement(cg, &stmtInfo,
                         pn->pn_kid3 ? STMT_FINALLY : STMT_TRY,
                         CG_OFFSET(cg));

        /*
         * Since an exception can be thrown at any place inside the try block,
         * we need to restore the stack and the scope chain before we transfer
         * the control to the exception handler.
         *
         * For that we store in a try note associated with the catch or
         * finally block the stack depth upon the try entry. The interpreter
         * uses this depth to properly unwind the stack and the scope chain.
         */
        depth = cg->stackDepth;

        /* Mark try location for decompilation, then emit try block. */
        if (js_Emit1(cx, cg, JSOP_TRY) < 0)
            return JS_FALSE;
        tryStart = CG_OFFSET(cg);
        if (!js_EmitTree(cx, cg, pn->pn_kid1))
            return JS_FALSE;
        JS_ASSERT(depth == cg->stackDepth);

        /* GOSUB to finally, if present. */
        if (pn->pn_kid3) {
            if (js_NewSrcNote(cx, cg, SRC_HIDDEN) < 0)
                return JS_FALSE;
            jmp = EmitBackPatchOp(cx, cg, JSOP_BACKPATCH, &GOSUBS(stmtInfo));
            if (jmp < 0)
                return JS_FALSE;
        }

        /* Emit (hidden) jump over catch and/or finally. */
        if (js_NewSrcNote(cx, cg, SRC_HIDDEN) < 0)
            return JS_FALSE;
        jmp = EmitBackPatchOp(cx, cg, JSOP_BACKPATCH, &catchJump);
        if (jmp < 0)
            return JS_FALSE;

        tryEnd = CG_OFFSET(cg);

        /* If this try has a catch block, emit it. */
        pn2 = pn->pn_kid2;
        lastCatch = NULL;
        if (pn2) {
            jsint count = 0;    /* previous catch block's population */

            /*
             * The emitted code for a catch block looks like:
             *
             * [throwing]                          only if 2nd+ catch block
             * [leaveblock]                        only if 2nd+ catch block
             * enterblock                          with SRC_CATCH
             * exception
             * [dup]                               only if catchguard
             * setlocalpop <slot>                  or destructuring code
             * [< catchguard code >]               if there's a catchguard
             * [ifeq <offset to next catch block>]         " "
             * [pop]                               only if catchguard
             * < catch block contents >
             * leaveblock
             * goto <end of catch blocks>          non-local; finally applies
             *
             * If there's no catch block without a catchguard, the last
             * <offset to next catch block> points to rethrow code.  This
             * code will [gosub] to the finally code if appropriate, and is
             * also used for the catch-all trynote for capturing exceptions
             * thrown from catch{} blocks.
             */
            for (pn3 = pn2->pn_head; pn3; pn3 = pn3->pn_next) {
                ptrdiff_t guardJump, catchNote;

                JS_ASSERT(cg->stackDepth == depth);
                guardJump = GUARDJUMP(stmtInfo);
                if (guardJump != -1) {
                    /* Fix up and clean up previous catch block. */
                    CHECK_AND_SET_JUMP_OFFSET_AT(cx, cg, guardJump);

                    /*
                     * Account for JSOP_ENTERBLOCK (whose block object count
                     * is saved below) and pushed exception object that we
                     * still have after the jumping from the previous guard.
                     */
                    cg->stackDepth = depth + count + 1;

                    /*
                     * Move exception back to cx->exception to prepare for
                     * the next catch. We hide [throwing] from the decompiler
                     * since it compensates for the hidden JSOP_DUP at the
                     * start of the previous guarded catch.
                     */
                    if (js_NewSrcNote(cx, cg, SRC_HIDDEN) < 0 ||
                        js_Emit1(cx, cg, JSOP_THROWING) < 0) {
                        return JS_FALSE;
                    }
                    if (js_NewSrcNote(cx, cg, SRC_HIDDEN) < 0)
                        return JS_FALSE;
                    EMIT_UINT16_IMM_OP(JSOP_LEAVEBLOCK, count);
                    JS_ASSERT(cg->stackDepth == depth);
                }

                /*
                 * Annotate the JSOP_ENTERBLOCK that's about to be generated
                 * by the call to js_EmitTree immediately below.  Save this
                 * source note's index in stmtInfo for use by the TOK_CATCH:
                 * case, where the length of the catch guard is set as the
                 * note's offset.
                 */
                catchNote = js_NewSrcNote2(cx, cg, SRC_CATCH, 0);
                if (catchNote < 0)
                    return JS_FALSE;
                CATCHNOTE(stmtInfo) = catchNote;

                /*
                 * Emit the lexical scope and catch body.  Save the catch's
                 * block object population via count, for use when targeting
                 * guardJump at the next catch (the guard mismatch case).
                 */
                JS_ASSERT(pn3->pn_type == TOK_LEXICALSCOPE);
                count = OBJ_BLOCK_COUNT(cx, pn3->pn_objbox->object);
                if (!js_EmitTree(cx, cg, pn3))
                    return JS_FALSE;

                /* gosub <finally>, if required */
                if (pn->pn_kid3) {
                    jmp = EmitBackPatchOp(cx, cg, JSOP_BACKPATCH,
                                          &GOSUBS(stmtInfo));
                    if (jmp < 0)
                        return JS_FALSE;
                    JS_ASSERT(cg->stackDepth == depth);
                }

                /*
                 * Jump over the remaining catch blocks.  This will get fixed
                 * up to jump to after catch/finally.
                 */
                if (js_NewSrcNote(cx, cg, SRC_HIDDEN) < 0)
                    return JS_FALSE;
                jmp = EmitBackPatchOp(cx, cg, JSOP_BACKPATCH, &catchJump);
                if (jmp < 0)
                    return JS_FALSE;

                /*
                 * Save a pointer to the last catch node to handle try-finally
                 * and try-catch(guard)-finally special cases.
                 */
                lastCatch = pn3->expr();
            }
        }

        /*
         * Last catch guard jumps to the rethrow code sequence if none of the
         * guards match. Target guardJump at the beginning of the rethrow
         * sequence, just in case a guard expression throws and leaves the
         * stack unbalanced.
         */
        if (lastCatch && lastCatch->pn_kid2) {
            CHECK_AND_SET_JUMP_OFFSET_AT(cx, cg, GUARDJUMP(stmtInfo));

            /* Sync the stack to take into account pushed exception. */
            JS_ASSERT(cg->stackDepth == depth);
            cg->stackDepth = depth + 1;

            /*
             * Rethrow the exception, delegating executing of finally if any
             * to the exception handler.
             */
            if (js_NewSrcNote(cx, cg, SRC_HIDDEN) < 0 ||
                js_Emit1(cx, cg, JSOP_THROW) < 0) {
                return JS_FALSE;
            }
        }

        JS_ASSERT(cg->stackDepth == depth);

        /* Emit finally handler if any. */
        finallyStart = 0;   /* to quell GCC uninitialized warnings */
        if (pn->pn_kid3) {
            /*
             * Fix up the gosubs that might have been emitted before non-local
             * jumps to the finally code.
             */
            if (!BackPatch(cx, cg, GOSUBS(stmtInfo), CG_NEXT(cg), JSOP_GOSUB))
                return JS_FALSE;

            finallyStart = CG_OFFSET(cg);

            /* Indicate that we're emitting a subroutine body. */
            stmtInfo.type = STMT_SUBROUTINE;
            if (!UpdateLineNumberNotes(cx, cg, pn->pn_kid3->pn_pos.begin.lineno))
                return JS_FALSE;
            if (js_Emit1(cx, cg, JSOP_FINALLY) < 0 ||
                !js_EmitTree(cx, cg, pn->pn_kid3) ||
                js_Emit1(cx, cg, JSOP_RETSUB) < 0) {
                return JS_FALSE;
            }
            JS_ASSERT(cg->stackDepth == depth);
        }
        if (!js_PopStatementCG(cx, cg))
            return JS_FALSE;

        if (js_NewSrcNote(cx, cg, SRC_ENDBRACE) < 0 ||
            js_Emit1(cx, cg, JSOP_NOP) < 0) {
            return JS_FALSE;
        }

        /* Fix up the end-of-try/catch jumps to come here. */
        if (!BackPatch(cx, cg, catchJump, CG_NEXT(cg), JSOP_GOTO))
            return JS_FALSE;

        /*
         * Add the try note last, to let post-order give us the right ordering
         * (first to last for a given nesting level, inner to outer by level).
         */
        if (pn->pn_kid2 &&
            !NewTryNote(cx, cg, JSTRY_CATCH, depth, tryStart, tryEnd)) {
            return JS_FALSE;
        }

        /*
         * If we've got a finally, mark try+catch region with additional
         * trynote to catch exceptions (re)thrown from a catch block or
         * for the try{}finally{} case.
         */
        if (pn->pn_kid3 &&
            !NewTryNote(cx, cg, JSTRY_FINALLY, depth, tryStart, finallyStart)) {
            return JS_FALSE;
        }
        break;
      }

      case TOK_CATCH:
      {
        ptrdiff_t catchStart, guardJump;
        JSObject *blockObj;

        /*
         * Morph STMT_BLOCK to STMT_CATCH, note the block entry code offset,
         * and save the block object atom.
         */
        stmt = cg->topStmt;
        JS_ASSERT(stmt->type == STMT_BLOCK && (stmt->flags & SIF_SCOPE));
        stmt->type = STMT_CATCH;
        catchStart = stmt->update;
        blockObj = stmt->blockObj;

        /* Go up one statement info record to the TRY or FINALLY record. */
        stmt = stmt->down;
        JS_ASSERT(stmt->type == STMT_TRY || stmt->type == STMT_FINALLY);

        /* Pick up the pending exception and bind it to the catch variable. */
        if (js_Emit1(cx, cg, JSOP_EXCEPTION) < 0)
            return JS_FALSE;

        /*
         * Dup the exception object if there is a guard for rethrowing to use
         * it later when rethrowing or in other catches.
         */
        if (pn->pn_kid2 && js_Emit1(cx, cg, JSOP_DUP) < 0)
            return JS_FALSE;

        pn2 = pn->pn_kid1;
        switch (pn2->pn_type) {
#if JS_HAS_DESTRUCTURING
          case TOK_RB:
          case TOK_RC:
            if (!EmitDestructuringOps(cx, cg, JSOP_NOP, pn2))
                return JS_FALSE;
            if (js_Emit1(cx, cg, JSOP_POP) < 0)
                return JS_FALSE;
            break;
#endif

          case TOK_NAME:
            /* Inline and specialize BindNameToSlot for pn2. */
            JS_ASSERT(pn2->pn_cookie != FREE_UPVAR_COOKIE);
            EMIT_UINT16_IMM_OP(JSOP_SETLOCALPOP, pn2->pn_cookie);
            break;

          default:
            JS_ASSERT(0);
        }

        /* Emit the guard expression, if there is one. */
        if (pn->pn_kid2) {
            if (!js_EmitTree(cx, cg, pn->pn_kid2))
                return JS_FALSE;
            if (!js_SetSrcNoteOffset(cx, cg, CATCHNOTE(*stmt), 0,
                                     CG_OFFSET(cg) - catchStart)) {
                return JS_FALSE;
            }
            /* ifeq <next block> */
            guardJump = EmitJump(cx, cg, JSOP_IFEQ, 0);
            if (guardJump < 0)
                return JS_FALSE;
            GUARDJUMP(*stmt) = guardJump;

            /* Pop duplicated exception object as we no longer need it. */
            if (js_Emit1(cx, cg, JSOP_POP) < 0)
                return JS_FALSE;
        }

        /* Emit the catch body. */
        if (!js_EmitTree(cx, cg, pn->pn_kid3))
            return JS_FALSE;

        /*
         * Annotate the JSOP_LEAVEBLOCK that will be emitted as we unwind via
         * our TOK_LEXICALSCOPE parent, so the decompiler knows to pop.
         */
        off = cg->stackDepth;
        if (js_NewSrcNote2(cx, cg, SRC_CATCH, off) < 0)
            return JS_FALSE;
        break;
      }

      case TOK_VAR:
        if (!EmitVariables(cx, cg, pn, JS_FALSE, &noteIndex))
            return JS_FALSE;
        break;

      case TOK_RETURN:
        /* Push a return value */
        pn2 = pn->pn_kid;
        if (pn2) {
            if (!js_EmitTree(cx, cg, pn2))
                return JS_FALSE;
        } else {
            if (js_Emit1(cx, cg, JSOP_PUSH) < 0)
                return JS_FALSE;
        }

        /*
         * EmitNonLocalJumpFixup may add fixup bytecode to close open try
         * blocks having finally clauses and to exit intermingled let blocks.
         * We can't simply transfer control flow to our caller in that case,
         * because we must gosub to those finally clauses from inner to outer,
         * with the correct stack pointer (i.e., after popping any with,
         * for/in, etc., slots nested inside the finally's try).
         *
         * In this case we mutate JSOP_RETURN into JSOP_SETRVAL and add an
         * extra JSOP_RETRVAL after the fixups.
         */
        top = CG_OFFSET(cg);
        if (js_Emit1(cx, cg, JSOP_RETURN) < 0)
            return JS_FALSE;
        if (!EmitNonLocalJumpFixup(cx, cg, NULL))
            return JS_FALSE;
        if (top + JSOP_RETURN_LENGTH != CG_OFFSET(cg)) {
            CG_BASE(cg)[top] = JSOP_SETRVAL;
            if (js_Emit1(cx, cg, JSOP_RETRVAL) < 0)
                return JS_FALSE;
        }
        break;

#if JS_HAS_GENERATORS
      case TOK_YIELD:
        if (!cg->inFunction()) {
            ReportCompileErrorNumber(cx, CG_TS(cg), pn, JSREPORT_ERROR,
                                     JSMSG_BAD_RETURN_OR_YIELD,
                                     js_yield_str);
            return JS_FALSE;
        }
        if (pn->pn_kid) {
            if (!js_EmitTree(cx, cg, pn->pn_kid))
                return JS_FALSE;
        } else {
            if (js_Emit1(cx, cg, JSOP_PUSH) < 0)
                return JS_FALSE;
        }
        if (pn->pn_hidden && js_NewSrcNote(cx, cg, SRC_HIDDEN) < 0)
            return JS_FALSE;
        if (js_Emit1(cx, cg, JSOP_YIELD) < 0)
            return JS_FALSE;
        break;
#endif

      case TOK_LC:
      {
#if JS_HAS_XML_SUPPORT
        if (pn->pn_arity == PN_UNARY) {
            if (!js_EmitTree(cx, cg, pn->pn_kid))
                return JS_FALSE;
            if (js_Emit1(cx, cg, PN_OP(pn)) < 0)
                return JS_FALSE;
            break;
        }
#endif

        JS_ASSERT(pn->pn_arity == PN_LIST);

        noteIndex = -1;
        tmp = CG_OFFSET(cg);
        if (pn->pn_xflags & PNX_NEEDBRACES) {
            noteIndex = js_NewSrcNote2(cx, cg, SRC_BRACE, 0);
            if (noteIndex < 0 || js_Emit1(cx, cg, JSOP_NOP) < 0)
                return JS_FALSE;
        }

        js_PushStatement(cg, &stmtInfo, STMT_BLOCK, top);

        JSParseNode *pnchild = pn->pn_head;
        if (pn->pn_xflags & PNX_FUNCDEFS) {
            /*
             * This block contains top-level function definitions. To ensure
             * that we emit the bytecode defining them before the rest of code
             * in the block we use a separate pass over functions. During the
             * main pass later the emitter will add JSOP_NOP with source notes
             * for the function to preserve the original functions position
             * when decompiling.
             *
             * Currently this is used only for functions, as compile-as-we go
             * mode for scripts does not allow separate emitter passes.
             */
            JS_ASSERT(cg->inFunction());
            if (pn->pn_xflags & PNX_DESTRUCT) {
                /*
                 * Assign the destructuring arguments before defining any
                 * functions, see bug 419662.
                 */
                JS_ASSERT(pnchild->pn_type == TOK_SEMI);
                JS_ASSERT(pnchild->pn_kid->pn_type == TOK_COMMA);
                if (!js_EmitTree(cx, cg, pnchild))
                    return JS_FALSE;
                pnchild = pnchild->pn_next;
            }

            for (pn2 = pnchild; pn2; pn2 = pn2->pn_next) {
                if (pn2->pn_type == TOK_FUNCTION) {
                    if (pn2->pn_op == JSOP_NOP) {
                        if (!js_EmitTree(cx, cg, pn2))
                            return JS_FALSE;
                    } else {
                        /*
                         * JSOP_DEFFUN in a top-level block with function
                         * definitions appears, for example, when "if (true)"
                         * is optimized away from "if (true) function x() {}".
                         * See bug 428424.
                         */
                        JS_ASSERT(pn2->pn_op == JSOP_DEFFUN);
                    }
                }
            }
        }
        for (pn2 = pnchild; pn2; pn2 = pn2->pn_next) {
            if (!js_EmitTree(cx, cg, pn2))
                return JS_FALSE;
        }

        if (noteIndex >= 0 &&
            !js_SetSrcNoteOffset(cx, cg, (uintN)noteIndex, 0,
                                 CG_OFFSET(cg) - tmp)) {
            return JS_FALSE;
        }

        ok = js_PopStatementCG(cx, cg);
        break;
      }

      case TOK_SEQ:
        JS_ASSERT(pn->pn_arity == PN_LIST);
        js_PushStatement(cg, &stmtInfo, STMT_SEQ, top);
        for (pn2 = pn->pn_head; pn2; pn2 = pn2->pn_next) {
            if (!js_EmitTree(cx, cg, pn2))
                return JS_FALSE;
        }
        ok = js_PopStatementCG(cx, cg);
        break;

      case TOK_SEMI:
        pn2 = pn->pn_kid;
        if (pn2) {
            /*
             * Top-level or called-from-a-native JS_Execute/EvaluateScript,
             * debugger, and eval frames may need the value of the ultimate
             * expression statement as the script's result, despite the fact
             * that it appears useless to the compiler.
             *
             * API users may also set the JSOPTION_NO_SCRIPT_RVAL option when
             * calling JS_Compile* to suppress JSOP_POPV.
             */
            useful = wantval = !(cg->flags & (TCF_IN_FUNCTION | TCF_NO_SCRIPT_RVAL));
            if (!useful) {
                if (!CheckSideEffects(cx, cg, pn2, &useful))
                    return JS_FALSE;
            }

            /*
             * Don't eliminate apparently useless expressions if they are
             * labeled expression statements.  The tc->topStmt->update test
             * catches the case where we are nesting in js_EmitTree for a
             * labeled compound statement.
             */
            if (!useful &&
                (!cg->topStmt ||
                 cg->topStmt->type != STMT_LABEL ||
                 cg->topStmt->update < CG_OFFSET(cg))) {
                CG_CURRENT_LINE(cg) = pn2->pn_pos.begin.lineno;
                if (!ReportCompileErrorNumber(cx, CG_TS(cg), pn2,
                                              JSREPORT_WARNING | JSREPORT_STRICT,
                                              JSMSG_USELESS_EXPR)) {
                    return JS_FALSE;
                }
            } else {
                op = wantval ? JSOP_POPV : JSOP_POP;
#if JS_HAS_DESTRUCTURING
                if (!wantval &&
                    pn2->pn_type == TOK_ASSIGN &&
                    !MaybeEmitGroupAssignment(cx, cg, op, pn2, &op)) {
                    return JS_FALSE;
                }
#endif
                if (op != JSOP_NOP) {
                    /*
                     * Specialize JSOP_SETPROP to JSOP_SETMETHOD to defer or
                     * avoid null closure cloning. Do this only for assignment
                     * statements that are not completion values wanted by a
                     * script evaluator, to ensure that the joined function
                     * can't escape directly.
                     */
                    if (!wantval &&
                        PN_TYPE(pn2) == TOK_ASSIGN &&
                        PN_OP(pn2) == JSOP_NOP &&
                        PN_OP(pn2->pn_left) == JSOP_SETPROP &&
                        PN_OP(pn2->pn_right) == JSOP_LAMBDA &&
                        pn2->pn_right->pn_funbox->joinable()) {
                        pn2->pn_left->pn_op = JSOP_SETMETHOD;
                    }
                    if (!js_EmitTree(cx, cg, pn2))
                        return JS_FALSE;
                    if (js_Emit1(cx, cg, op) < 0)
                        return JS_FALSE;
                }
            }
        }
        break;

      case TOK_COLON:
        /* Emit an annotated nop so we know to decompile a label. */
        atom = pn->pn_atom;
        ale = cg->atomList.add(cg->parser, atom);
        if (!ale)
            return JS_FALSE;
        pn2 = pn->expr();
        noteType = (pn2->pn_type == TOK_LC ||
                    (pn2->pn_type == TOK_LEXICALSCOPE &&
                     pn2->expr()->pn_type == TOK_LC))
                   ? SRC_LABELBRACE
                   : SRC_LABEL;
        noteIndex = js_NewSrcNote2(cx, cg, noteType,
                                   (ptrdiff_t) ALE_INDEX(ale));
        if (noteIndex < 0 ||
            js_Emit1(cx, cg, JSOP_NOP) < 0) {
            return JS_FALSE;
        }

        /* Emit code for the labeled statement. */
        js_PushStatement(cg, &stmtInfo, STMT_LABEL, CG_OFFSET(cg));
        stmtInfo.label = atom;
        if (!js_EmitTree(cx, cg, pn2))
            return JS_FALSE;
        if (!js_PopStatementCG(cx, cg))
            return JS_FALSE;

        /* If the statement was compound, emit a note for the end brace. */
        if (noteType == SRC_LABELBRACE) {
            if (js_NewSrcNote(cx, cg, SRC_ENDBRACE) < 0 ||
                js_Emit1(cx, cg, JSOP_NOP) < 0) {
                return JS_FALSE;
            }
        }
        break;

      case TOK_COMMA:
        /*
         * Emit SRC_PCDELTA notes on each JSOP_POP between comma operands.
         * These notes help the decompiler bracket the bytecodes generated
         * from each sub-expression that follows a comma.
         */
        off = noteIndex = -1;
        for (pn2 = pn->pn_head; ; pn2 = pn2->pn_next) {
            if (!js_EmitTree(cx, cg, pn2))
                return JS_FALSE;
            tmp = CG_OFFSET(cg);
            if (noteIndex >= 0) {
                if (!js_SetSrcNoteOffset(cx, cg, (uintN)noteIndex, 0, tmp-off))
                    return JS_FALSE;
            }
            if (!pn2->pn_next)
                break;
            off = tmp;
            noteIndex = js_NewSrcNote2(cx, cg, SRC_PCDELTA, 0);
            if (noteIndex < 0 ||
                js_Emit1(cx, cg, JSOP_POP) < 0) {
                return JS_FALSE;
            }
        }
        break;

      case TOK_ASSIGN:
        /*
         * Check left operand type and generate specialized code for it.
         * Specialize to avoid ECMA "reference type" values on the operand
         * stack, which impose pervasive runtime "GetValue" costs.
         */
        pn2 = pn->pn_left;
        atomIndex = (jsatomid) -1;              /* quell GCC overwarning */
        switch (PN_TYPE(pn2)) {
          case TOK_NAME:
            if (!BindNameToSlot(cx, cg, pn2))
                return JS_FALSE;
            if (pn2->pn_cookie != FREE_UPVAR_COOKIE) {
                atomIndex = (jsatomid) pn2->pn_cookie;
            } else {
                ale = cg->atomList.add(cg->parser, pn2->pn_atom);
                if (!ale)
                    return JS_FALSE;
                atomIndex = ALE_INDEX(ale);
                if (!pn2->isConst())
                    EMIT_INDEX_OP(JSOP_BINDNAME, atomIndex);
            }
            break;
          case TOK_DOT:
            if (!js_EmitTree(cx, cg, pn2->expr()))
                return JS_FALSE;
            ale = cg->atomList.add(cg->parser, pn2->pn_atom);
            if (!ale)
                return JS_FALSE;
            atomIndex = ALE_INDEX(ale);
            break;
          case TOK_LB:
            JS_ASSERT(pn2->pn_arity == PN_BINARY);
            if (!js_EmitTree(cx, cg, pn2->pn_left))
                return JS_FALSE;
            if (!js_EmitTree(cx, cg, pn2->pn_right))
                return JS_FALSE;
            break;
#if JS_HAS_DESTRUCTURING
          case TOK_RB:
          case TOK_RC:
            break;
#endif
          case TOK_LP:
            if (!js_EmitTree(cx, cg, pn2))
                return JS_FALSE;
            break;
#if JS_HAS_XML_SUPPORT
          case TOK_UNARYOP:
            JS_ASSERT(pn2->pn_op == JSOP_SETXMLNAME);
            if (!js_EmitTree(cx, cg, pn2->pn_kid))
                return JS_FALSE;
            if (js_Emit1(cx, cg, JSOP_BINDXMLNAME) < 0)
                return JS_FALSE;
            break;
#endif
          default:
            JS_ASSERT(0);
        }

        op = PN_OP(pn);
        if (op != JSOP_NOP) {
            switch (pn2->pn_type) {
              case TOK_NAME:
                if (pn2->isConst()) {
                    if (PN_OP(pn2) == JSOP_CALLEE) {
                        if (js_Emit1(cx, cg, JSOP_CALLEE) < 0)
                            return JS_FALSE;
                    } else {
                        EMIT_INDEX_OP(PN_OP(pn2), atomIndex);
                    }
                } else if (PN_OP(pn2) == JSOP_SETNAME) {
                    if (js_Emit1(cx, cg, JSOP_DUP) < 0)
                        return JS_FALSE;
                    EMIT_INDEX_OP(JSOP_GETXPROP, atomIndex);
                } else {
                    JS_ASSERT(PN_OP(pn2) != JSOP_GETUPVAR);
                    EMIT_UINT16_IMM_OP((PN_OP(pn2) == JSOP_SETGVAR)
                                       ? JSOP_GETGVAR
                                       : (PN_OP(pn2) == JSOP_SETGLOBAL)
                                       ? JSOP_GETGLOBAL
                                       : (PN_OP(pn2) == JSOP_SETARG)
                                       ? JSOP_GETARG
                                       : JSOP_GETLOCAL,
                                       atomIndex);
                }
                break;
              case TOK_DOT:
                if (js_Emit1(cx, cg, JSOP_DUP) < 0)
                    return JS_FALSE;
                if (pn2->pn_atom == cx->runtime->atomState.lengthAtom) {
                    if (js_Emit1(cx, cg, JSOP_LENGTH) < 0)
                        return JS_FALSE;
                } else if (pn2->pn_atom == cx->runtime->atomState.protoAtom) {
                    if (!EmitIndexOp(cx, JSOP_QNAMEPART, atomIndex, cg))
                        return JS_FALSE;
                    if (js_Emit1(cx, cg, JSOP_GETELEM) < 0)
                        return JS_FALSE;
                } else {
                    EMIT_INDEX_OP(JSOP_GETPROP, atomIndex);
                }
                break;
              case TOK_LB:
              case TOK_LP:
#if JS_HAS_XML_SUPPORT
              case TOK_UNARYOP:
#endif
                if (js_Emit1(cx, cg, JSOP_DUP2) < 0)
                    return JS_FALSE;
                if (js_Emit1(cx, cg, JSOP_GETELEM) < 0)
                    return JS_FALSE;
                break;
              default:;
            }
        }

        /* Now emit the right operand (it may affect the namespace). */
        if (!js_EmitTree(cx, cg, pn->pn_right))
            return JS_FALSE;

        /* If += etc., emit the binary operator with a decompiler note. */
        if (op != JSOP_NOP) {
            /*
             * Take care to avoid SRC_ASSIGNOP if the left-hand side is a const
             * declared in the current compilation unit, as in this case (just
             * a bit further below) we will avoid emitting the assignment op.
             */
            if (pn2->pn_type != TOK_NAME || !pn2->isConst()) {
                if (js_NewSrcNote(cx, cg, SRC_ASSIGNOP) < 0)
                    return JS_FALSE;
            }
            if (js_Emit1(cx, cg, op) < 0)
                return JS_FALSE;
        }

        /* Left parts such as a.b.c and a[b].c need a decompiler note. */
        if (pn2->pn_type != TOK_NAME &&
#if JS_HAS_DESTRUCTURING
            pn2->pn_type != TOK_RB &&
            pn2->pn_type != TOK_RC &&
#endif
            js_NewSrcNote2(cx, cg, SRC_PCBASE, CG_OFFSET(cg) - top) < 0) {
            return JS_FALSE;
        }

        /* Finally, emit the specialized assignment bytecode. */
        switch (pn2->pn_type) {
          case TOK_NAME:
            if (pn2->isConst())
                break;
            /* FALL THROUGH */
          case TOK_DOT:
            EMIT_INDEX_OP(PN_OP(pn2), atomIndex);
            break;
          case TOK_LB:
          case TOK_LP:
            if (js_Emit1(cx, cg, JSOP_SETELEM) < 0)
                return JS_FALSE;
            break;
#if JS_HAS_DESTRUCTURING
          case TOK_RB:
          case TOK_RC:
            if (!EmitDestructuringOps(cx, cg, JSOP_SETNAME, pn2))
                return JS_FALSE;
            break;
#endif
#if JS_HAS_XML_SUPPORT
          case TOK_UNARYOP:
            if (js_Emit1(cx, cg, JSOP_SETXMLNAME) < 0)
                return JS_FALSE;
            break;
#endif
          default:
            JS_ASSERT(0);
        }
        break;

      case TOK_HOOK:
        /* Emit the condition, then branch if false to the else part. */
        if (!js_EmitTree(cx, cg, pn->pn_kid1))
            return JS_FALSE;
        noteIndex = js_NewSrcNote(cx, cg, SRC_COND);
        if (noteIndex < 0)
            return JS_FALSE;
        beq = EmitJump(cx, cg, JSOP_IFEQ, 0);
        if (beq < 0 || !js_EmitTree(cx, cg, pn->pn_kid2))
            return JS_FALSE;

        /* Jump around else, fixup the branch, emit else, fixup jump. */
        jmp = EmitJump(cx, cg, JSOP_GOTO, 0);
        if (jmp < 0)
            return JS_FALSE;
        CHECK_AND_SET_JUMP_OFFSET_AT(cx, cg, beq);

        /*
         * Because each branch pushes a single value, but our stack budgeting
         * analysis ignores branches, we now have to adjust cg->stackDepth to
         * ignore the value pushed by the first branch.  Execution will follow
         * only one path, so we must decrement cg->stackDepth.
         *
         * Failing to do this will foil code, such as the try/catch/finally
         * exception handling code generator, that samples cg->stackDepth for
         * use at runtime (JSOP_SETSP), or in let expression and block code
         * generation, which must use the stack depth to compute local stack
         * indexes correctly.
         */
        JS_ASSERT(cg->stackDepth > 0);
        cg->stackDepth--;
        if (!js_EmitTree(cx, cg, pn->pn_kid3))
            return JS_FALSE;
        CHECK_AND_SET_JUMP_OFFSET_AT(cx, cg, jmp);
        if (!js_SetSrcNoteOffset(cx, cg, noteIndex, 0, jmp - beq))
            return JS_FALSE;
        break;

      case TOK_OR:
      case TOK_AND:
        /*
         * JSOP_OR converts the operand on the stack to boolean, and if true,
         * leaves the original operand value on the stack and jumps; otherwise
         * it pops and falls into the next bytecode, which evaluates the right
         * operand.  The jump goes around the right operand evaluation.
         *
         * JSOP_AND converts the operand on the stack to boolean, and if false,
         * leaves the original operand value on the stack and jumps; otherwise
         * it pops and falls into the right operand's bytecode.
         */
        if (pn->pn_arity == PN_BINARY) {
            if (!js_EmitTree(cx, cg, pn->pn_left))
                return JS_FALSE;
            top = EmitJump(cx, cg, JSOP_BACKPATCH_POP, 0);
            if (top < 0)
                return JS_FALSE;
            if (!js_EmitTree(cx, cg, pn->pn_right))
                return JS_FALSE;
            off = CG_OFFSET(cg);
            pc = CG_CODE(cg, top);
            CHECK_AND_SET_JUMP_OFFSET(cx, cg, pc, off - top);
            *pc = pn->pn_op;
        } else {
            JS_ASSERT(pn->pn_arity == PN_LIST);
            JS_ASSERT(pn->pn_head->pn_next->pn_next);

            /* Left-associative operator chain: avoid too much recursion. */
            pn2 = pn->pn_head;
            if (!js_EmitTree(cx, cg, pn2))
                return JS_FALSE;
            top = EmitJump(cx, cg, JSOP_BACKPATCH_POP, 0);
            if (top < 0)
                return JS_FALSE;

            /* Emit nodes between the head and the tail. */
            jmp = top;
            while ((pn2 = pn2->pn_next)->pn_next) {
                if (!js_EmitTree(cx, cg, pn2))
                    return JS_FALSE;
                off = EmitJump(cx, cg, JSOP_BACKPATCH_POP, 0);
                if (off < 0)
                    return JS_FALSE;
                if (!SetBackPatchDelta(cx, cg, CG_CODE(cg, jmp), off - jmp))
                    return JS_FALSE;
                jmp = off;

            }
            if (!js_EmitTree(cx, cg, pn2))
                return JS_FALSE;

            pn2 = pn->pn_head;
            off = CG_OFFSET(cg);
            do {
                pc = CG_CODE(cg, top);
                tmp = GetJumpOffset(cg, pc);
                CHECK_AND_SET_JUMP_OFFSET(cx, cg, pc, off - top);
                *pc = pn->pn_op;
                top += tmp;
            } while ((pn2 = pn2->pn_next)->pn_next);
        }
        break;

      case TOK_PLUS:
        /* For TCF_IN_FUNCTION test, see TOK_RB concerning JSOP_NEWARRAY. */
        if (pn->pn_arity == PN_LIST && pn->pn_count < JS_BIT(16) &&
            cg->inFunction()) {
            /* Emit up to the first string literal conventionally. */
            for (pn2 = pn->pn_head; pn2; pn2 = pn2->pn_next) {
                if (pn2->pn_type == TOK_STRING)
                    break;
                if (!js_EmitTree(cx, cg, pn2))
                    return JS_FALSE;
                if (pn2 != pn->pn_head && js_Emit1(cx, cg, JSOP_ADD) < 0)
                    return JS_FALSE;
            }

            if (!pn2)
                break;

            /*
             * Having seen a string literal, we know statically that the rest
             * of the additions are string concatenation, so we emit them as a
             * single concatn. First, do string conversion on the result of the
             * preceding zero or more additions so that any side effects of
             * string conversion occur before the next operand begins.
             */
            if (pn2 == pn->pn_head) {
                index = 0;
            } else {
                if (!js_Emit1(cx, cg, JSOP_OBJTOSTR))
                    return JS_FALSE;
                index = 1;
            }

            for (; pn2; pn2 = pn2->pn_next, index++) {
                if (!js_EmitTree(cx, cg, pn2))
                    return JS_FALSE;
                if (!pn2->isLiteral() && js_Emit1(cx, cg, JSOP_OBJTOSTR) < 0)
                    return JS_FALSE;
            }

            EMIT_UINT16_IMM_OP(JSOP_CONCATN, index);
            break;
        }
      case TOK_BITOR:
      case TOK_BITXOR:
      case TOK_BITAND:
      case TOK_EQOP:
      case TOK_RELOP:
      case TOK_IN:
      case TOK_INSTANCEOF:
      case TOK_SHOP:
      case TOK_MINUS:
      case TOK_STAR:
      case TOK_DIVOP:
        if (pn->pn_arity == PN_LIST) {
            /* Left-associative operator chain: avoid too much recursion. */
            pn2 = pn->pn_head;
            if (!js_EmitTree(cx, cg, pn2))
                return JS_FALSE;
            op = PN_OP(pn);
            while ((pn2 = pn2->pn_next) != NULL) {
                if (!js_EmitTree(cx, cg, pn2))
                    return JS_FALSE;
                if (js_Emit1(cx, cg, op) < 0)
                    return JS_FALSE;
            }
        } else {
#if JS_HAS_XML_SUPPORT
            uintN oldflags;

      case TOK_DBLCOLON:
            if (pn->pn_arity == PN_NAME) {
                if (!js_EmitTree(cx, cg, pn->expr()))
                    return JS_FALSE;
                if (!EmitAtomOp(cx, pn, PN_OP(pn), cg))
                    return JS_FALSE;
                break;
            }

            /*
             * Binary :: has a right operand that brackets arbitrary code,
             * possibly including a let (a = b) ... expression.  We must clear
             * TCF_IN_FOR_INIT to avoid mis-compiling such beasts.
             */
            oldflags = cg->flags;
            cg->flags &= ~TCF_IN_FOR_INIT;
#endif

            /* Binary operators that evaluate both operands unconditionally. */
            if (!js_EmitTree(cx, cg, pn->pn_left))
                return JS_FALSE;
            if (!js_EmitTree(cx, cg, pn->pn_right))
                return JS_FALSE;
#if JS_HAS_XML_SUPPORT
            cg->flags |= oldflags & TCF_IN_FOR_INIT;
#endif
            if (js_Emit1(cx, cg, PN_OP(pn)) < 0)
                return JS_FALSE;
        }
        break;

      case TOK_THROW:
#if JS_HAS_XML_SUPPORT
      case TOK_AT:
      case TOK_DEFAULT:
        JS_ASSERT(pn->pn_arity == PN_UNARY);
        /* FALL THROUGH */
#endif
      case TOK_UNARYOP:
      {
        uintN oldflags;

        /* Unary op, including unary +/-. */
        op = PN_OP(pn);
#if JS_HAS_XML_SUPPORT
        if (op == JSOP_XMLNAME) {
            if (!EmitXMLName(cx, pn, op, cg))
                return JS_FALSE;
            break;
        }
#endif
        pn2 = pn->pn_kid;

        if (op == JSOP_TYPEOF && pn2->pn_type != TOK_NAME)
            op = JSOP_TYPEOFEXPR;

        oldflags = cg->flags;
        cg->flags &= ~TCF_IN_FOR_INIT;
        if (!js_EmitTree(cx, cg, pn2))
            return JS_FALSE;
        cg->flags |= oldflags & TCF_IN_FOR_INIT;
        if (js_Emit1(cx, cg, op) < 0)
            return JS_FALSE;
        break;
      }

      case TOK_INC:
      case TOK_DEC:
        /* Emit lvalue-specialized code for ++/-- operators. */
        pn2 = pn->pn_kid;
        JS_ASSERT(pn2->pn_type != TOK_RP);
        op = PN_OP(pn);
        switch (pn2->pn_type) {
          default:
            JS_ASSERT(pn2->pn_type == TOK_NAME);
            pn2->pn_op = op;
            if (!BindNameToSlot(cx, cg, pn2))
                return JS_FALSE;
            op = PN_OP(pn2);
            if (op == JSOP_CALLEE) {
                if (js_Emit1(cx, cg, op) < 0)
                    return JS_FALSE;
            } else if (pn2->pn_cookie != FREE_UPVAR_COOKIE) {
                atomIndex = (jsatomid) pn2->pn_cookie;
                EMIT_UINT16_IMM_OP(op, atomIndex);
            } else {
                JS_ASSERT(JOF_OPTYPE(op) == JOF_ATOM);
                if (!EmitAtomOp(cx, pn2, op, cg))
                    return JS_FALSE;
                break;
            }
            if (pn2->isConst()) {
                if (js_Emit1(cx, cg, JSOP_POS) < 0)
                    return JS_FALSE;
                op = PN_OP(pn);
                if (!(js_CodeSpec[op].format & JOF_POST)) {
                    if (js_Emit1(cx, cg, JSOP_ONE) < 0)
                        return JS_FALSE;
                    op = (js_CodeSpec[op].format & JOF_INC) ? JSOP_ADD : JSOP_SUB;
                    if (js_Emit1(cx, cg, op) < 0)
                        return JS_FALSE;
                }
            }
            break;
          case TOK_DOT:
            if (!EmitPropOp(cx, pn2, op, cg, JS_FALSE))
                return JS_FALSE;
            break;
          case TOK_LB:
            if (!EmitElemOp(cx, pn2, op, cg))
                return JS_FALSE;
            break;
          case TOK_LP:
            if (!js_EmitTree(cx, cg, pn2))
                return JS_FALSE;
            if (js_NewSrcNote2(cx, cg, SRC_PCBASE,
                               CG_OFFSET(cg) - pn2->pn_offset) < 0) {
                return JS_FALSE;
            }
            if (js_Emit1(cx, cg, op) < 0)
                return JS_FALSE;
            break;
#if JS_HAS_XML_SUPPORT
          case TOK_UNARYOP:
            JS_ASSERT(pn2->pn_op == JSOP_SETXMLNAME);
            if (!js_EmitTree(cx, cg, pn2->pn_kid))
                return JS_FALSE;
            if (js_Emit1(cx, cg, JSOP_BINDXMLNAME) < 0)
                return JS_FALSE;
            if (js_Emit1(cx, cg, op) < 0)
                return JS_FALSE;
            break;
#endif
        }
        break;

      case TOK_DELETE:
        /*
         * Under ECMA 3, deleting a non-reference returns true -- but alas we
         * must evaluate the operand if it appears it might have side effects.
         */
        pn2 = pn->pn_kid;
        switch (pn2->pn_type) {
          case TOK_NAME:
            if (!BindNameToSlot(cx, cg, pn2))
                return JS_FALSE;
            op = PN_OP(pn2);
            if (op == JSOP_FALSE) {
                if (js_Emit1(cx, cg, op) < 0)
                    return JS_FALSE;
            } else {
                if (!EmitAtomOp(cx, pn2, op, cg))
                    return JS_FALSE;
            }
            break;
          case TOK_DOT:
            if (!EmitPropOp(cx, pn2, JSOP_DELPROP, cg, JS_FALSE))
                return JS_FALSE;
            break;
#if JS_HAS_XML_SUPPORT
          case TOK_DBLDOT:
            if (!EmitElemOp(cx, pn2, JSOP_DELDESC, cg))
                return JS_FALSE;
            break;
#endif
          case TOK_LB:
            if (!EmitElemOp(cx, pn2, JSOP_DELELEM, cg))
                return JS_FALSE;
            break;
          default:
            /*
             * If useless, just emit JSOP_TRUE; otherwise convert delete foo()
             * to foo(), true (a comma expression, requiring SRC_PCDELTA).
             */
            useful = JS_FALSE;
            if (!CheckSideEffects(cx, cg, pn2, &useful))
                return JS_FALSE;
            if (!useful) {
                off = noteIndex = -1;
            } else {
                if (pn2->pn_op == JSOP_SETCALL)
                    pn2->pn_op = JSOP_CALL;
                if (!js_EmitTree(cx, cg, pn2))
                    return JS_FALSE;
                off = CG_OFFSET(cg);
                noteIndex = js_NewSrcNote2(cx, cg, SRC_PCDELTA, 0);
                if (noteIndex < 0 || js_Emit1(cx, cg, JSOP_POP) < 0)
                    return JS_FALSE;
            }
            if (js_Emit1(cx, cg, JSOP_TRUE) < 0)
                return JS_FALSE;
            if (noteIndex >= 0) {
                tmp = CG_OFFSET(cg);
                if (!js_SetSrcNoteOffset(cx, cg, (uintN)noteIndex, 0, tmp-off))
                    return JS_FALSE;
            }
        }
        break;

#if JS_HAS_XML_SUPPORT
      case TOK_FILTER:
        if (!js_EmitTree(cx, cg, pn->pn_left))
            return JS_FALSE;
        jmp = EmitJump(cx, cg, JSOP_FILTER, 0);
        if (jmp < 0)
            return JS_FALSE;
        top = js_Emit1(cx, cg, JSOP_TRACE);
        if (top < 0)
            return JS_FALSE;
        if (!js_EmitTree(cx, cg, pn->pn_right))
            return JS_FALSE;
        CHECK_AND_SET_JUMP_OFFSET_AT(cx, cg, jmp);
        if (EmitJump(cx, cg, JSOP_ENDFILTER, top - CG_OFFSET(cg)) < 0)
            return JS_FALSE;
        break;
#endif

      case TOK_DOT:
        /*
         * Pop a stack operand, convert it to object, get a property named by
         * this bytecode's immediate-indexed atom operand, and push its value
         * (not a reference to it).
         */
        ok = EmitPropOp(cx, pn, PN_OP(pn), cg, JS_FALSE);
        break;

      case TOK_LB:
#if JS_HAS_XML_SUPPORT
      case TOK_DBLDOT:
#endif
        /*
         * Pop two operands, convert the left one to object and the right one
         * to property name (atom or tagged int), get the named property, and
         * push its value.  Set the "obj" register to the result of ToObject
         * on the left operand.
         */
        ok = EmitElemOp(cx, pn, PN_OP(pn), cg);
        break;

      case TOK_NEW:
      case TOK_LP:
      {
        bool callop = (PN_TYPE(pn) == TOK_LP);

        /*
         * Emit callable invocation or operator new (constructor call) code.
         * First, emit code for the left operand to evaluate the callable or
         * constructable object expression.
         *
         * For operator new applied to other expressions than E4X ones, we emit
         * JSOP_GETPROP instead of JSOP_CALLPROP, etc. This is necessary to
         * interpose the lambda-initialized method read barrier -- see the code
         * in jsops.cpp for JSOP_LAMBDA followed by JSOP_{SET,INIT}PROP.
         *
         * Then (or in a call case that has no explicit reference-base object)
         * we emit JSOP_NULL as a placeholder local GC root to hold the |this|
         * parameter: in the operator new case, the newborn instance; in the
         * base-less call case, a cookie meaning "use the global object as the
         * |this| value" (or in ES5 strict mode, "use undefined", so we should
         * use JSOP_PUSH instead of JSOP_NULL -- see bug 514570).
         */
        pn2 = pn->pn_head;
        switch (pn2->pn_type) {
          case TOK_NAME:
            if (!EmitNameOp(cx, cg, pn2, callop))
                return JS_FALSE;
            break;
          case TOK_DOT:
            if (!EmitPropOp(cx, pn2, PN_OP(pn2), cg, callop))
                return JS_FALSE;
            break;
          case TOK_LB:
            JS_ASSERT(pn2->pn_op == JSOP_GETELEM);
            if (!EmitElemOp(cx, pn2, callop ? JSOP_CALLELEM : JSOP_GETELEM, cg))
                return JS_FALSE;
            break;
          case TOK_UNARYOP:
#if JS_HAS_XML_SUPPORT
            if (pn2->pn_op == JSOP_XMLNAME) {
                if (!EmitXMLName(cx, pn2, JSOP_CALLXMLNAME, cg))
                    return JS_FALSE;
                callop = true;          /* suppress JSOP_NULL after */
                break;
            }
#endif
            /* FALL THROUGH */
          default:
            /*
             * Push null as a placeholder for the global object, per ECMA-262
             * 11.2.3 step 6.
             */
            if (!js_EmitTree(cx, cg, pn2))
                return JS_FALSE;
            callop = false;             /* trigger JSOP_NULL after */
            break;
        }
        if (!callop && js_Emit1(cx, cg, JSOP_NULL) < 0)
            return JS_FALSE;

        /* Remember start of callable-object bytecode for decompilation hint. */
        off = top;

        /*
         * Emit code for each argument in order, then emit the JSOP_*CALL or
         * JSOP_NEW bytecode with a two-byte immediate telling how many args
         * were pushed on the operand stack.
         */
        uintN oldflags = cg->flags;
        cg->flags &= ~TCF_IN_FOR_INIT;
        for (pn3 = pn2->pn_next; pn3; pn3 = pn3->pn_next) {
            if (!js_EmitTree(cx, cg, pn3))
                return JS_FALSE;
        }
        cg->flags |= oldflags & TCF_IN_FOR_INIT;
        if (js_NewSrcNote2(cx, cg, SRC_PCBASE, CG_OFFSET(cg) - off) < 0)
            return JS_FALSE;

        argc = pn->pn_count - 1;
        if (js_Emit3(cx, cg, PN_OP(pn), ARGC_HI(argc), ARGC_LO(argc)) < 0)
            return JS_FALSE;
        if (PN_OP(pn) == JSOP_CALL) {
            /* Add a trace hint opcode for recursion. */
            if (js_Emit1(cx, cg, JSOP_TRACE) < 0)
                return JS_FALSE;
        }
        if (PN_OP(pn) == JSOP_EVAL)
            EMIT_UINT16_IMM_OP(JSOP_LINENO, pn->pn_pos.begin.lineno);
        break;
      }

      case TOK_LEXICALSCOPE:
      {
        JSObjectBox *objbox;
        uintN count;

        objbox = pn->pn_objbox;
        js_PushBlockScope(cg, &stmtInfo, objbox->object, CG_OFFSET(cg));

        /*
         * If this lexical scope is not for a catch block, let block or let
         * expression, or any kind of for loop (where the scope starts in the
         * head after the first part if for (;;), else in the body if for-in);
         * and if our container is top-level but not a function body, or else
         * a block statement; then emit a SRC_BRACE note.  All other container
         * statements get braces by default from the decompiler.
         */
        noteIndex = -1;
        type = PN_TYPE(pn->expr());
        if (type != TOK_CATCH && type != TOK_LET && type != TOK_FOR &&
            (!(stmt = stmtInfo.down)
             ? !cg->inFunction()
             : stmt->type == STMT_BLOCK)) {
#if defined DEBUG_brendan || defined DEBUG_mrbkap
            /* There must be no source note already output for the next op. */
            JS_ASSERT(CG_NOTE_COUNT(cg) == 0 ||
                      CG_LAST_NOTE_OFFSET(cg) != CG_OFFSET(cg) ||
                      !GettableNoteForNextOp(cg));
#endif
            noteIndex = js_NewSrcNote2(cx, cg, SRC_BRACE, 0);
            if (noteIndex < 0)
                return JS_FALSE;
        }

        JS_ASSERT(CG_OFFSET(cg) == top);
        if (!EmitEnterBlock(cx, pn, cg))
            return JS_FALSE;

        if (!js_EmitTree(cx, cg, pn->pn_expr))
            return JS_FALSE;

        op = PN_OP(pn);
        if (op == JSOP_LEAVEBLOCKEXPR) {
            if (js_NewSrcNote2(cx, cg, SRC_PCBASE, CG_OFFSET(cg) - top) < 0)
                return JS_FALSE;
        } else {
            if (noteIndex >= 0 &&
                !js_SetSrcNoteOffset(cx, cg, (uintN)noteIndex, 0,
                                     CG_OFFSET(cg) - top)) {
                return JS_FALSE;
            }
        }

        /* Emit the JSOP_LEAVEBLOCK or JSOP_LEAVEBLOCKEXPR opcode. */
        count = OBJ_BLOCK_COUNT(cx, objbox->object);
        EMIT_UINT16_IMM_OP(op, count);

        ok = js_PopStatementCG(cx, cg);
        break;
      }

#if JS_HAS_BLOCK_SCOPE
      case TOK_LET:
        /* Let statements have their variable declarations on the left. */
        if (pn->pn_arity == PN_BINARY) {
            pn2 = pn->pn_right;
            pn = pn->pn_left;
        } else {
            pn2 = NULL;
        }

        /* Non-null pn2 means that pn is the variable list from a let head. */
        JS_ASSERT(pn->pn_arity == PN_LIST);
        if (!EmitVariables(cx, cg, pn, pn2 != NULL, &noteIndex))
            return JS_FALSE;

        /* Thus non-null pn2 is the body of the let block or expression. */
        tmp = CG_OFFSET(cg);
        if (pn2 && !js_EmitTree(cx, cg, pn2))
            return JS_FALSE;

        if (noteIndex >= 0 &&
            !js_SetSrcNoteOffset(cx, cg, (uintN)noteIndex, 0,
                                 CG_OFFSET(cg) - tmp)) {
            return JS_FALSE;
        }
        break;
#endif /* JS_HAS_BLOCK_SCOPE */

#if JS_HAS_GENERATORS
      case TOK_ARRAYPUSH: {
        jsint slot;

        /*
         * The array object's stack index is in cg->arrayCompDepth. See below
         * under the array initialiser code generator for array comprehension
         * special casing.
         */
        if (!js_EmitTree(cx, cg, pn->pn_kid))
            return JS_FALSE;
        slot = AdjustBlockSlot(cx, cg, cg->arrayCompDepth);
        if (slot < 0)
            return JS_FALSE;
        EMIT_UINT16_IMM_OP(PN_OP(pn), slot);
        break;
      }
#endif

      case TOK_RB:
#if JS_HAS_GENERATORS
      case TOK_ARRAYCOMP:
#endif
        /*
         * Emit code for [a, b, c] that is equivalent to constructing a new
         * array and in source order evaluating each element value and adding
         * it to the array, without invoking latent setters.  We use the
         * JSOP_NEWINIT and JSOP_INITELEM bytecodes to ignore setters and to
         * avoid dup'ing and popping the array as each element is added, as
         * JSOP_SETELEM/JSOP_SETPROP would do.
         *
         * If no sharp variable is defined, the initializer is not for an array
         * comprehension, the initializer is not overlarge, and the initializer
         * is not in global code (whose stack growth cannot be precisely modeled
         * due to the need to reserve space for global variables and regular
         * expressions), use JSOP_NEWARRAY to minimize opcodes and to create the
         * array using a fast, all-at-once process rather than a slow, element-
         * by-element process.
         */
#if JS_HAS_SHARP_VARS
        sharpnum = -1;
      do_emit_array:
#endif

        op = (JS_LIKELY(pn->pn_count < JS_BIT(16)) && cg->inFunction())
             ? JSOP_NEWARRAY
             : JSOP_NEWINIT;

#if JS_HAS_GENERATORS
        if (pn->pn_type == TOK_ARRAYCOMP)
            op = JSOP_NEWINIT;
#endif
#if JS_HAS_SHARP_VARS
        JS_ASSERT_IF(sharpnum >= 0, cg->hasSharps());
        if (cg->hasSharps())
            op = JSOP_NEWINIT;
#endif

        if (op == JSOP_NEWINIT && !EmitNewInit(cx, cg, JSProto_Array, pn, sharpnum))
            return JS_FALSE;

#if JS_HAS_GENERATORS
        if (pn->pn_type == TOK_ARRAYCOMP) {
            uintN saveDepth;

            /*
             * Pass the new array's stack index to the TOK_ARRAYPUSH case via
             * cg->arrayCompDepth, then simply traverse the TOK_FOR node and
             * its kids under pn2 to generate this comprehension.
             */
            JS_ASSERT(cg->stackDepth > 0);
            saveDepth = cg->arrayCompDepth;
            cg->arrayCompDepth = (uint32) (cg->stackDepth - 1);
            if (!js_EmitTree(cx, cg, pn->pn_head))
                return JS_FALSE;
            cg->arrayCompDepth = saveDepth;

            /* Emit the usual op needed for decompilation. */
            if (!EmitEndInit(cx, cg, 1))
                return JS_FALSE;
            break;
        }
#endif /* JS_HAS_GENERATORS */

        pn2 = pn->pn_head;
        for (atomIndex = 0; pn2; atomIndex++, pn2 = pn2->pn_next) {
            if (op == JSOP_NEWINIT && !EmitNumberOp(cx, atomIndex, cg))
                return JS_FALSE;
            if (pn2->pn_type == TOK_COMMA && pn2->pn_arity == PN_NULLARY) {
                if (js_Emit1(cx, cg, JSOP_HOLE) < 0)
                    return JS_FALSE;
            } else {
                if (!js_EmitTree(cx, cg, pn2))
                    return JS_FALSE;
            }
            if (op == JSOP_NEWINIT && js_Emit1(cx, cg, JSOP_INITELEM) < 0)
                return JS_FALSE;
        }
        JS_ASSERT(atomIndex == pn->pn_count);

        if (pn->pn_xflags & PNX_ENDCOMMA) {
            /* Emit a source note so we know to decompile an extra comma. */
            if (js_NewSrcNote(cx, cg, SRC_CONTINUE) < 0)
                return JS_FALSE;
        }

        if (op == JSOP_NEWINIT) {
            /*
             * Emit an op to finish the array and, secondarily, to aid in sharp
             * array cleanup (if JS_HAS_SHARP_VARS) and decompilation.
             */
            if (!EmitEndInit(cx, cg, atomIndex))
                return JS_FALSE;
            break;
        }

        JS_ASSERT(atomIndex < JS_BIT(16));
        EMIT_UINT16_IMM_OP(JSOP_NEWARRAY, atomIndex);
        break;

      case TOK_RC: {
#if JS_HAS_SHARP_VARS
        sharpnum = -1;
      do_emit_object:
#endif
#if JS_HAS_DESTRUCTURING_SHORTHAND
        if (pn->pn_xflags & PNX_DESTRUCT) {
            ReportCompileErrorNumber(cx, CG_TS(cg), pn, JSREPORT_ERROR, JSMSG_BAD_OBJECT_INIT);
            return JS_FALSE;
        }
#endif
        /*
         * Emit code for {p:a, '%q':b, 2:c} that is equivalent to constructing
         * a new object and in source order evaluating each property value and
         * adding the property to the object, without invoking latent setters.
         * We use the JSOP_NEWINIT and JSOP_INITELEM/JSOP_INITPROP bytecodes to
         * ignore setters and to avoid dup'ing and popping the object as each
         * property is added, as JSOP_SETELEM/JSOP_SETPROP would do.
         */
        if (!EmitNewInit(cx, cg, JSProto_Object, pn, sharpnum))
            return JS_FALSE;

        uintN methodInits = 0, slowMethodInits = 0;
        for (pn2 = pn->pn_head; pn2; pn2 = pn2->pn_next) {
            /* Emit an index for t[2] for later consumption by JSOP_INITELEM. */
            pn3 = pn2->pn_left;
            if (pn3->pn_type == TOK_NUMBER) {
                if (!EmitNumberOp(cx, pn3->pn_dval, cg))
                    return JS_FALSE;
            }

            /* Emit code for the property initializer. */
            if (!js_EmitTree(cx, cg, pn2->pn_right))
                return JS_FALSE;

            op = PN_OP(pn2);
            if (op == JSOP_GETTER || op == JSOP_SETTER) {
                if (js_Emit1(cx, cg, op) < 0)
                    return JS_FALSE;
            }

            /* Annotate JSOP_INITELEM so we decompile 2:c and not just c. */
            if (pn3->pn_type == TOK_NUMBER) {
                if (js_NewSrcNote(cx, cg, SRC_INITPROP) < 0)
                    return JS_FALSE;
                if (js_Emit1(cx, cg, JSOP_INITELEM) < 0)
                    return JS_FALSE;
            } else {
                JS_ASSERT(pn3->pn_type == TOK_NAME ||
                          pn3->pn_type == TOK_STRING);
                ale = cg->atomList.add(cg->parser, pn3->pn_atom);
                if (!ale)
                    return JS_FALSE;

                /* Check whether we can optimize to JSOP_INITMETHOD. */
                JSParseNode *init = pn2->pn_right;
                bool lambda = PN_OP(init) == JSOP_LAMBDA;
                if (lambda)
                    ++methodInits;
                if (op == JSOP_INITPROP && lambda && init->pn_funbox->joinable())
                {
                    op = JSOP_INITMETHOD;
                    pn2->pn_op = uint8(op);
                } else {
                    op = JSOP_INITPROP;
                    if (lambda)
                        ++slowMethodInits;
                }

                EMIT_INDEX_OP(op, ALE_INDEX(ale));
            }
        }

        if (cg->funbox && cg->funbox->shouldUnbrand(methodInits, slowMethodInits)) {
            if (js_Emit1(cx, cg, JSOP_UNBRAND) < 0)
                return JS_FALSE;
        }
        if (!EmitEndInit(cx, cg, pn->pn_count))
            return JS_FALSE;
        break;
      }

#if JS_HAS_SHARP_VARS
      case TOK_DEFSHARP:
        JS_ASSERT(cg->hasSharps());
        sharpnum = pn->pn_num;
        pn = pn->pn_kid;
        if (pn->pn_type == TOK_RB)
            goto do_emit_array;
# if JS_HAS_GENERATORS
        if (pn->pn_type == TOK_ARRAYCOMP)
            goto do_emit_array;
# endif
        if (pn->pn_type == TOK_RC)
            goto do_emit_object;

        if (!js_EmitTree(cx, cg, pn))
            return JS_FALSE;
        EMIT_UINT16PAIR_IMM_OP(JSOP_DEFSHARP, cg->sharpSlotBase, (jsatomid) sharpnum);
        break;

      case TOK_USESHARP:
        JS_ASSERT(cg->hasSharps());
        EMIT_UINT16PAIR_IMM_OP(JSOP_USESHARP, cg->sharpSlotBase, (jsatomid) pn->pn_num);
        break;
#endif /* JS_HAS_SHARP_VARS */

      case TOK_NAME:
        /*
         * Cope with a left-over function definition that was replaced by a use
         * of a later function definition of the same name. See FunctionDef and
         * MakeDefIntoUse in jsparse.cpp.
         */
        if (pn->pn_op == JSOP_NOP)
            return JS_TRUE;
        if (!EmitNameOp(cx, cg, pn, JS_FALSE))
            return JS_FALSE;
        break;

#if JS_HAS_XML_SUPPORT
      case TOK_XMLATTR:
      case TOK_XMLSPACE:
      case TOK_XMLTEXT:
      case TOK_XMLCDATA:
      case TOK_XMLCOMMENT:
#endif
      case TOK_STRING:
        ok = EmitAtomOp(cx, pn, PN_OP(pn), cg);
        break;

      case TOK_NUMBER:
        ok = EmitNumberOp(cx, pn->pn_dval, cg);
        break;

      case TOK_REGEXP: {
        /*
         * If the regexp's script is one-shot and the regexp is not used in a
         * loop, we can avoid the extra fork-on-exec costs of JSOP_REGEXP by
         * selecting JSOP_OBJECT. Otherwise, to avoid incorrect proto, parent,
         * and lastIndex sharing, select JSOP_REGEXP.
         */
        JS_ASSERT(pn->pn_op == JSOP_REGEXP);
        bool singleton = !cg->fun && cg->compileAndGo();
        if (singleton) {
            for (JSStmtInfo *stmt = cg->topStmt; stmt; stmt = stmt->down) {
                if (STMT_IS_LOOP(stmt)) {
                    singleton = false;
                    break;
                }
            }
        }
        if (singleton) {
            ok = EmitObjectOp(cx, pn->pn_objbox, JSOP_OBJECT, cg);
        } else {
            ok = EmitIndexOp(cx, JSOP_REGEXP,
                             cg->regexpList.index(pn->pn_objbox),
                             cg);
        }
        break;
      }

#if JS_HAS_XML_SUPPORT
      case TOK_ANYNAME:
#endif
      case TOK_PRIMARY:
        if (js_Emit1(cx, cg, PN_OP(pn)) < 0)
            return JS_FALSE;
        break;

#if JS_HAS_DEBUGGER_KEYWORD
      case TOK_DEBUGGER:
        if (js_Emit1(cx, cg, JSOP_DEBUGGER) < 0)
            return JS_FALSE;
        break;
#endif /* JS_HAS_DEBUGGER_KEYWORD */

#if JS_HAS_XML_SUPPORT
      case TOK_XMLELEM:
      case TOK_XMLLIST:
        if (pn->pn_op == JSOP_XMLOBJECT) {
            ok = EmitObjectOp(cx, pn->pn_objbox, PN_OP(pn), cg);
            break;
        }

        JS_ASSERT(PN_TYPE(pn) == TOK_XMLLIST || pn->pn_count != 0);
        switch (pn->pn_head ? PN_TYPE(pn->pn_head) : TOK_XMLLIST) {
          case TOK_XMLETAGO:
            JS_ASSERT(0);
            /* FALL THROUGH */
          case TOK_XMLPTAGC:
          case TOK_XMLSTAGO:
            break;
          default:
            if (js_Emit1(cx, cg, JSOP_STARTXML) < 0)
                return JS_FALSE;
        }

        for (pn2 = pn->pn_head; pn2; pn2 = pn2->pn_next) {
            if (pn2->pn_type == TOK_LC &&
                js_Emit1(cx, cg, JSOP_STARTXMLEXPR) < 0) {
                return JS_FALSE;
            }
            if (!js_EmitTree(cx, cg, pn2))
                return JS_FALSE;
            if (pn2 != pn->pn_head && js_Emit1(cx, cg, JSOP_ADD) < 0)
                return JS_FALSE;
        }

        if (pn->pn_xflags & PNX_XMLROOT) {
            if (pn->pn_count == 0) {
                JS_ASSERT(pn->pn_type == TOK_XMLLIST);
                atom = cx->runtime->atomState.emptyAtom;
                ale = cg->atomList.add(cg->parser, atom);
                if (!ale)
                    return JS_FALSE;
                EMIT_INDEX_OP(JSOP_STRING, ALE_INDEX(ale));
            }
            if (js_Emit1(cx, cg, PN_OP(pn)) < 0)
                return JS_FALSE;
        }
#ifdef DEBUG
        else
            JS_ASSERT(pn->pn_count != 0);
#endif
        break;

      case TOK_XMLPTAGC:
        if (pn->pn_op == JSOP_XMLOBJECT) {
            ok = EmitObjectOp(cx, pn->pn_objbox, PN_OP(pn), cg);
            break;
        }
        /* FALL THROUGH */

      case TOK_XMLSTAGO:
      case TOK_XMLETAGO:
      {
        uint32 i;

        if (js_Emit1(cx, cg, JSOP_STARTXML) < 0)
            return JS_FALSE;

        ale = cg->atomList.add(cg->parser,
                               (pn->pn_type == TOK_XMLETAGO)
                               ? cx->runtime->atomState.etagoAtom
                               : cx->runtime->atomState.stagoAtom);
        if (!ale)
            return JS_FALSE;
        EMIT_INDEX_OP(JSOP_STRING, ALE_INDEX(ale));

        JS_ASSERT(pn->pn_count != 0);
        pn2 = pn->pn_head;
        if (pn2->pn_type == TOK_LC && js_Emit1(cx, cg, JSOP_STARTXMLEXPR) < 0)
            return JS_FALSE;
        if (!js_EmitTree(cx, cg, pn2))
            return JS_FALSE;
        if (js_Emit1(cx, cg, JSOP_ADD) < 0)
            return JS_FALSE;

        for (pn2 = pn2->pn_next, i = 0; pn2; pn2 = pn2->pn_next, i++) {
            if (pn2->pn_type == TOK_LC &&
                js_Emit1(cx, cg, JSOP_STARTXMLEXPR) < 0) {
                return JS_FALSE;
            }
            if (!js_EmitTree(cx, cg, pn2))
                return JS_FALSE;
            if ((i & 1) && pn2->pn_type == TOK_LC) {
                if (js_Emit1(cx, cg, JSOP_TOATTRVAL) < 0)
                    return JS_FALSE;
            }
            if (js_Emit1(cx, cg,
                         (i & 1) ? JSOP_ADDATTRVAL : JSOP_ADDATTRNAME) < 0) {
                return JS_FALSE;
            }
        }

        ale = cg->atomList.add(cg->parser,
                               (pn->pn_type == TOK_XMLPTAGC)
                               ? cx->runtime->atomState.ptagcAtom
                               : cx->runtime->atomState.tagcAtom);
        if (!ale)
            return JS_FALSE;
        EMIT_INDEX_OP(JSOP_STRING, ALE_INDEX(ale));
        if (js_Emit1(cx, cg, JSOP_ADD) < 0)
            return JS_FALSE;

        if ((pn->pn_xflags & PNX_XMLROOT) && js_Emit1(cx, cg, PN_OP(pn)) < 0)
            return JS_FALSE;
        break;
      }

      case TOK_XMLNAME:
        if (pn->pn_arity == PN_LIST) {
            JS_ASSERT(pn->pn_count != 0);
            for (pn2 = pn->pn_head; pn2; pn2 = pn2->pn_next) {
                if (pn2->pn_type == TOK_LC &&
                    js_Emit1(cx, cg, JSOP_STARTXMLEXPR) < 0) {
                    return JS_FALSE;
                }
                if (!js_EmitTree(cx, cg, pn2))
                    return JS_FALSE;
                if (pn2 != pn->pn_head && js_Emit1(cx, cg, JSOP_ADD) < 0)
                    return JS_FALSE;
            }
        } else {
            JS_ASSERT(pn->pn_arity == PN_NULLARY);
            ok = (pn->pn_op == JSOP_OBJECT)
                 ? EmitObjectOp(cx, pn->pn_objbox, PN_OP(pn), cg)
                 : EmitAtomOp(cx, pn, PN_OP(pn), cg);
        }
        break;

      case TOK_XMLPI:
        ale = cg->atomList.add(cg->parser, pn->pn_atom2);
        if (!ale)
            return JS_FALSE;
        if (!EmitIndexOp(cx, JSOP_QNAMEPART, ALE_INDEX(ale), cg))
            return JS_FALSE;
        if (!EmitAtomOp(cx, pn, JSOP_XMLPI, cg))
            return JS_FALSE;
        break;
#endif /* JS_HAS_XML_SUPPORT */

      default:
        JS_ASSERT(0);
    }

    if (ok && --cg->emitLevel == 0) {
        if (cg->spanDeps)
            ok = OptimizeSpanDeps(cx, cg);
        if (!UpdateLineNumberNotes(cx, cg, pn->pn_pos.end.lineno))
            return JS_FALSE;
    }

    return ok;
}

/*
 * We should try to get rid of offsetBias (always 0 or 1, where 1 is
 * JSOP_{NOP,POP}_LENGTH), which is used only by SRC_FOR and SRC_DECL.
 */
JS_FRIEND_DATA(JSSrcNoteSpec) js_SrcNoteSpec[] = {
    {"null",            0,      0,      0},
    {"if",              0,      0,      0},
    {"if-else",         2,      0,      1},
    {"for",             3,      1,      1},
    {"while",           1,      0,      1},
    {"continue",        0,      0,      0},
    {"decl",            1,      1,      1},
    {"pcdelta",         1,      0,      1},
    {"assignop",        0,      0,      0},
    {"cond",            1,      0,      1},
    {"brace",           1,      0,      1},
    {"hidden",          0,      0,      0},
    {"pcbase",          1,      0,     -1},
    {"label",           1,      0,      0},
    {"labelbrace",      1,      0,      0},
    {"endbrace",        0,      0,      0},
    {"break2label",     1,      0,      0},
    {"cont2label",      1,      0,      0},
    {"switch",          2,      0,      1},
    {"funcdef",         1,      0,      0},
    {"catch",           1,      0,      1},
    {"extended",       -1,      0,      0},
    {"newline",         0,      0,      0},
    {"setline",         1,      0,      0},
    {"xdelta",          0,      0,      0},
};

static intN
AllocSrcNote(JSContext *cx, JSCodeGenerator *cg)
{
    intN index;
    JSArenaPool *pool;
    size_t size;

    index = CG_NOTE_COUNT(cg);
    if (((uintN)index & CG_NOTE_MASK(cg)) == 0) {
        pool = cg->notePool;
        size = SRCNOTE_SIZE(CG_NOTE_MASK(cg) + 1);
        if (!CG_NOTES(cg)) {
            /* Allocate the first note array lazily; leave noteMask alone. */
            JS_ARENA_ALLOCATE_CAST(CG_NOTES(cg), jssrcnote *, pool, size);
        } else {
            /* Grow by doubling note array size; update noteMask on success. */
            JS_ARENA_GROW_CAST(CG_NOTES(cg), jssrcnote *, pool, size, size);
            if (CG_NOTES(cg))
                CG_NOTE_MASK(cg) = (CG_NOTE_MASK(cg) << 1) | 1;
        }
        if (!CG_NOTES(cg)) {
            js_ReportOutOfScriptQuota(cx);
            return -1;
        }
    }

    CG_NOTE_COUNT(cg) = index + 1;
    return index;
}

intN
js_NewSrcNote(JSContext *cx, JSCodeGenerator *cg, JSSrcNoteType type)
{
    intN index, n;
    jssrcnote *sn;
    ptrdiff_t offset, delta, xdelta;

    /*
     * Claim a note slot in CG_NOTES(cg) by growing it if necessary and then
     * incrementing CG_NOTE_COUNT(cg).
     */
    index = AllocSrcNote(cx, cg);
    if (index < 0)
        return -1;
    sn = &CG_NOTES(cg)[index];

    /*
     * Compute delta from the last annotated bytecode's offset.  If it's too
     * big to fit in sn, allocate one or more xdelta notes and reset sn.
     */
    offset = CG_OFFSET(cg);
    delta = offset - CG_LAST_NOTE_OFFSET(cg);
    CG_LAST_NOTE_OFFSET(cg) = offset;
    if (delta >= SN_DELTA_LIMIT) {
        do {
            xdelta = JS_MIN(delta, SN_XDELTA_MASK);
            SN_MAKE_XDELTA(sn, xdelta);
            delta -= xdelta;
            index = AllocSrcNote(cx, cg);
            if (index < 0)
                return -1;
            sn = &CG_NOTES(cg)[index];
        } while (delta >= SN_DELTA_LIMIT);
    }

    /*
     * Initialize type and delta, then allocate the minimum number of notes
     * needed for type's arity.  Usually, we won't need more, but if an offset
     * does take two bytes, js_SetSrcNoteOffset will grow CG_NOTES(cg).
     */
    SN_MAKE_NOTE(sn, type, delta);
    for (n = (intN)js_SrcNoteSpec[type].arity; n > 0; n--) {
        if (js_NewSrcNote(cx, cg, SRC_NULL) < 0)
            return -1;
    }
    return index;
}

intN
js_NewSrcNote2(JSContext *cx, JSCodeGenerator *cg, JSSrcNoteType type,
               ptrdiff_t offset)
{
    intN index;

    index = js_NewSrcNote(cx, cg, type);
    if (index >= 0) {
        if (!js_SetSrcNoteOffset(cx, cg, index, 0, offset))
            return -1;
    }
    return index;
}

intN
js_NewSrcNote3(JSContext *cx, JSCodeGenerator *cg, JSSrcNoteType type,
               ptrdiff_t offset1, ptrdiff_t offset2)
{
    intN index;

    index = js_NewSrcNote(cx, cg, type);
    if (index >= 0) {
        if (!js_SetSrcNoteOffset(cx, cg, index, 0, offset1))
            return -1;
        if (!js_SetSrcNoteOffset(cx, cg, index, 1, offset2))
            return -1;
    }
    return index;
}

static JSBool
GrowSrcNotes(JSContext *cx, JSCodeGenerator *cg)
{
    JSArenaPool *pool;
    size_t size;

    /* Grow by doubling note array size; update noteMask on success. */
    pool = cg->notePool;
    size = SRCNOTE_SIZE(CG_NOTE_MASK(cg) + 1);
    JS_ARENA_GROW_CAST(CG_NOTES(cg), jssrcnote *, pool, size, size);
    if (!CG_NOTES(cg)) {
        js_ReportOutOfScriptQuota(cx);
        return JS_FALSE;
    }
    CG_NOTE_MASK(cg) = (CG_NOTE_MASK(cg) << 1) | 1;
    return JS_TRUE;
}

jssrcnote *
js_AddToSrcNoteDelta(JSContext *cx, JSCodeGenerator *cg, jssrcnote *sn,
                     ptrdiff_t delta)
{
    ptrdiff_t base, limit, newdelta, diff;
    intN index;

    /*
     * Called only from OptimizeSpanDeps and js_FinishTakingSrcNotes to add to
     * main script note deltas, and only by a small positive amount.
     */
    JS_ASSERT(cg->current == &cg->main);
    JS_ASSERT((unsigned) delta < (unsigned) SN_XDELTA_LIMIT);

    base = SN_DELTA(sn);
    limit = SN_IS_XDELTA(sn) ? SN_XDELTA_LIMIT : SN_DELTA_LIMIT;
    newdelta = base + delta;
    if (newdelta < limit) {
        SN_SET_DELTA(sn, newdelta);
    } else {
        index = sn - cg->main.notes;
        if ((cg->main.noteCount & cg->main.noteMask) == 0) {
            if (!GrowSrcNotes(cx, cg))
                return NULL;
            sn = cg->main.notes + index;
        }
        diff = cg->main.noteCount - index;
        cg->main.noteCount++;
        memmove(sn + 1, sn, SRCNOTE_SIZE(diff));
        SN_MAKE_XDELTA(sn, delta);
        sn++;
    }
    return sn;
}

JS_FRIEND_API(uintN)
js_SrcNoteLength(jssrcnote *sn)
{
    uintN arity;
    jssrcnote *base;

    arity = (intN)js_SrcNoteSpec[SN_TYPE(sn)].arity;
    for (base = sn++; arity; sn++, arity--) {
        if (*sn & SN_3BYTE_OFFSET_FLAG)
            sn += 2;
    }
    return sn - base;
}

JS_FRIEND_API(ptrdiff_t)
js_GetSrcNoteOffset(jssrcnote *sn, uintN which)
{
    /* Find the offset numbered which (i.e., skip exactly which offsets). */
    JS_ASSERT(SN_TYPE(sn) != SRC_XDELTA);
    JS_ASSERT((intN) which < js_SrcNoteSpec[SN_TYPE(sn)].arity);
    for (sn++; which; sn++, which--) {
        if (*sn & SN_3BYTE_OFFSET_FLAG)
            sn += 2;
    }
    if (*sn & SN_3BYTE_OFFSET_FLAG) {
        return (ptrdiff_t)(((uint32)(sn[0] & SN_3BYTE_OFFSET_MASK) << 16)
                           | (sn[1] << 8)
                           | sn[2]);
    }
    return (ptrdiff_t)*sn;
}

JSBool
js_SetSrcNoteOffset(JSContext *cx, JSCodeGenerator *cg, uintN index,
                    uintN which, ptrdiff_t offset)
{
    jssrcnote *sn;
    ptrdiff_t diff;

    if ((jsuword)offset >= (jsuword)((ptrdiff_t)SN_3BYTE_OFFSET_FLAG << 16)) {
        ReportStatementTooLarge(cx, cg);
        return JS_FALSE;
    }

    /* Find the offset numbered which (i.e., skip exactly which offsets). */
    sn = &CG_NOTES(cg)[index];
    JS_ASSERT(SN_TYPE(sn) != SRC_XDELTA);
    JS_ASSERT((intN) which < js_SrcNoteSpec[SN_TYPE(sn)].arity);
    for (sn++; which; sn++, which--) {
        if (*sn & SN_3BYTE_OFFSET_FLAG)
            sn += 2;
    }

    /* See if the new offset requires three bytes. */
    if (offset > (ptrdiff_t)SN_3BYTE_OFFSET_MASK) {
        /* Maybe this offset was already set to a three-byte value. */
        if (!(*sn & SN_3BYTE_OFFSET_FLAG)) {
            /* Losing, need to insert another two bytes for this offset. */
            index = sn - CG_NOTES(cg);

            /*
             * Simultaneously test to see if the source note array must grow to
             * accommodate either the first or second byte of additional storage
             * required by this 3-byte offset.
             */
            if (((CG_NOTE_COUNT(cg) + 1) & CG_NOTE_MASK(cg)) <= 1) {
                if (!GrowSrcNotes(cx, cg))
                    return JS_FALSE;
                sn = CG_NOTES(cg) + index;
            }
            CG_NOTE_COUNT(cg) += 2;

            diff = CG_NOTE_COUNT(cg) - (index + 3);
            JS_ASSERT(diff >= 0);
            if (diff > 0)
                memmove(sn + 3, sn + 1, SRCNOTE_SIZE(diff));
        }
        *sn++ = (jssrcnote)(SN_3BYTE_OFFSET_FLAG | (offset >> 16));
        *sn++ = (jssrcnote)(offset >> 8);
    }
    *sn = (jssrcnote)offset;
    return JS_TRUE;
}

#ifdef DEBUG_notme
#define DEBUG_srcnotesize
#endif

#ifdef DEBUG_srcnotesize
#define NBINS 10
static uint32 hist[NBINS];

void DumpSrcNoteSizeHist()
{
    static FILE *fp;
    int i, n;

    if (!fp) {
        fp = fopen("/tmp/srcnotes.hist", "w");
        if (!fp)
            return;
        setvbuf(fp, NULL, _IONBF, 0);
    }
    fprintf(fp, "SrcNote size histogram:\n");
    for (i = 0; i < NBINS; i++) {
        fprintf(fp, "%4u %4u ", JS_BIT(i), hist[i]);
        for (n = (int) JS_HOWMANY(hist[i], 10); n > 0; --n)
            fputc('*', fp);
        fputc('\n', fp);
    }
    fputc('\n', fp);
}
#endif

/*
 * Fill in the storage at notes with prolog and main srcnotes; the space at
 * notes was allocated using the CG_COUNT_FINAL_SRCNOTES macro from jsemit.h.
 * SO DON'T CHANGE THIS FUNCTION WITHOUT AT LEAST CHECKING WHETHER jsemit.h's
 * CG_COUNT_FINAL_SRCNOTES MACRO NEEDS CORRESPONDING CHANGES!
 */
JSBool
js_FinishTakingSrcNotes(JSContext *cx, JSCodeGenerator *cg, jssrcnote *notes)
{
    uintN prologCount, mainCount, totalCount;
    ptrdiff_t offset, delta;
    jssrcnote *sn;

    JS_ASSERT(cg->current == &cg->main);

    prologCount = cg->prolog.noteCount;
    if (prologCount && cg->prolog.currentLine != cg->firstLine) {
        CG_SWITCH_TO_PROLOG(cg);
        if (js_NewSrcNote2(cx, cg, SRC_SETLINE, (ptrdiff_t)cg->firstLine) < 0)
            return JS_FALSE;
        prologCount = cg->prolog.noteCount;
        CG_SWITCH_TO_MAIN(cg);
    } else {
        /*
         * Either no prolog srcnotes, or no line number change over prolog.
         * We don't need a SRC_SETLINE, but we may need to adjust the offset
         * of the first main note, by adding to its delta and possibly even
         * prepending SRC_XDELTA notes to it to account for prolog bytecodes
         * that came at and after the last annotated bytecode.
         */
        offset = CG_PROLOG_OFFSET(cg) - cg->prolog.lastNoteOffset;
        JS_ASSERT(offset >= 0);
        if (offset > 0 && cg->main.noteCount != 0) {
            /* NB: Use as much of the first main note's delta as we can. */
            sn = cg->main.notes;
            delta = SN_IS_XDELTA(sn)
                    ? SN_XDELTA_MASK - (*sn & SN_XDELTA_MASK)
                    : SN_DELTA_MASK - (*sn & SN_DELTA_MASK);
            if (offset < delta)
                delta = offset;
            for (;;) {
                if (!js_AddToSrcNoteDelta(cx, cg, sn, delta))
                    return JS_FALSE;
                offset -= delta;
                if (offset == 0)
                    break;
                delta = JS_MIN(offset, SN_XDELTA_MASK);
                sn = cg->main.notes;
            }
        }
    }

    mainCount = cg->main.noteCount;
    totalCount = prologCount + mainCount;
    if (prologCount)
        memcpy(notes, cg->prolog.notes, SRCNOTE_SIZE(prologCount));
    memcpy(notes + prologCount, cg->main.notes, SRCNOTE_SIZE(mainCount));
    SN_MAKE_TERMINATOR(&notes[totalCount]);

#ifdef DEBUG_notme
  { int bin = JS_CeilingLog2(totalCount);
    if (bin >= NBINS)
        bin = NBINS - 1;
    ++hist[bin];
  }
#endif
    return JS_TRUE;
}

static JSBool
NewTryNote(JSContext *cx, JSCodeGenerator *cg, JSTryNoteKind kind,
           uintN stackDepth, size_t start, size_t end)
{
    JSTryNode *tryNode;

    JS_ASSERT((uintN)(uint16)stackDepth == stackDepth);
    JS_ASSERT(start <= end);
    JS_ASSERT((size_t)(uint32)start == start);
    JS_ASSERT((size_t)(uint32)end == end);

    JS_ARENA_ALLOCATE_TYPE(tryNode, JSTryNode, &cx->tempPool);
    if (!tryNode) {
        js_ReportOutOfScriptQuota(cx);
        return JS_FALSE;
    }

    tryNode->note.kind = kind;
    tryNode->note.stackDepth = (uint16)stackDepth;
    tryNode->note.start = (uint32)start;
    tryNode->note.length = (uint32)(end - start);
    tryNode->prev = cg->lastTryNode;
    cg->lastTryNode = tryNode;
    cg->ntrynotes++;
    return JS_TRUE;
}

void
js_FinishTakingTryNotes(JSCodeGenerator *cg, JSTryNoteArray *array)
{
    JSTryNode *tryNode;
    JSTryNote *tn;

    JS_ASSERT(array->length > 0 && array->length == cg->ntrynotes);
    tn = array->vector + array->length;
    tryNode = cg->lastTryNode;
    do {
        *--tn = tryNode->note;
    } while ((tryNode = tryNode->prev) != NULL);
    JS_ASSERT(tn == array->vector);
}

/*
 * Find the index of the given object for code generator.
 *
 * Since the emitter refers to each parsed object only once, for the index we
 * use the number of already indexes objects. We also add the object to a list
 * to convert the list to a fixed-size array when we complete code generation,
 * see JSCGObjectList::finish below.
 *
 * Most of the objects go to JSCodeGenerator.objectList but for regexp we use a
 * separated JSCodeGenerator.regexpList. In this way the emitted index can be
 * directly used to store and fetch a reference to a cloned RegExp object that
 * shares the same JSRegExp private data created for the object literal in
 * objbox. We need a cloned object to hold lastIndex and other direct properties
 * that should not be shared among threads sharing a precompiled function or
 * script.
 *
 * If the code being compiled is function code, allocate a reserved slot in
 * the cloned function object that shares its precompiled script with other
 * cloned function objects and with the compiler-created clone-parent. There
 * are nregexps = script->regexps()->length such reserved slots in each
 * function object cloned from fun->object. NB: during compilation, a funobj
 * slots element must never be allocated, because js_AllocSlot could hand out
 * one of the slots that should be given to a regexp clone.
 *
 * If the code being compiled is global code, the cloned regexp are stored in
 * fp->vars slot after cg->ngvars and to protect regexp slots from GC we set
 * fp->nvars to ngvars + nregexps.
 *
 * The slots initially contain undefined or null. We populate them lazily when
 * JSOP_REGEXP is executed for the first time.
 *
 * Why clone regexp objects?  ECMA specifies that when a regular expression
 * literal is scanned, a RegExp object is created.  In the spec, compilation
 * and execution happen indivisibly, but in this implementation and many of
 * its embeddings, code is precompiled early and re-executed in multiple
 * threads, or using multiple global objects, or both, for efficiency.
 *
 * In such cases, naively following ECMA leads to wrongful sharing of RegExp
 * objects, which makes for collisions on the lastIndex property (especially
 * for global regexps) and on any ad-hoc properties.  Also, __proto__ refers to
 * the pre-compilation prototype, a pigeon-hole problem for instanceof tests.
 */
uintN
JSCGObjectList::index(JSObjectBox *objbox)
{
    JS_ASSERT(!objbox->emitLink);
    objbox->emitLink = lastbox;
    lastbox = objbox;
    return length++;
}

void
JSCGObjectList::finish(JSObjectArray *array)
{
    JSObject **cursor;
    JSObjectBox *objbox;

    JS_ASSERT(length <= INDEX_LIMIT);
    JS_ASSERT(length == array->length);

    cursor = array->vector + array->length;
    objbox = lastbox;
    do {
        --cursor;
        JS_ASSERT(!*cursor);
        *cursor = objbox->object;
    } while ((objbox = objbox->emitLink) != NULL);
    JS_ASSERT(cursor == array->vector);
}

void
JSGCConstList::finish(JSConstArray *array)
{
    JS_ASSERT(array->length == list.length());
    Value *src = list.begin(), *srcend = list.end();
    Value *dst = array->vector;
    for (; src != srcend; ++src, ++dst)
        *dst = *src;
}<|MERGE_RESOLUTION|>--- conflicted
+++ resolved
@@ -103,11 +103,8 @@
     arrayCompDepth(0),
     emitLevel(0),
     constMap(parser->context),
-<<<<<<< HEAD
+    constList(parser->context),
     globalUses(ContextAllocPolicy(parser->context))
-=======
-    constList(parser->context)
->>>>>>> 6526b8ae
 {
     flags = TCF_COMPILING;
     memset(&prolog, 0, sizeof prolog);
@@ -1602,46 +1599,6 @@
     return stmt;
 }
 
-<<<<<<< HEAD
-static JSAtom *NO_CONSTANT = (JSAtom *)SPECIAL_TO_JSBOXEDWORD(0xabcd);
-
-/*
- * Outside of the compiler (specifically, switch statements), atoms can only be
- * interned strings. Thus, this conversion is specific to the compiler.
- */
-static bool
-ValueToCompilerConstant(JSContext *cx, const Value &v, JSAtom **constp)
-{
-    jsboxedword w;
-    if (v.isNull())
-        w = JSBOXEDWORD_NULL;
-    else if (v.isUndefined())
-        w = JSBOXEDWORD_VOID;
-    else if (v.isInt32() && INT32_FITS_IN_JSBOXEDWORD(v.asInt32()))
-        w = INT_TO_JSBOXEDWORD(v.asInt32());
-    else if (v.isNumber())
-        return (*constp = js_AtomizeDouble(cx, v.asNumber())) != NULL;
-    else if (v.isString())
-        w = STRING_TO_JSBOXEDWORD(v.asString());
-    else if (v.isObject())
-        w = OBJECT_TO_JSBOXEDWORD(&v.asObject());
-    else if (v.isBoolean())
-        w = BOOLEAN_TO_JSBOXEDWORD(v.asBoolean());
-    else
-        JS_NOT_REACHED("invalid value");
-    *constp = JSBOXEDWORD_TO_ATOM(w);
-    return true;
-}
-=======
-/*
- * Check if the attributes describe a property holding a compile-time constant
- * or a permanent, read-only property without a getter.
- */
-#define IS_CONSTANT_PROPERTY(attrs)                                           \
-    (((attrs) & (JSPROP_READONLY | JSPROP_PERMANENT | JSPROP_GETTER)) ==      \
-     (JSPROP_READONLY | JSPROP_PERMANENT))
->>>>>>> 6526b8ae
-
 /*
  * The function sets vp to NO_CONSTANT when the atom does not corresponds to a
  * name defining a constant.
@@ -1696,21 +1653,9 @@
                      * variable object.  Therefore we can get constant values
                      * from our variable object here.
                      */
-<<<<<<< HEAD
                     if (!sprop->writable() && !sprop->configurable() &&
                         sprop->hasDefaultGetter() && SPROP_HAS_VALID_SLOT(sprop, scope)) {
-                        Value v = obj->lockedGetSlot(sprop->slot);
-                        if (!ValueToCompilerConstant(cx, v, constp)) {
-                            JS_UNLOCK_SCOPE(cx, scope);
-                            return JS_FALSE;
-                        }
-=======
-                    ok = obj->getAttributes(cx, ATOM_TO_JSID(atom), prop, &attrs);
-                    if (ok && IS_CONSTANT_PROPERTY(attrs)) {
-                        Value v;
-                        if (obj->getProperty(cx, ATOM_TO_JSID(atom), &v))
-                            *constp = v;
->>>>>>> 6526b8ae
+                        *constp = obj->lockedGetSlot(sprop->slot);
                     }
                 }
                 JS_UNLOCK_SCOPE(cx, scope);
