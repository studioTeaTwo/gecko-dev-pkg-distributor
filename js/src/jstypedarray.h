--- conflicted
+++ resolved
@@ -192,28 +192,8 @@
     static bool
     isArrayIndex(JSContext *cx, JSObject *obj, jsid id, jsuint *ip = NULL);
 
-<<<<<<< HEAD
-    bool isArrayIndex(JSContext *cx, jsid id, jsuint *ip = NULL);
-    bool valid() { return bufferJS != 0; }
-
-    JSObject *bufferJS;
-    uint32 byteOffset;
-    uint32 byteLength;
-    uint32 length;
-    uint32 type;
-
-    void *data;
-
-    inline int slotWidth() const {
-        return slotWidth(type);
-    }
-
     static inline uint32 slotWidth(int atype) {
         switch (atype) {
-=======
-    static inline int slotWidth(JSObject *obj) {
-        switch (getType(obj)) {
->>>>>>> 4fe7e9a2
           case js::TypedArray::TYPE_INT8:
           case js::TypedArray::TYPE_UINT8:
           case js::TypedArray::TYPE_UINT8_CLAMPED:
@@ -232,6 +212,13 @@
             return 0;
         }
     }
+
+    static inline int slotWidth(JSObject *obj) {
+        return slotWidth(getType(obj));
+    }
+
+    static inline int lengthOffset();
+    static inline int dataOffset();
 };
 
 extern bool
