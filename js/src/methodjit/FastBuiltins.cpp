--- conflicted
+++ resolved
@@ -468,13 +468,8 @@
     Int32Key key = Int32Key::FromRegister(lengthReg);
 
     /* Test for 'length == initializedLength' */
-<<<<<<< HEAD
     Jump initlenGuard = masm.guardArrayExtent(ObjectElements::offsetOfInitializedLength(),
                                               slotsReg, key, Assembler::NotEqual);
-=======
-    Jump initlenGuard = masm.guardArrayExtent(JSObject::offsetOfInitializedLength(),
-                                              objReg, key, Assembler::NotEqual);
->>>>>>> 2d26cc32
     stubcc.linkExit(initlenGuard, Uses(3));
 
     /* Test for 'length < capacity' */
@@ -485,13 +480,8 @@
     masm.storeValue(vr, BaseIndex(slotsReg, lengthReg, masm.JSVAL_SCALE));
 
     masm.bumpKey(key, 1);
-<<<<<<< HEAD
     masm.store32(lengthReg, Address(slotsReg, ObjectElements::offsetOfLength()));
     masm.store32(lengthReg, Address(slotsReg, ObjectElements::offsetOfInitializedLength()));
-=======
-    masm.store32(lengthReg, Address(objReg, offsetof(JSObject, privateData)));
-    masm.store32(lengthReg, Address(objReg, JSObject::offsetOfInitializedLength()));
->>>>>>> 2d26cc32
 
     stubcc.leave();
     stubcc.masm.move(Imm32(1), Registers::ArgReg1);
@@ -551,13 +541,8 @@
 
     /* Test for 'length == initializedLength' */
     Int32Key key = Int32Key::FromRegister(lengthReg);
-<<<<<<< HEAD
     Jump initlenGuard = masm.guardArrayExtent(ObjectElements::offsetOfInitializedLength(),
                                               slotsReg, key, Assembler::NotEqual);
-=======
-    Jump initlenGuard = masm.guardArrayExtent(JSObject::offsetOfInitializedLength(),
-                                              objReg, key, Assembler::NotEqual);
->>>>>>> 2d26cc32
     stubcc.linkExit(initlenGuard, Uses(3));
 
     /*
@@ -589,13 +574,8 @@
             stubcc.linkExit(holeCheck, Uses(3));
     }
 
-<<<<<<< HEAD
     masm.store32(lengthReg, Address(slotsReg, ObjectElements::offsetOfLength()));
     masm.store32(lengthReg, Address(slotsReg, ObjectElements::offsetOfInitializedLength()));
-=======
-    masm.store32(lengthReg, Address(objReg, offsetof(JSObject, privateData)));
-    masm.store32(lengthReg, Address(objReg, JSObject::offsetOfInitializedLength()));
->>>>>>> 2d26cc32
 
     if (!isArrayPop)
         INLINE_STUBCALL(stubs::ArrayShift, REJOIN_NONE);
@@ -696,7 +676,6 @@
     Int32Key key = Int32Key::FromRegister(reg);
 
     RegisterID objReg = frame.tempRegForData(thisValue);
-<<<<<<< HEAD
     masm.loadPtr(Address(objReg, JSObject::offsetOfElements()), slotsReg);
     masm.load32(Address(slotsReg, ObjectElements::offsetOfLength()), reg);
     Jump initlenOneGuard = masm.guardArrayExtent(ObjectElements::offsetOfInitializedLength(),
@@ -708,17 +687,6 @@
     masm.load32(Address(slotsReg, ObjectElements::offsetOfLength()), reg);
     Jump initlenTwoGuard = masm.guardArrayExtent(ObjectElements::offsetOfInitializedLength(),
                                                  slotsReg, key, Assembler::NotEqual);
-=======
-    masm.load32(Address(objReg, offsetof(JSObject, privateData)), reg);
-    Jump initlenOneGuard = masm.guardArrayExtent(JSObject::offsetOfInitializedLength(),
-                                                 objReg, key, Assembler::NotEqual);
-    stubcc.linkExit(initlenOneGuard, Uses(3));
-
-    objReg = frame.tempRegForData(argValue);
-    masm.load32(Address(objReg, offsetof(JSObject, privateData)), reg);
-    Jump initlenTwoGuard = masm.guardArrayExtent(JSObject::offsetOfInitializedLength(),
-                                                 objReg, key, Assembler::NotEqual);
->>>>>>> 2d26cc32
     stubcc.linkExit(initlenTwoGuard, Uses(3));
 
     frame.freeReg(reg);
@@ -836,12 +804,6 @@
         offset += sizeof(Value);
     }
 
-<<<<<<< HEAD
-=======
-    masm.storePtr(ImmIntPtr(intptr_t(argc)),
-                  Address(result, JSObject::offsetOfInitializedLength()));
-
->>>>>>> 2d26cc32
     stubcc.leave();
 
     stubcc.masm.move(Imm32(argc), Registers::ArgReg1);
